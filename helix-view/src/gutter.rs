use std::fmt::Write;

use crate::{
    editor::GutterType,
    graphics::{Color, Style, UnderlineStyle},
    Document, Editor, Theme, View,
};

fn count_digits(n: usize) -> usize {
    // NOTE: if int_log gets standardized in stdlib, can use checked_log10
    // (https://github.com/rust-lang/rust/issues/70887#issue)
    std::iter::successors(Some(n), |&n| (n >= 10).then(|| n / 10)).count()
}

pub type GutterFn<'doc> = Box<dyn FnMut(usize, bool, bool, &mut String) -> Option<Style> + 'doc>;
pub type Gutter =
    for<'doc> fn(&'doc Editor, &'doc Document, &View, &Theme, bool, usize) -> GutterFn<'doc>;

impl GutterType {
    pub fn style<'doc>(
        self,
        editor: &'doc Editor,
        doc: &'doc Document,
        view: &View,
        theme: &Theme,
        is_focused: bool,
    ) -> GutterFn<'doc> {
        match self {
            GutterType::Diagnostics => {
                diagnostics_or_breakpoints(editor, doc, view, theme, is_focused)
            }
            GutterType::LineNumbers => line_numbers(editor, doc, view, theme, is_focused),
            GutterType::Spacer => padding(editor, doc, view, theme, is_focused),
            GutterType::Diff => diff(editor, doc, view, theme, is_focused),
        }
    }

    pub fn width(self, view: &View, doc: &Document) -> usize {
        match self {
            GutterType::Diagnostics => 1,
            GutterType::LineNumbers => line_numbers_width(view, doc),
            GutterType::Spacer => 1,
            GutterType::Diff => 1,
        }
    }
}

pub fn diagnostic<'doc>(
    editor: &'doc Editor,
    doc: &'doc Document,
    _view: &View,
    theme: &Theme,
    _is_focused: bool,
) -> GutterFn<'doc> {
    let warning = theme.get("warning");
    let error = theme.get("error");
    let info = theme.get("info");
    let hint = theme.get("hint");
    let diagnostics = doc.diagnostics();

<<<<<<< HEAD
    Box::new(move |line: usize, _selected: bool, out: &mut String| {
        use helix_core::diagnostic::Severity;
        if let Ok(index) = diagnostics.binary_search_by_key(&line, |d| d.line) {
            let after = diagnostics[index..].iter().take_while(|d| d.line == line);

            let before = diagnostics[..index]
                .iter()
                .rev()
                .take_while(|d| d.line == line);

            let diagnostics_on_line = after.chain(before);

            // This unwrap is safe because the iterator cannot be empty as it contains at least the item found by the binary search.
            let diagnostic = diagnostics_on_line.max_by_key(|d| d.severity).unwrap();

            let diagnostic_icon = match diagnostic.severity {
                Some(Severity::Error) => &editor.icons.diagnostic.error,
                Some(Severity::Warning) | None => &editor.icons.diagnostic.warning,
                Some(Severity::Info) => &editor.icons.diagnostic.info,
                Some(Severity::Hint) => &editor.icons.diagnostic.hint,
            };
            write!(out, "{}", diagnostic_icon.icon_char).unwrap();
            return Some(match diagnostic.severity {
                Some(Severity::Error) => error,
                Some(Severity::Warning) | None => warning,
                Some(Severity::Info) => info,
                Some(Severity::Hint) => hint,
            });
        }
        None
    })
=======
    Box::new(
        move |line: usize, _selected: bool, first_visual_line: bool, out: &mut String| {
            if !first_visual_line {
                return None;
            }
            use helix_core::diagnostic::Severity;
            if let Ok(index) = diagnostics.binary_search_by_key(&line, |d| d.line) {
                let after = diagnostics[index..].iter().take_while(|d| d.line == line);

                let before = diagnostics[..index]
                    .iter()
                    .rev()
                    .take_while(|d| d.line == line);

                let diagnostics_on_line = after.chain(before);

                // This unwrap is safe because the iterator cannot be empty as it contains at least the item found by the binary search.
                let diagnostic = diagnostics_on_line.max_by_key(|d| d.severity).unwrap();

                write!(out, "●").unwrap();
                return Some(match diagnostic.severity {
                    Some(Severity::Error) => error,
                    Some(Severity::Warning) | None => warning,
                    Some(Severity::Info) => info,
                    Some(Severity::Hint) => hint,
                });
            }
            None
        },
    )
>>>>>>> b2e83f81
}

pub fn diff<'doc>(
    editor: &'doc Editor,
    doc: &'doc Document,
    _view: &View,
    theme: &Theme,
    _is_focused: bool,
) -> GutterFn<'doc> {
    if let Some(diff_handle) = doc.diff_handle() {
        let added = theme.get("diff.plus");
        let deleted = theme.get("diff.minus");
        let modified = theme.get("diff.delta");
        let hunks = diff_handle.hunks();
        let mut hunk_i = 0;
        let mut hunk = hunks.nth_hunk(hunk_i);
<<<<<<< HEAD
        let icons = &editor.icons;
        Box::new(move |line: usize, _selected: bool, out: &mut String| {
            // truncating the line is fine here because we don't compute diffs
            // for files with more lines than i32::MAX anyways
            // we need to special case removals here
            // these technically do not have a range of lines to highlight (`hunk.after.start == hunk.after.end`).
            // However we still want to display these hunks correctly we must not yet skip to the next hunk here
            while hunk.after.end < line as u32
                || !hunk.is_pure_removal() && line as u32 == hunk.after.end
            {
                hunk_i += 1;
                hunk = hunks.nth_hunk(hunk_i);
            }

            if hunk.after.start > line as u32 {
                return None;
            }

            let (icon, default_style) = if hunk.is_pure_insertion() {
                (&icons.diff.added, added)
            } else if hunk.is_pure_removal() {
                (&icons.diff.deleted, deleted)
            } else {
                (&icons.diff.modified, modified)
            };

            write!(out, "{}", icon.icon_char).unwrap();
            icon.style.map(|i| i.into()).or(Some(default_style))
        })
=======
        Box::new(
            move |line: usize, _selected: bool, first_visual_line: bool, out: &mut String| {
                // truncating the line is fine here because we don't compute diffs
                // for files with more lines than i32::MAX anyways
                // we need to special case removals here
                // these technically do not have a range of lines to highlight (`hunk.after.start == hunk.after.end`).
                // However we still want to display these hunks correctly we must not yet skip to the next hunk here
                while hunk.after.end < line as u32
                    || !hunk.is_pure_removal() && line as u32 == hunk.after.end
                {
                    hunk_i += 1;
                    hunk = hunks.nth_hunk(hunk_i);
                }

                if hunk.after.start > line as u32 {
                    return None;
                }

                let (icon, style) = if hunk.is_pure_insertion() {
                    ("▍", added)
                } else if hunk.is_pure_removal() {
                    if !first_visual_line {
                        return None;
                    }
                    ("▔", deleted)
                } else {
                    ("▍", modified)
                };

                write!(out, "{}", icon).unwrap();
                Some(style)
            },
        )
>>>>>>> b2e83f81
    } else {
        Box::new(move |_, _, _, _| None)
    }
}

pub fn line_numbers<'doc>(
    editor: &'doc Editor,
    doc: &'doc Document,
    view: &View,
    theme: &Theme,
    is_focused: bool,
) -> GutterFn<'doc> {
    let text = doc.text().slice(..);
    let width = line_numbers_width(view, doc);

    let last_line_in_view = view.estimate_last_doc_line(doc);

    // Whether to draw the line number for the last line of the
    // document or not.  We only draw it if it's not an empty line.
    let draw_last = text.line_to_byte(last_line_in_view) < text.len_bytes();

    let linenr = theme.get("ui.linenr");
    let linenr_select = theme.get("ui.linenr.selected");

    let current_line = doc
        .text()
        .char_to_line(doc.selection(view.id).primary().cursor(text));

    let line_number = editor.config().line_number;
    let mode = editor.mode;

    Box::new(
        move |line: usize, selected: bool, first_visual_line: bool, out: &mut String| {
            if line == last_line_in_view && !draw_last {
                write!(out, "{:>1$}", '~', width).unwrap();
                Some(linenr)
            } else {
                use crate::{document::Mode, editor::LineNumber};

                let relative = line_number == LineNumber::Relative
                    && mode != Mode::Insert
                    && is_focused
                    && current_line != line;

                let display_num = if relative {
                    abs_diff(current_line, line)
                } else {
                    line + 1
                };

                let style = if selected && is_focused {
                    linenr_select
                } else {
                    linenr
                };

                if first_visual_line {
                    write!(out, "{:>1$}", display_num, width).unwrap();
                } else {
                    write!(out, "{:>1$}", " ", width).unwrap();
                }

                // TODO: Use then_some when MSRV reaches 1.62
                first_visual_line.then(|| style)
            }
        },
    )
}

/// The width of a "line-numbers" gutter
///
/// The width of the gutter depends on the number of lines in the document,
/// whether there is content on the last line (the `~` line), and the
/// `editor.gutters.line-numbers.min-width` settings.
fn line_numbers_width(view: &View, doc: &Document) -> usize {
    let text = doc.text();
    let last_line = text.len_lines().saturating_sub(1);
    let draw_last = text.line_to_byte(last_line) < text.len_bytes();
    let last_drawn = if draw_last { last_line + 1 } else { last_line };
    let digits = count_digits(last_drawn);
    let n_min = view.gutters.line_numbers.min_width;
    digits.max(n_min)
}

pub fn padding<'doc>(
    _editor: &'doc Editor,
    _doc: &'doc Document,
    _view: &View,
    _theme: &Theme,
    _is_focused: bool,
) -> GutterFn<'doc> {
    Box::new(|_line: usize, _selected: bool, _first_visual_line: bool, _out: &mut String| None)
}

#[inline(always)]
const fn abs_diff(a: usize, b: usize) -> usize {
    if a > b {
        a - b
    } else {
        b - a
    }
}

pub fn breakpoints<'doc>(
    editor: &'doc Editor,
    doc: &'doc Document,
    _view: &View,
    theme: &Theme,
    _is_focused: bool,
) -> GutterFn<'doc> {
    let warning = theme.get("warning");
    let error = theme.get("error");
    let info = theme.get("info");

    let breakpoints = doc.path().and_then(|path| editor.breakpoints.get(path));

    let breakpoints = match breakpoints {
        Some(breakpoints) => breakpoints,
        None => return Box::new(move |_, _, _, _| None),
    };

    Box::new(
        move |line: usize, _selected: bool, first_visual_line: bool, out: &mut String| {
            if !first_visual_line {
                return None;
            }
            let breakpoint = breakpoints
                .iter()
                .find(|breakpoint| breakpoint.line == line)?;

            let mut style = if breakpoint.condition.is_some() && breakpoint.log_message.is_some() {
                error.underline_style(UnderlineStyle::Line)
            } else if breakpoint.condition.is_some() {
                error
            } else if breakpoint.log_message.is_some() {
                info
            } else {
                warning
            };

<<<<<<< HEAD
        let sym = if breakpoint.verified {
            editor.icons.breakpoint.verified.icon_char
        } else {
            editor.icons.breakpoint.unverified.icon_char
        };
        write!(out, "{}", sym).unwrap();
        Some(style)
    })
=======
            if !breakpoint.verified {
                // Faded colors
                style = if let Some(Color::Rgb(r, g, b)) = style.fg {
                    style.fg(Color::Rgb(
                        ((r as f32) * 0.4).floor() as u8,
                        ((g as f32) * 0.4).floor() as u8,
                        ((b as f32) * 0.4).floor() as u8,
                    ))
                } else {
                    style.fg(Color::Gray)
                }
            };

            let sym = if breakpoint.verified { "▲" } else { "⊚" };
            write!(out, "{}", sym).unwrap();
            Some(style)
        },
    )
>>>>>>> b2e83f81
}

pub fn diagnostics_or_breakpoints<'doc>(
    editor: &'doc Editor,
    doc: &'doc Document,
    view: &View,
    theme: &Theme,
    is_focused: bool,
) -> GutterFn<'doc> {
    let mut diagnostics = diagnostic(editor, doc, view, theme, is_focused);
    let mut breakpoints = breakpoints(editor, doc, view, theme, is_focused);

    Box::new(move |line, selected, first_visual_line: bool, out| {
        breakpoints(line, selected, first_visual_line, out)
            .or_else(|| diagnostics(line, selected, first_visual_line, out))
    })
}

#[cfg(test)]
mod tests {
    use std::sync::Arc;

    use super::*;
    use crate::document::Document;
    use crate::editor::{Config, GutterConfig, GutterLineNumbersConfig};
    use crate::graphics::Rect;
    use crate::DocumentId;
    use arc_swap::ArcSwap;
    use helix_core::Rope;

    #[test]
    fn test_default_gutter_widths() {
        let mut view = View::new(DocumentId::default(), GutterConfig::default());
        view.area = Rect::new(40, 40, 40, 40);

        let rope = Rope::from_str("abc\n\tdef");
        let doc = Document::from(
            rope,
            None,
            Arc::new(ArcSwap::new(Arc::new(Config::default()))),
        );

        assert_eq!(view.gutters.layout.len(), 5);
        assert_eq!(view.gutters.layout[0].width(&view, &doc), 1);
        assert_eq!(view.gutters.layout[1].width(&view, &doc), 1);
        assert_eq!(view.gutters.layout[2].width(&view, &doc), 3);
        assert_eq!(view.gutters.layout[3].width(&view, &doc), 1);
        assert_eq!(view.gutters.layout[4].width(&view, &doc), 1);
    }

    #[test]
    fn test_configured_gutter_widths() {
        let gutters = GutterConfig {
            layout: vec![GutterType::Diagnostics],
            ..Default::default()
        };

        let mut view = View::new(DocumentId::default(), gutters);
        view.area = Rect::new(40, 40, 40, 40);

        let rope = Rope::from_str("abc\n\tdef");
        let doc = Document::from(
            rope,
            None,
            Arc::new(ArcSwap::new(Arc::new(Config::default()))),
        );

        assert_eq!(view.gutters.layout.len(), 1);
        assert_eq!(view.gutters.layout[0].width(&view, &doc), 1);

        let gutters = GutterConfig {
            layout: vec![GutterType::Diagnostics, GutterType::LineNumbers],
            line_numbers: GutterLineNumbersConfig { min_width: 10 },
        };

        let mut view = View::new(DocumentId::default(), gutters);
        view.area = Rect::new(40, 40, 40, 40);

        let rope = Rope::from_str("abc\n\tdef");
        let doc = Document::from(
            rope,
            None,
            Arc::new(ArcSwap::new(Arc::new(Config::default()))),
        );

        assert_eq!(view.gutters.layout.len(), 2);
        assert_eq!(view.gutters.layout[0].width(&view, &doc), 1);
        assert_eq!(view.gutters.layout[1].width(&view, &doc), 10);
    }

    #[test]
    fn test_line_numbers_gutter_width_resizes() {
        let gutters = GutterConfig {
            layout: vec![GutterType::Diagnostics, GutterType::LineNumbers],
            line_numbers: GutterLineNumbersConfig { min_width: 1 },
        };

        let mut view = View::new(DocumentId::default(), gutters);
        view.area = Rect::new(40, 40, 40, 40);

        let rope = Rope::from_str("a\nb");
        let doc_short = Document::from(
            rope,
            None,
            Arc::new(ArcSwap::new(Arc::new(Config::default()))),
        );

        let rope = Rope::from_str("a\nb\nc\nd\ne\nf\ng\nh\ni\nj\nk\nl\nm\nn\no\np");
        let doc_long = Document::from(
            rope,
            None,
            Arc::new(ArcSwap::new(Arc::new(Config::default()))),
        );

        assert_eq!(view.gutters.layout.len(), 2);
        assert_eq!(view.gutters.layout[1].width(&view, &doc_short), 1);
        assert_eq!(view.gutters.layout[1].width(&view, &doc_long), 2);
    }
}<|MERGE_RESOLUTION|>--- conflicted
+++ resolved
@@ -58,39 +58,6 @@
     let hint = theme.get("hint");
     let diagnostics = doc.diagnostics();
 
-<<<<<<< HEAD
-    Box::new(move |line: usize, _selected: bool, out: &mut String| {
-        use helix_core::diagnostic::Severity;
-        if let Ok(index) = diagnostics.binary_search_by_key(&line, |d| d.line) {
-            let after = diagnostics[index..].iter().take_while(|d| d.line == line);
-
-            let before = diagnostics[..index]
-                .iter()
-                .rev()
-                .take_while(|d| d.line == line);
-
-            let diagnostics_on_line = after.chain(before);
-
-            // This unwrap is safe because the iterator cannot be empty as it contains at least the item found by the binary search.
-            let diagnostic = diagnostics_on_line.max_by_key(|d| d.severity).unwrap();
-
-            let diagnostic_icon = match diagnostic.severity {
-                Some(Severity::Error) => &editor.icons.diagnostic.error,
-                Some(Severity::Warning) | None => &editor.icons.diagnostic.warning,
-                Some(Severity::Info) => &editor.icons.diagnostic.info,
-                Some(Severity::Hint) => &editor.icons.diagnostic.hint,
-            };
-            write!(out, "{}", diagnostic_icon.icon_char).unwrap();
-            return Some(match diagnostic.severity {
-                Some(Severity::Error) => error,
-                Some(Severity::Warning) | None => warning,
-                Some(Severity::Info) => info,
-                Some(Severity::Hint) => hint,
-            });
-        }
-        None
-    })
-=======
     Box::new(
         move |line: usize, _selected: bool, first_visual_line: bool, out: &mut String| {
             if !first_visual_line {
@@ -110,7 +77,13 @@
                 // This unwrap is safe because the iterator cannot be empty as it contains at least the item found by the binary search.
                 let diagnostic = diagnostics_on_line.max_by_key(|d| d.severity).unwrap();
 
-                write!(out, "●").unwrap();
+                let diagnostic_icon = match diagnostic.severity {
+                    Some(Severity::Error) => &editor.icons.diagnostic.error,
+                    Some(Severity::Warning) | None => &editor.icons.diagnostic.warning,
+                    Some(Severity::Info) => &editor.icons.diagnostic.info,
+                    Some(Severity::Hint) => &editor.icons.diagnostic.hint,
+                };
+                write!(out, "{}", diagnostic_icon.icon_char).unwrap();
                 return Some(match diagnostic.severity {
                     Some(Severity::Error) => error,
                     Some(Severity::Warning) | None => warning,
@@ -121,7 +94,6 @@
             None
         },
     )
->>>>>>> b2e83f81
 }
 
 pub fn diff<'doc>(
@@ -138,37 +110,7 @@
         let hunks = diff_handle.hunks();
         let mut hunk_i = 0;
         let mut hunk = hunks.nth_hunk(hunk_i);
-<<<<<<< HEAD
         let icons = &editor.icons;
-        Box::new(move |line: usize, _selected: bool, out: &mut String| {
-            // truncating the line is fine here because we don't compute diffs
-            // for files with more lines than i32::MAX anyways
-            // we need to special case removals here
-            // these technically do not have a range of lines to highlight (`hunk.after.start == hunk.after.end`).
-            // However we still want to display these hunks correctly we must not yet skip to the next hunk here
-            while hunk.after.end < line as u32
-                || !hunk.is_pure_removal() && line as u32 == hunk.after.end
-            {
-                hunk_i += 1;
-                hunk = hunks.nth_hunk(hunk_i);
-            }
-
-            if hunk.after.start > line as u32 {
-                return None;
-            }
-
-            let (icon, default_style) = if hunk.is_pure_insertion() {
-                (&icons.diff.added, added)
-            } else if hunk.is_pure_removal() {
-                (&icons.diff.deleted, deleted)
-            } else {
-                (&icons.diff.modified, modified)
-            };
-
-            write!(out, "{}", icon.icon_char).unwrap();
-            icon.style.map(|i| i.into()).or(Some(default_style))
-        })
-=======
         Box::new(
             move |line: usize, _selected: bool, first_visual_line: bool, out: &mut String| {
                 // truncating the line is fine here because we don't compute diffs
@@ -188,21 +130,20 @@
                 }
 
                 let (icon, style) = if hunk.is_pure_insertion() {
-                    ("▍", added)
+                    (&icons.diff.added, added)
                 } else if hunk.is_pure_removal() {
                     if !first_visual_line {
                         return None;
                     }
-                    ("▔", deleted)
+                    (&icons.diff.deleted, deleted)
                 } else {
-                    ("▍", modified)
+                    (&icons.diff.modified, modified)
                 };
 
-                write!(out, "{}", icon).unwrap();
-                Some(style)
+                write!(out, "{}", icon.icon_char).unwrap();
+                icon.style.map(|i| i.into()).or(Some(style))
             },
         )
->>>>>>> b2e83f81
     } else {
         Box::new(move |_, _, _, _| None)
     }
@@ -343,16 +284,6 @@
                 warning
             };
 
-<<<<<<< HEAD
-        let sym = if breakpoint.verified {
-            editor.icons.breakpoint.verified.icon_char
-        } else {
-            editor.icons.breakpoint.unverified.icon_char
-        };
-        write!(out, "{}", sym).unwrap();
-        Some(style)
-    })
-=======
             if !breakpoint.verified {
                 // Faded colors
                 style = if let Some(Color::Rgb(r, g, b)) = style.fg {
@@ -366,12 +297,15 @@
                 }
             };
 
-            let sym = if breakpoint.verified { "▲" } else { "⊚" };
+            let sym = if breakpoint.verified {
+                editor.icons.breakpoint.verified.icon_char
+            } else {
+                editor.icons.breakpoint.unverified.icon_char
+            };
             write!(out, "{}", sym).unwrap();
             Some(style)
         },
     )
->>>>>>> b2e83f81
 }
 
 pub fn diagnostics_or_breakpoints<'doc>(
