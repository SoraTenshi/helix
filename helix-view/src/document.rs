use anyhow::{anyhow, bail, Context, Error};
use arc_swap::access::DynAccess;
use futures_util::future::BoxFuture;
use futures_util::FutureExt;
use helix_core::auto_pairs::AutoPairs;
use helix_core::doc_formatter::TextFormat;
use helix_core::syntax::Highlight;
<<<<<<< HEAD
use helix_core::text_annotations::TextAnnotations;
use helix_core::{Assoc, Range};
=======
use helix_core::text_annotations::{InlineAnnotation, TextAnnotations};
use helix_core::Range;
>>>>>>> e983ef70
use helix_vcs::{DiffHandle, DiffProviderRegistry};

use serde::de::{self, Deserialize, Deserializer};
use serde::Serialize;
use std::borrow::Cow;
use std::cell::Cell;
use std::collections::HashMap;
use std::fmt::Display;
use std::future::Future;
use std::path::{Path, PathBuf};
use std::rc::Rc;
use std::str::FromStr;
use std::sync::Arc;
use std::time::SystemTime;

use helix_core::{
    encoding,
    history::{History, State, UndoKind},
    indent::{auto_detect_indent_style, IndentStyle},
    line_ending::auto_detect_line_ending,
    syntax::{self, LanguageConfiguration},
    ChangeSet, Diagnostic, LineEnding, Rope, RopeBuilder, Selection, Syntax, Transaction,
    DEFAULT_LINE_ENDING,
};

use crate::editor::{Config, RedrawHandle};
use crate::{DocumentId, Editor, Theme, View, ViewId};

pub mod annotations;

/// 8kB of buffer space for encoding and decoding `Rope`s.
const BUF_SIZE: usize = 8192;

const DEFAULT_INDENT: IndentStyle = IndentStyle::Tabs;

pub const DEFAULT_LANGUAGE_NAME: &str = "text";

pub const SCRATCH_BUFFER_NAME: &str = "[scratch]";

#[derive(Debug, Copy, Clone, PartialEq, Eq, Hash)]
pub enum Mode {
    Normal = 0,
    Select = 1,
    Insert = 2,
}

impl Display for Mode {
    fn fmt(&self, f: &mut fmt::Formatter<'_>) -> fmt::Result {
        match self {
            Mode::Normal => f.write_str("normal"),
            Mode::Select => f.write_str("select"),
            Mode::Insert => f.write_str("insert"),
        }
    }
}

impl FromStr for Mode {
    type Err = Error;

    fn from_str(s: &str) -> Result<Self, Self::Err> {
        match s {
            "normal" => Ok(Mode::Normal),
            "select" => Ok(Mode::Select),
            "insert" => Ok(Mode::Insert),
            _ => bail!("Invalid mode '{}'", s),
        }
    }
}

// toml deserializer doesn't seem to recognize string as enum
impl<'de> Deserialize<'de> for Mode {
    fn deserialize<D>(deserializer: D) -> Result<Self, D::Error>
    where
        D: Deserializer<'de>,
    {
        let s = String::deserialize(deserializer)?;
        s.parse().map_err(de::Error::custom)
    }
}

impl Serialize for Mode {
    fn serialize<S>(&self, serializer: S) -> Result<S::Ok, S::Error>
    where
        S: serde::Serializer,
    {
        serializer.collect_str(self)
    }
}

/// A snapshot of the text of a document that we want to write out to disk
#[derive(Debug, Clone)]
pub struct DocumentSavedEvent {
    pub revision: usize,
    pub doc_id: DocumentId,
    pub path: PathBuf,
    pub text: Rope,
}

pub type DocumentSavedEventResult = Result<DocumentSavedEvent, anyhow::Error>;
pub type DocumentSavedEventFuture = BoxFuture<'static, DocumentSavedEventResult>;

pub struct Document {
    pub(crate) id: DocumentId,
    text: Rope,
    selections: HashMap<ViewId, Selection>,

    /// Inlay hints annotations for the document, by view.
    ///
    /// To know if they're up-to-date, check the `id` field in `DocumentInlayHints`.
    pub(crate) inlay_hints: HashMap<ViewId, DocumentInlayHints>,
    /// Set to `true` when the document is updated, reset to `false` on the next inlay hints
    /// update from the LSP
    pub inlay_hints_oudated: bool,

    path: Option<PathBuf>,
    encoding: &'static encoding::Encoding,

    pub restore_cursor: bool,

    /// Current indent style.
    pub indent_style: IndentStyle,

    /// The document's default line ending.
    pub line_ending: LineEnding,

    syntax: Option<Syntax>,
    /// Corresponding language scope name. Usually `source.<lang>`.
    pub(crate) language: Option<Arc<LanguageConfiguration>>,

    /// Pending changes since last history commit.
    changes: ChangeSet,
    /// State at last commit. Used for calculating reverts.
    old_state: Option<State>,
    /// Undo tree.
    // It can be used as a cell where we will take it out to get some parts of the history and put
    // it back as it separated from the edits. We could split out the parts manually but that will
    // be more troublesome.
    pub history: Cell<History>,
    pub config: Arc<dyn DynAccess<Config>>,

    pub savepoint: Option<Transaction>,

    // Last time we wrote to the file. This will carry the time the file was last opened if there
    // were no saves.
    last_saved_time: SystemTime,

    last_saved_revision: usize,
    version: i32, // should be usize?
    pub(crate) modified_since_accessed: bool,

    diagnostics: Vec<Diagnostic>,
    diagnostic_annotations: annotations::DiagnosticAnnotations,
    language_server: Option<Arc<helix_lsp::Client>>,

    diff_handle: Option<DiffHandle>,
}

/// Inlay hints for a single `(Document, View)` combo.
///
/// There are `*_inlay_hints` field for each kind of hints an LSP can send since we offer the
/// option to style theme differently in the theme according to the (currently supported) kinds
/// (`type`, `parameter` and the rest).
///
/// Inlay hints are always `InlineAnnotation`s, not overlays or line-ones: LSP may choose to place
/// them anywhere in the text and will sometime offer config options to move them where the user
/// wants them but it shouldn't be Helix who decides that so we use the most precise positioning.
///
/// The padding for inlay hints needs to be stored separately for before and after (the LSP spec
/// uses 'left' and 'right' but not all text is left to right so let's be correct) padding because
/// the 'before' padding must be added to a layer *before* the regular inlay hints and the 'after'
/// padding comes ... after.
#[derive(Debug, Clone)]
pub struct DocumentInlayHints {
    /// Identifier for the inlay hints stored in this structure. To be checked to know if they have
    /// to be recomputed on idle or not.
    pub id: DocumentInlayHintsId,

    /// Inlay hints of `TYPE` kind, if any.
    pub type_inlay_hints: Rc<[InlineAnnotation]>,

    /// Inlay hints of `PARAMETER` kind, if any.
    pub parameter_inlay_hints: Rc<[InlineAnnotation]>,

    /// Inlay hints that are neither `TYPE` nor `PARAMETER`.
    ///
    /// LSPs are not required to associate a kind to their inlay hints, for example Rust-Analyzer
    /// currently never does (February 2023) and the LSP spec may add new kinds in the future that
    /// we want to display even if we don't have some special highlighting for them.
    pub other_inlay_hints: Rc<[InlineAnnotation]>,

    /// Inlay hint padding. When creating the final `TextAnnotations`, the `before` padding must be
    /// added first, then the regular inlay hints, then the `after` padding.
    pub padding_before_inlay_hints: Rc<[InlineAnnotation]>,
    pub padding_after_inlay_hints: Rc<[InlineAnnotation]>,
}

impl DocumentInlayHints {
    /// Generate an empty list of inlay hints with the given ID.
    pub fn empty_with_id(id: DocumentInlayHintsId) -> Self {
        Self {
            id,
            type_inlay_hints: Rc::new([]),
            parameter_inlay_hints: Rc::new([]),
            other_inlay_hints: Rc::new([]),
            padding_before_inlay_hints: Rc::new([]),
            padding_after_inlay_hints: Rc::new([]),
        }
    }
}

/// Associated with a [`Document`] and [`ViewId`], uniquely identifies the state of inlay hints for
/// for that document and view: if this changed since the last save, the inlay hints for the view
/// should be recomputed.
///
/// We can't store the `ViewOffset` instead of the first and last asked-for lines because if
/// softwrapping changes, the `ViewOffset` may not change while the displayed lines will.
#[derive(Copy, Clone, PartialEq, Eq)]
pub struct DocumentInlayHintsId {
    /// First line for which the inlay hints were requested.
    pub first_line: usize,
    /// Last line for which the inlay hints were requested.
    pub last_line: usize,
}

use std::{fmt, mem};
impl fmt::Debug for Document {
    fn fmt(&self, f: &mut fmt::Formatter<'_>) -> fmt::Result {
        f.debug_struct("Document")
            .field("id", &self.id)
            .field("text", &self.text)
            .field("selections", &self.selections)
            .field("inlay_hints_oudated", &self.inlay_hints_oudated)
            .field("text_annotations", &self.inlay_hints)
            .field("path", &self.path)
            .field("encoding", &self.encoding)
            .field("restore_cursor", &self.restore_cursor)
            .field("syntax", &self.syntax)
            .field("language", &self.language)
            .field("changes", &self.changes)
            .field("old_state", &self.old_state)
            // .field("history", &self.history)
            .field("last_saved_time", &self.last_saved_time)
            .field("last_saved_revision", &self.last_saved_revision)
            .field("version", &self.version)
            .field("modified_since_accessed", &self.modified_since_accessed)
            .field("diagnostics", &self.diagnostics)
            // .field("diagnostics_annotations", &self.diagnostics_annotations)
            // .field("language_server", &self.language_server)
            .finish()
    }
}

impl fmt::Debug for DocumentInlayHintsId {
    fn fmt(&self, f: &mut fmt::Formatter<'_>) -> fmt::Result {
        // Much more agreable to read when debugging
        f.debug_struct("DocumentInlayHintsId")
            .field("lines", &(self.first_line..self.last_line))
            .finish()
    }
}

// The documentation and implementation of this function should be up-to-date with
// its sibling function, `to_writer()`.
//
/// Decodes a stream of bytes into UTF-8, returning a `Rope` and the
/// encoding it was decoded as. The optional `encoding` parameter can
/// be used to override encoding auto-detection.
pub fn from_reader<R: std::io::Read + ?Sized>(
    reader: &mut R,
    encoding: Option<&'static encoding::Encoding>,
) -> Result<(Rope, &'static encoding::Encoding), Error> {
    // These two buffers are 8192 bytes in size each and are used as
    // intermediaries during the decoding process. Text read into `buf`
    // from `reader` is decoded into `buf_out` as UTF-8. Once either
    // `buf_out` is full or the end of the reader was reached, the
    // contents are appended to `builder`.
    let mut buf = [0u8; BUF_SIZE];
    let mut buf_out = [0u8; BUF_SIZE];
    let mut builder = RopeBuilder::new();

    // By default, the encoding of the text is auto-detected via the
    // `chardetng` crate which requires sample data from the reader.
    // As a manual override to this auto-detection is possible, the
    // same data is read into `buf` to ensure symmetry in the upcoming
    // loop.
    let (encoding, mut decoder, mut slice, mut is_empty) = {
        let read = reader.read(&mut buf)?;
        let is_empty = read == 0;
        let encoding = encoding.unwrap_or_else(|| {
            let mut encoding_detector = chardetng::EncodingDetector::new();
            encoding_detector.feed(&buf, is_empty);
            encoding_detector.guess(None, true)
        });
        let decoder = encoding.new_decoder();

        // If the amount of bytes read from the reader is less than
        // `buf.len()`, it is undesirable to read the bytes afterwards.
        let slice = &buf[..read];
        (encoding, decoder, slice, is_empty)
    };

    // `RopeBuilder::append()` expects a `&str`, so this is the "real"
    // output buffer. When decoding, the number of bytes in the output
    // buffer will often exceed the number of bytes in the input buffer.
    // The `result` returned by `decode_to_str()` will state whether or
    // not that happened. The contents of `buf_str` is appended to
    // `builder` and it is reused for the next iteration of the decoding
    // loop.
    //
    // As it is possible to read less than the buffer's maximum from `read()`
    // even when the end of the reader has yet to be reached, the end of
    // the reader is determined only when a `read()` call returns `0`.
    //
    // SAFETY: `buf_out` is a zero-initialized array, thus it will always
    // contain valid UTF-8.
    let buf_str = unsafe { std::str::from_utf8_unchecked_mut(&mut buf_out[..]) };
    let mut total_written = 0usize;
    loop {
        let mut total_read = 0usize;

        // An inner loop is necessary as it is possible that the input buffer
        // may not be completely decoded on the first `decode_to_str()` call
        // which would happen in cases where the output buffer is filled to
        // capacity.
        loop {
            let (result, read, written, ..) = decoder.decode_to_str(
                &slice[total_read..],
                &mut buf_str[total_written..],
                is_empty,
            );

            // These variables act as the read and write cursors of `buf` and `buf_str` respectively.
            // They are necessary in case the output buffer fills before decoding of the entire input
            // loop is complete. Otherwise, the loop would endlessly iterate over the same `buf` and
            // the data inside the output buffer would be overwritten.
            total_read += read;
            total_written += written;
            match result {
                encoding::CoderResult::InputEmpty => {
                    debug_assert_eq!(slice.len(), total_read);
                    break;
                }
                encoding::CoderResult::OutputFull => {
                    debug_assert!(slice.len() > total_read);
                    builder.append(&buf_str[..total_written]);
                    total_written = 0;
                }
            }
        }
        // Once the end of the stream is reached, the output buffer is
        // flushed and the loop terminates.
        if is_empty {
            debug_assert_eq!(reader.read(&mut buf)?, 0);
            builder.append(&buf_str[..total_written]);
            break;
        }

        // Once the previous input has been processed and decoded, the next set of
        // data is fetched from the reader. The end of the reader is determined to
        // be when exactly `0` bytes were read from the reader, as per the invariants
        // of the `Read` trait.
        let read = reader.read(&mut buf)?;
        slice = &buf[..read];
        is_empty = read == 0;
    }
    let rope = builder.finish();
    Ok((rope, encoding))
}

// The documentation and implementation of this function should be up-to-date with
// its sibling function, `from_reader()`.
//
/// Encodes the text inside `rope` into the given `encoding` and writes the
/// encoded output into `writer.` As a `Rope` can only contain valid UTF-8,
/// replacement characters may appear in the encoded text.
pub async fn to_writer<'a, W: tokio::io::AsyncWriteExt + Unpin + ?Sized>(
    writer: &'a mut W,
    encoding: &'static encoding::Encoding,
    rope: &'a Rope,
) -> Result<(), Error> {
    // Text inside a `Rope` is stored as non-contiguous blocks of data called
    // chunks. The absolute size of each chunk is unknown, thus it is impossible
    // to predict the end of the chunk iterator ahead of time. Instead, it is
    // determined by filtering the iterator to remove all empty chunks and then
    // appending an empty chunk to it. This is valuable for detecting when all
    // chunks in the `Rope` have been iterated over in the subsequent loop.
    let iter = rope
        .chunks()
        .filter(|c| !c.is_empty())
        .chain(std::iter::once(""));
    let mut buf = [0u8; BUF_SIZE];
    let mut encoder = encoding.new_encoder();
    let mut total_written = 0usize;
    for chunk in iter {
        let is_empty = chunk.is_empty();
        let mut total_read = 0usize;

        // An inner loop is necessary as it is possible that the input buffer
        // may not be completely encoded on the first `encode_from_utf8()` call
        // which would happen in cases where the output buffer is filled to
        // capacity.
        loop {
            let (result, read, written, ..) =
                encoder.encode_from_utf8(&chunk[total_read..], &mut buf[total_written..], is_empty);

            // These variables act as the read and write cursors of `chunk` and `buf` respectively.
            // They are necessary in case the output buffer fills before encoding of the entire input
            // loop is complete. Otherwise, the loop would endlessly iterate over the same `chunk` and
            // the data inside the output buffer would be overwritten.
            total_read += read;
            total_written += written;
            match result {
                encoding::CoderResult::InputEmpty => {
                    debug_assert_eq!(chunk.len(), total_read);
                    debug_assert!(buf.len() >= total_written);
                    break;
                }
                encoding::CoderResult::OutputFull => {
                    debug_assert!(chunk.len() > total_read);
                    writer.write_all(&buf[..total_written]).await?;
                    total_written = 0;
                }
            }
        }

        // Once the end of the iterator is reached, the output buffer is
        // flushed and the outer loop terminates.
        if is_empty {
            writer.write_all(&buf[..total_written]).await?;
            writer.flush().await?;
            break;
        }
    }
    Ok(())
}

fn take_with<T, F>(mut_ref: &mut T, f: F)
where
    T: Default,
    F: FnOnce(T) -> T,
{
    *mut_ref = f(mem::take(mut_ref));
}

use helix_lsp::lsp;
use url::Url;

impl Document {
    pub fn from(
        text: Rope,
        encoding: Option<&'static encoding::Encoding>,
        config: Arc<dyn DynAccess<Config>>,
    ) -> Self {
        let encoding = encoding.unwrap_or(encoding::UTF_8);
        let changes = ChangeSet::new(&text);
        let old_state = None;

        Self {
            id: DocumentId::default(),
            path: None,
            encoding,
            text,
            selections: HashMap::default(),
            inlay_hints: HashMap::default(),
            inlay_hints_oudated: false,
            indent_style: DEFAULT_INDENT,
            line_ending: DEFAULT_LINE_ENDING,
            restore_cursor: false,
            syntax: None,
            language: None,
            changes,
            old_state,
            diagnostics: Vec::new(),
            diagnostic_annotations: Default::default(),
            version: 0,
            history: Cell::new(History::default()),
            savepoint: None,
            last_saved_time: SystemTime::now(),
            last_saved_revision: 0,
            modified_since_accessed: false,
            language_server: None,
            diff_handle: None,
            config,
        }
    }
    pub fn default(config: Arc<dyn DynAccess<Config>>) -> Self {
        let text = Rope::from(DEFAULT_LINE_ENDING.as_str());
        Self::from(text, None, config)
    }
    // TODO: async fn?
    /// Create a new document from `path`. Encoding is auto-detected, but it can be manually
    /// overwritten with the `encoding` parameter.
    pub fn open(
        path: &Path,
        encoding: Option<&'static encoding::Encoding>,
        config_loader: Option<Arc<syntax::Loader>>,
        config: Arc<dyn DynAccess<Config>>,
    ) -> Result<Self, Error> {
        // Open the file if it exists, otherwise assume it is a new file (and thus empty).
        let (rope, encoding) = if path.exists() {
            let mut file =
                std::fs::File::open(path).context(format!("unable to open {:?}", path))?;
            from_reader(&mut file, encoding)?
        } else {
            let encoding = encoding.unwrap_or(encoding::UTF_8);
            (Rope::from(DEFAULT_LINE_ENDING.as_str()), encoding)
        };

        let mut doc = Self::from(rope, Some(encoding), config);

        // set the path and try detecting the language
        doc.set_path(Some(path))?;
        if let Some(loader) = config_loader {
            doc.detect_language(loader);
        }

        doc.detect_indent_and_line_ending();

        Ok(doc)
    }

    /// The same as [`format`], but only returns formatting changes if auto-formatting
    /// is configured.
    pub fn auto_format(&self) -> Option<BoxFuture<'static, Result<Transaction, FormatterError>>> {
        if self.language_config()?.auto_format {
            self.format()
        } else {
            None
        }
    }

    /// If supported, returns the changes that should be applied to this document in order
    /// to format it nicely.
    // We can't use anyhow::Result here since the output of the future has to be
    // clonable to be used as shared future. So use a custom error type.
    pub fn format(&self) -> Option<BoxFuture<'static, Result<Transaction, FormatterError>>> {
        if let Some(formatter) = self
            .language_config()
            .and_then(|c| c.formatter.clone())
            .filter(|formatter| which::which(&formatter.command).is_ok())
        {
            use std::process::Stdio;
            let text = self.text().clone();
            let mut process = tokio::process::Command::new(&formatter.command);
            process
                .args(&formatter.args)
                .stdin(Stdio::piped())
                .stdout(Stdio::piped())
                .stderr(Stdio::piped());

            let formatting_future = async move {
                let mut process = process
                    .spawn()
                    .map_err(|e| FormatterError::SpawningFailed {
                        command: formatter.command.clone(),
                        error: e.kind(),
                    })?;
                {
                    let mut stdin = process.stdin.take().ok_or(FormatterError::BrokenStdin)?;
                    to_writer(&mut stdin, encoding::UTF_8, &text)
                        .await
                        .map_err(|_| FormatterError::BrokenStdin)?;
                }

                let output = process
                    .wait_with_output()
                    .await
                    .map_err(|_| FormatterError::WaitForOutputFailed)?;

                if !output.status.success() {
                    if !output.stderr.is_empty() {
                        let err = String::from_utf8_lossy(&output.stderr).to_string();
                        log::error!("Formatter error: {}", err);
                        return Err(FormatterError::NonZeroExitStatus(Some(err)));
                    }

                    return Err(FormatterError::NonZeroExitStatus(None));
                } else if !output.stderr.is_empty() {
                    log::debug!(
                        "Formatter printed to stderr: {}",
                        String::from_utf8_lossy(&output.stderr).to_string()
                    );
                }

                let str = std::str::from_utf8(&output.stdout)
                    .map_err(|_| FormatterError::InvalidUtf8Output)?;

                Ok(helix_core::diff::compare_ropes(&text, &Rope::from(str)))
            };
            return Some(formatting_future.boxed());
        };

        let language_server = self.language_server()?;
        let text = self.text.clone();
        let offset_encoding = language_server.offset_encoding();

        let request = language_server.text_document_formatting(
            self.identifier(),
            lsp::FormattingOptions {
                tab_size: self.tab_width() as u32,
                insert_spaces: matches!(self.indent_style, IndentStyle::Spaces(_)),
                ..Default::default()
            },
            None,
        )?;

        let fut = async move {
            let edits = request.await.unwrap_or_else(|e| {
                log::warn!("LSP formatting failed: {}", e);
                Default::default()
            });
            Ok(helix_lsp::util::generate_transaction_from_edits(
                &text,
                edits,
                offset_encoding,
            ))
        };
        Some(fut.boxed())
    }

    pub fn save<P: Into<PathBuf>>(
        &mut self,
        path: Option<P>,
        force: bool,
    ) -> Result<
        impl Future<Output = Result<DocumentSavedEvent, anyhow::Error>> + 'static + Send,
        anyhow::Error,
    > {
        let path = path.map(|path| path.into());
        self.save_impl(path, force)

        // futures_util::future::Ready<_>,
    }

    /// The `Document`'s text is encoded according to its encoding and written to the file located
    /// at its `path()`.
    fn save_impl(
        &mut self,
        path: Option<PathBuf>,
        force: bool,
    ) -> Result<
        impl Future<Output = Result<DocumentSavedEvent, anyhow::Error>> + 'static + Send,
        anyhow::Error,
    > {
        log::debug!(
            "submitting save of doc '{:?}'",
            self.path().map(|path| path.to_string_lossy())
        );

        // we clone and move text + path into the future so that we asynchronously save the current
        // state without blocking any further edits.
        let text = self.text().clone();

        let path = match path {
            Some(path) => helix_core::path::get_canonicalized_path(&path)?,
            None => {
                if self.path.is_none() {
                    bail!("Can't save with no path set!");
                }

                self.path.as_ref().unwrap().clone()
            }
        };

        let identifier = self.path().map(|_| self.identifier());
        let language_server = self.language_server.clone();

        // mark changes up to now as saved
        let current_rev = self.get_current_revision();
        let doc_id = self.id();

        let encoding = self.encoding;

        let last_saved_time = self.last_saved_time;

        // We encode the file according to the `Document`'s encoding.
        let future = async move {
            use tokio::{fs, fs::File};
            if let Some(parent) = path.parent() {
                // TODO: display a prompt asking the user if the directories should be created
                if !parent.exists() {
                    if force {
                        std::fs::DirBuilder::new().recursive(true).create(parent)?;
                    } else {
                        bail!("can't save file, parent directory does not exist");
                    }
                }
            }

            // Protect against overwriting changes made externally
            if !force {
                if let Ok(metadata) = fs::metadata(&path).await {
                    if let Ok(mtime) = metadata.modified() {
                        if last_saved_time < mtime {
                            bail!("file modified by an external process, use :w! to overwrite");
                        }
                    }
                }
            }

            let mut file = File::create(&path).await?;
            to_writer(&mut file, encoding, &text).await?;

            let event = DocumentSavedEvent {
                revision: current_rev,
                doc_id,
                path,
                text: text.clone(),
            };

            if let Some(language_server) = language_server {
                if !language_server.is_initialized() {
                    return Ok(event);
                }

                if let Some(identifier) = identifier {
                    if let Some(notification) =
                        language_server.text_document_did_save(identifier, &text)
                    {
                        notification.await?;
                    }
                }
            }

            Ok(event)
        };

        Ok(future)
    }

    /// Detect the programming language based on the file type.
    pub fn detect_language(&mut self, config_loader: Arc<syntax::Loader>) {
        if let Some(path) = &self.path {
            let language_config = config_loader
                .language_config_for_file_name(path)
                .or_else(|| config_loader.language_config_for_shebang(self.text()));
            self.set_language(language_config, Some(config_loader));
        }
    }

    /// Detect the indentation used in the file, or otherwise defaults to the language indentation
    /// configured in `languages.toml`, with a fallback to tabs if it isn't specified. Line ending
    /// is likewise auto-detected, and will fallback to the default OS line ending.
    pub fn detect_indent_and_line_ending(&mut self) {
        self.indent_style = auto_detect_indent_style(&self.text).unwrap_or_else(|| {
            self.language_config()
                .and_then(|config| config.indent.as_ref())
                .map_or(DEFAULT_INDENT, |config| IndentStyle::from_str(&config.unit))
        });
        self.line_ending = auto_detect_line_ending(&self.text).unwrap_or(DEFAULT_LINE_ENDING);
    }

    /// Reload the document from its path.
    pub fn reload(
        &mut self,
        view: &mut View,
        provider_registry: &DiffProviderRegistry,
        redraw_handle: RedrawHandle,
    ) -> Result<(), Error> {
        let encoding = &self.encoding;
        let path = self
            .path()
            .filter(|path| path.exists())
            .ok_or_else(|| anyhow!("can't find file to reload from"))?
            .to_owned();

        let mut file = std::fs::File::open(&path)?;
        let (rope, ..) = from_reader(&mut file, Some(encoding))?;

        // Calculate the difference between the buffer and source text, and apply it.
        // This is not considered a modification of the contents of the file regardless
        // of the encoding.
        let transaction = helix_core::diff::compare_ropes(self.text(), &rope);
        self.apply(&transaction, view.id);
        self.append_changes_to_history(view);
        self.reset_modified();

        self.last_saved_time = SystemTime::now();

        self.detect_indent_and_line_ending();

        match provider_registry.get_diff_base(&path) {
            Some(diff_base) => self.set_diff_base(diff_base, redraw_handle),
            None => self.diff_handle = None,
        }

        Ok(())
    }

    /// Sets the [`Document`]'s encoding with the encoding correspondent to `label`.
    pub fn set_encoding(&mut self, label: &str) -> Result<(), Error> {
        self.encoding = encoding::Encoding::for_label(label.as_bytes())
            .ok_or_else(|| anyhow!("unknown encoding"))?;
        Ok(())
    }

    /// Returns the [`Document`]'s current encoding.
    pub fn encoding(&self) -> &'static encoding::Encoding {
        self.encoding
    }

    pub fn set_path(&mut self, path: Option<&Path>) -> Result<(), std::io::Error> {
        let path = path
            .map(helix_core::path::get_canonicalized_path)
            .transpose()?;

        // if parent doesn't exist we still want to open the document
        // and error out when document is saved
        self.path = path;

        Ok(())
    }

    /// Set the programming language for the file and load associated data (e.g. highlighting)
    /// if it exists.
    pub fn set_language(
        &mut self,
        language_config: Option<Arc<helix_core::syntax::LanguageConfiguration>>,
        loader: Option<Arc<helix_core::syntax::Loader>>,
    ) {
        if let (Some(language_config), Some(loader)) = (language_config, loader) {
            if let Some(highlight_config) = language_config.highlight_config(&loader.scopes()) {
                let syntax = Syntax::new(&self.text, highlight_config, loader);
                self.syntax = Some(syntax);
            }

            self.language = Some(language_config);
        } else {
            self.syntax = None;
            self.language = None;
        };
    }

    /// Set the programming language for the file if you know the name (scope) but don't have the
    /// [`syntax::LanguageConfiguration`] for it.
    pub fn set_language2(&mut self, scope: &str, config_loader: Arc<syntax::Loader>) {
        let language_config = config_loader.language_config_for_scope(scope);

        self.set_language(language_config, Some(config_loader));
    }

    /// Set the programming language for the file if you know the language but don't have the
    /// [`syntax::LanguageConfiguration`] for it.
    pub fn set_language_by_language_id(
        &mut self,
        language_id: &str,
        config_loader: Arc<syntax::Loader>,
    ) -> anyhow::Result<()> {
        let language_config = config_loader
            .language_config_for_language_id(language_id)
            .ok_or_else(|| anyhow!("invalid language id: {}", language_id))?;
        self.set_language(Some(language_config), Some(config_loader));
        Ok(())
    }

    /// Set the LSP.
    pub fn set_language_server(&mut self, language_server: Option<Arc<helix_lsp::Client>>) {
        self.language_server = language_server;
    }

    /// Select text within the [`Document`].
    pub fn set_selection(&mut self, view_id: ViewId, selection: Selection) {
        // TODO: use a transaction?
        self.selections
            .insert(view_id, selection.ensure_invariants(self.text().slice(..)));
    }

    /// Find the origin selection of the text in a document, i.e. where
    /// a single cursor would go if it were on the first grapheme. If
    /// the text is empty, returns (0, 0).
    pub fn origin(&self) -> Range {
        if self.text().len_chars() == 0 {
            return Range::new(0, 0);
        }

        Range::new(0, 1).grapheme_aligned(self.text().slice(..))
    }

    /// Reset the view's selection on this document to the
    /// [origin](Document::origin) cursor.
    pub fn reset_selection(&mut self, view_id: ViewId) {
        let origin = self.origin();
        self.set_selection(view_id, Selection::single(origin.anchor, origin.head));
    }

    /// Initializes a new selection for the given view if it does not
    /// already have one.
    pub fn ensure_view_init(&mut self, view_id: ViewId) {
        if self.selections.get(&view_id).is_none() {
            self.reset_selection(view_id);
        }
    }

    /// Remove a view's selection and inlay hints from this document.
    pub fn remove_view(&mut self, view_id: ViewId) {
        self.selections.remove(&view_id);
        self.inlay_hints.remove(&view_id);
    }

    /// Apply a [`Transaction`] to the [`Document`] to change its text.
    fn apply_impl(&mut self, transaction: &Transaction, view_id: ViewId) -> bool {
        use helix_core::Assoc;

        let old_doc = self.text().clone();

        let changes = transaction.changes();

        let success = changes.apply(&mut self.text);

        if success {
            for selection in self.selections.values_mut() {
                *selection = selection
                    .clone()
                    // Map through changes
                    .map(changes)
                    // Ensure all selections across all views still adhere to invariants.
                    .ensure_invariants(self.text.slice(..));
            }

            // if specified, the current selection should instead be replaced by transaction.selection
            if let Some(selection) = transaction.selection() {
                self.selections.insert(
                    view_id,
                    selection.clone().ensure_invariants(self.text.slice(..)),
                );
            }

            self.modified_since_accessed = true;
        }

        if !changes.is_empty() {
            self.version += 1;
            // start computing the diff in parallel
            if let Some(diff_handle) = &self.diff_handle {
                diff_handle.update_document(self.text.clone(), false);
            }

            // generate revert to savepoint
            if self.savepoint.is_some() {
                take_with(&mut self.savepoint, |prev_revert| {
                    let revert = transaction.invert(&old_doc);
                    Some(revert.compose(prev_revert.unwrap()))
                });
            }

            // update tree-sitter syntax tree
            if let Some(syntax) = &mut self.syntax {
                // TODO: no unwrap
                syntax.update(&old_doc, &self.text, changes).unwrap();
            }

            let changes = transaction.changes();

            // map state.diagnostics over changes::map_pos too
            for diagnostic in &mut self.diagnostics {
                diagnostic.range.start = changes.map_pos(diagnostic.range.start, Assoc::After);
                diagnostic.range.end = changes.map_pos(diagnostic.range.end, Assoc::After);
                diagnostic.line = self.text.char_to_line(diagnostic.range.start);
            }
            self.diagnostics
                .sort_unstable_by_key(|diagnostic| diagnostic.range);

<<<<<<< HEAD
            annotations::apply_changes_to_diagnostic_annotations(self, changes);
=======
            // Update the inlay hint annotations' positions, helping ensure they are displayed in the proper place
            let apply_inlay_hint_changes = |annotations: &mut Rc<[InlineAnnotation]>| {
                if let Some(data) = Rc::get_mut(annotations) {
                    for inline in data.iter_mut() {
                        inline.char_idx = changes.map_pos(inline.char_idx, Assoc::After);
                    }
                }
            };

            self.inlay_hints_oudated = true;
            for text_annotation in self.inlay_hints.values_mut() {
                let DocumentInlayHints {
                    id: _,
                    type_inlay_hints,
                    parameter_inlay_hints,
                    other_inlay_hints,
                    padding_before_inlay_hints,
                    padding_after_inlay_hints,
                } = text_annotation;

                apply_inlay_hint_changes(padding_before_inlay_hints);
                apply_inlay_hint_changes(type_inlay_hints);
                apply_inlay_hint_changes(parameter_inlay_hints);
                apply_inlay_hint_changes(other_inlay_hints);
                apply_inlay_hint_changes(padding_after_inlay_hints);
            }
>>>>>>> e983ef70

            // emit lsp notification
            if let Some(language_server) = self.language_server() {
                let notify = language_server.text_document_did_change(
                    self.versioned_identifier(),
                    &old_doc,
                    self.text(),
                    changes,
                );

                if let Some(notify) = notify {
                    tokio::spawn(notify);
                }
            }
        }
        success
    }

    /// Apply a [`Transaction`] to the [`Document`] to change its text.
    pub fn apply(&mut self, transaction: &Transaction, view_id: ViewId) -> bool {
        // store the state just before any changes are made. This allows us to undo to the
        // state just before a transaction was applied.
        if self.changes.is_empty() && !transaction.changes().is_empty() {
            self.old_state = Some(State {
                doc: self.text.clone(),
                selection: self.selection(view_id).clone(),
            });
        }

        let success = self.apply_impl(transaction, view_id);

        if !transaction.changes().is_empty() {
            // Compose this transaction with the previous one
            take_with(&mut self.changes, |changes| {
                changes.compose(transaction.changes().clone())
            });
        }
        success
    }

    fn undo_redo_impl(&mut self, view: &mut View, undo: bool) -> bool {
        let mut history = self.history.take();
        let txn = if undo { history.undo() } else { history.redo() };
        let success = if let Some(txn) = txn {
            self.apply_impl(txn, view.id)
        } else {
            false
        };
        self.history.set(history);

        if success {
            // reset changeset to fix len
            self.changes = ChangeSet::new(self.text());
            // Sync with changes with the jumplist selections.
            view.sync_changes(self);
        }
        success
    }

    /// Undo the last modification to the [`Document`]. Returns whether the undo was successful.
    pub fn undo(&mut self, view: &mut View) -> bool {
        self.undo_redo_impl(view, true)
    }

    /// Redo the last modification to the [`Document`]. Returns whether the redo was successful.
    pub fn redo(&mut self, view: &mut View) -> bool {
        self.undo_redo_impl(view, false)
    }

    pub fn savepoint(&mut self) {
        self.savepoint = Some(Transaction::new(self.text()));
    }

    pub fn restore(&mut self, view: &mut View) {
        if let Some(revert) = self.savepoint.take() {
            self.apply(&revert, view.id);
        }
    }

    fn earlier_later_impl(&mut self, view: &mut View, uk: UndoKind, earlier: bool) -> bool {
        let txns = if earlier {
            self.history.get_mut().earlier(uk)
        } else {
            self.history.get_mut().later(uk)
        };
        let mut success = false;
        for txn in txns {
            if self.apply_impl(&txn, view.id) {
                success = true;
            }
        }
        if success {
            // reset changeset to fix len
            self.changes = ChangeSet::new(self.text());
            // Sync with changes with the jumplist selections.
            view.sync_changes(self);
        }
        success
    }

    /// Undo modifications to the [`Document`] according to `uk`.
    pub fn earlier(&mut self, view: &mut View, uk: UndoKind) -> bool {
        self.earlier_later_impl(view, uk, true)
    }

    /// Redo modifications to the [`Document`] according to `uk`.
    pub fn later(&mut self, view: &mut View, uk: UndoKind) -> bool {
        self.earlier_later_impl(view, uk, false)
    }

    /// Commit pending changes to history
    pub fn append_changes_to_history(&mut self, view: &mut View) {
        if self.changes.is_empty() {
            return;
        }

        let new_changeset = ChangeSet::new(self.text());
        let changes = std::mem::replace(&mut self.changes, new_changeset);
        // Instead of doing this messy merge we could always commit, and based on transaction
        // annotations either add a new layer or compose into the previous one.
        let transaction =
            Transaction::from(changes).with_selection(self.selection(view.id).clone());

        // HAXX: we need to reconstruct the state as it was before the changes..
        let old_state = self.old_state.take().expect("no old_state available");

        let mut history = self.history.take();
        history.commit_revision(&transaction, &old_state);
        self.history.set(history);

        // Update jumplist entries in the view.
        view.apply(&transaction, self);
    }

    pub fn id(&self) -> DocumentId {
        self.id
    }

    /// If there are unsaved modifications.
    pub fn is_modified(&self) -> bool {
        let history = self.history.take();
        let current_revision = history.current_revision();
        self.history.set(history);
        log::debug!(
            "id {} modified - last saved: {}, current: {}",
            self.id,
            self.last_saved_revision,
            current_revision
        );
        current_revision != self.last_saved_revision || !self.changes.is_empty()
    }

    /// Save modifications to history, and so [`Self::is_modified`] will return false.
    pub fn reset_modified(&mut self) {
        let history = self.history.take();
        let current_revision = history.current_revision();
        self.history.set(history);
        self.last_saved_revision = current_revision;
    }

    /// Set the document's latest saved revision to the given one.
    pub fn set_last_saved_revision(&mut self, rev: usize) {
        log::debug!(
            "doc {} revision updated {} -> {}",
            self.id,
            self.last_saved_revision,
            rev
        );
        self.last_saved_revision = rev;
        self.last_saved_time = SystemTime::now();
    }

    /// Get the document's latest saved revision.
    pub fn get_last_saved_revision(&mut self) -> usize {
        self.last_saved_revision
    }

    /// Get the current revision number
    pub fn get_current_revision(&mut self) -> usize {
        let history = self.history.take();
        let current_revision = history.current_revision();
        self.history.set(history);
        current_revision
    }

    /// Corresponding language scope name. Usually `source.<lang>`.
    pub fn language_scope(&self) -> Option<&str> {
        self.language
            .as_ref()
            .map(|language| language.scope.as_str())
    }

    /// Language name for the document. Corresponds to the `name` key in
    /// `languages.toml` configuration.
    pub fn language_name(&self) -> Option<&str> {
        self.language
            .as_ref()
            .map(|language| language.language_id.as_str())
    }

    /// Language ID for the document. Either the `language-id` from the
    /// `language-server` configuration, or the document language if no
    /// `language-id` has been specified.
    pub fn language_id(&self) -> Option<&str> {
        let language_config = self.language.as_deref()?;

        language_config
            .language_server
            .as_ref()?
            .language_id
            .as_deref()
            .or(Some(language_config.language_id.as_str()))
    }

    /// Corresponding [`LanguageConfiguration`].
    pub fn language_config(&self) -> Option<&LanguageConfiguration> {
        self.language.as_deref()
    }

    /// Current document version, incremented at each change.
    pub fn version(&self) -> i32 {
        self.version
    }

    /// Language server if it has been initialized.
    pub fn language_server(&self) -> Option<&helix_lsp::Client> {
        let server = self.language_server.as_deref()?;
        server.is_initialized().then_some(server)
    }

    pub fn diff_handle(&self) -> Option<&DiffHandle> {
        self.diff_handle.as_ref()
    }

    /// Intialize/updates the differ for this document with a new base.
    pub fn set_diff_base(&mut self, diff_base: Vec<u8>, redraw_handle: RedrawHandle) {
        if let Ok((diff_base, _)) = from_reader(&mut diff_base.as_slice(), Some(self.encoding)) {
            if let Some(differ) = &self.diff_handle {
                differ.update_diff_base(diff_base);
                return;
            }
            self.diff_handle = Some(DiffHandle::new(diff_base, self.text.clone(), redraw_handle))
        } else {
            self.diff_handle = None;
        }
    }

    #[inline]
    /// Tree-sitter AST tree
    pub fn syntax(&self) -> Option<&Syntax> {
        self.syntax.as_ref()
    }

    /// The width that the tab character is rendered at
    pub fn tab_width(&self) -> usize {
        self.language_config()
            .and_then(|config| config.indent.as_ref())
            .map_or(4, |config| config.tab_width) // fallback to 4 columns
    }

    // The width (in spaces) of a level of indentation.
    pub fn indent_width(&self) -> usize {
        self.indent_style.indent_width(self.tab_width())
    }

    pub fn changes(&self) -> &ChangeSet {
        &self.changes
    }

    #[inline]
    /// File path on disk.
    pub fn path(&self) -> Option<&PathBuf> {
        self.path.as_ref()
    }

    /// File path as a URL.
    pub fn url(&self) -> Option<Url> {
        Url::from_file_path(self.path()?).ok()
    }

    #[inline]
    pub fn text(&self) -> &Rope {
        &self.text
    }

    #[inline]
    pub fn selection(&self, view_id: ViewId) -> &Selection {
        &self.selections[&view_id]
    }

    #[inline]
    pub fn selections(&self) -> &HashMap<ViewId, Selection> {
        &self.selections
    }

    pub fn relative_path(&self) -> Option<PathBuf> {
        self.path
            .as_deref()
            .map(helix_core::path::get_relative_path)
    }

    pub fn display_name(&self) -> Cow<'static, str> {
        self.relative_path()
            .map(|path| path.to_string_lossy().to_string().into())
            .unwrap_or_else(|| SCRATCH_BUFFER_NAME.into())
    }

    // transact(Fn) ?

    // -- LSP methods

    #[inline]
    pub fn identifier(&self) -> lsp::TextDocumentIdentifier {
        lsp::TextDocumentIdentifier::new(self.url().unwrap())
    }

    pub fn versioned_identifier(&self) -> lsp::VersionedTextDocumentIdentifier {
        lsp::VersionedTextDocumentIdentifier::new(self.url().unwrap(), self.version)
    }

    pub fn position(
        &self,
        view_id: ViewId,
        offset_encoding: helix_lsp::OffsetEncoding,
    ) -> lsp::Position {
        let text = self.text();

        helix_lsp::util::pos_to_lsp_pos(
            text,
            self.selection(view_id).primary().cursor(text.slice(..)),
            offset_encoding,
        )
    }

    #[inline]
    pub fn diagnostics(&self) -> &[Diagnostic] {
        &self.diagnostics
    }

    pub fn set_diagnostics(&mut self, diagnostics: Vec<Diagnostic>) {
        self.diagnostics = diagnostics;
        self.diagnostics
            .sort_unstable_by_key(|diagnostic| diagnostic.range);
    }

    #[inline]
    pub fn diagnostic_annotations_messages(
        &self,
    ) -> Rc<[annotations::DiagnosticAnnotationMessage]> {
        Rc::clone(&self.diagnostic_annotations.messages)
    }

    #[inline]
    pub fn set_diagnostics_annotations(
        &mut self,
        diagnostic_annotations: annotations::DiagnosticAnnotations,
    ) {
        self.diagnostic_annotations = diagnostic_annotations;
    }

    /// Get the document's auto pairs. If the document has a recognized
    /// language config with auto pairs configured, returns that;
    /// otherwise, falls back to the global auto pairs config. If the global
    /// config is false, then ignore language settings.
    pub fn auto_pairs<'a>(&'a self, editor: &'a Editor) -> Option<&'a AutoPairs> {
        let global_config = (editor.auto_pairs).as_ref();

        // NOTE: If the user specifies the global auto pairs config as false, then
        //       we want to disable it globally regardless of language settings
        #[allow(clippy::question_mark)]
        {
            if global_config.is_none() {
                return None;
            }
        }

        match &self.language {
            Some(lang) => lang.as_ref().auto_pairs.as_ref().or(global_config),
            None => global_config,
        }
    }

    pub fn text_format(&self, mut viewport_width: u16, theme: Option<&Theme>) -> TextFormat {
        if let Some(max_line_len) = self
            .language_config()
            .and_then(|config| config.max_line_length)
        {
            viewport_width = viewport_width.min(max_line_len as u16)
        }
        let config = self.config.load();
        let soft_wrap = &config.soft_wrap;
        let tab_width = self.tab_width() as u16;
        TextFormat {
            soft_wrap: soft_wrap.enable && viewport_width > 10,
            tab_width,
            max_wrap: soft_wrap.max_wrap.min(viewport_width / 4),
            max_indent_retain: soft_wrap.max_indent_retain.min(viewport_width * 2 / 5),
            // avoid spinning forever when the window manager
            // sets the size to something tiny
            viewport_width,
            wrap_indicator: soft_wrap.wrap_indicator.clone().into_boxed_str(),
            wrap_indicator_highlight: theme
                .and_then(|theme| theme.find_scope_index("ui.virtual.wrap"))
                .map(Highlight),
        }
    }

    /// Get the text annotations that apply to the whole document, those that do not apply to any
    /// specific view.
    pub fn text_annotations(&self, _theme: Option<&Theme>) -> TextAnnotations {
        let mut text_annotations = TextAnnotations::default();

        if !self.diagnostic_annotations.annotations.is_empty() {
            text_annotations
                .add_line_annotation(Rc::clone(&self.diagnostic_annotations.annotations));
        }

        text_annotations
    }

    pub fn reset_diagnostics_annotations(&mut self) {
        self.diagnostic_annotations = Default::default();
    }

    /// Set the inlay hints for this document and `view_id`.
    pub fn set_inlay_hints(&mut self, view_id: ViewId, inlay_hints: DocumentInlayHints) {
        self.inlay_hints.insert(view_id, inlay_hints);
    }

    /// Get the inlay hints for this document and `view_id`.
    pub fn inlay_hints(&self, view_id: ViewId) -> Option<&DocumentInlayHints> {
        self.inlay_hints.get(&view_id)
    }

    /// Completely removes all the inlay hints saved for the document, dropping them to free memory
    /// (since it often means inlay hints have been fully deactivated).
    pub fn reset_all_inlay_hints(&mut self) {
        self.inlay_hints = Default::default();
    }
}

#[derive(Clone, Debug)]
pub enum FormatterError {
    SpawningFailed {
        command: String,
        error: std::io::ErrorKind,
    },
    BrokenStdin,
    WaitForOutputFailed,
    InvalidUtf8Output,
    DiskReloadError(String),
    NonZeroExitStatus(Option<String>),
}

impl std::error::Error for FormatterError {}

impl Display for FormatterError {
    fn fmt(&self, f: &mut std::fmt::Formatter<'_>) -> std::fmt::Result {
        match self {
            Self::SpawningFailed { command, error } => {
                write!(f, "Failed to spawn formatter {}: {:?}", command, error)
            }
            Self::BrokenStdin => write!(f, "Could not write to formatter stdin"),
            Self::WaitForOutputFailed => write!(f, "Waiting for formatter output failed"),
            Self::InvalidUtf8Output => write!(f, "Invalid UTF-8 formatter output"),
            Self::DiskReloadError(error) => write!(f, "Error reloading file from disk: {}", error),
            Self::NonZeroExitStatus(Some(output)) => write!(f, "Formatter error: {}", output),
            Self::NonZeroExitStatus(None) => {
                write!(f, "Formatter exited with non zero exit status")
            }
        }
    }
}

#[cfg(test)]
mod test {
    use arc_swap::ArcSwap;

    use super::*;

    #[test]
    fn changeset_to_changes_ignore_line_endings() {
        use helix_lsp::{lsp, Client, OffsetEncoding};
        let text = Rope::from("hello\r\nworld");
        let mut doc = Document::from(
            text,
            None,
            Arc::new(ArcSwap::new(Arc::new(Config::default()))),
        );
        let view = ViewId::default();
        doc.set_selection(view, Selection::single(0, 0));

        let transaction =
            Transaction::change(doc.text(), vec![(5, 7, Some("\n".into()))].into_iter());
        let old_doc = doc.text().clone();
        doc.apply(&transaction, view);
        let changes = Client::changeset_to_changes(
            &old_doc,
            doc.text(),
            transaction.changes(),
            OffsetEncoding::Utf8,
        );

        assert_eq!(doc.text(), "hello\nworld");

        assert_eq!(
            changes,
            &[lsp::TextDocumentContentChangeEvent {
                range: Some(lsp::Range::new(
                    lsp::Position::new(0, 5),
                    lsp::Position::new(1, 0)
                )),
                text: "\n".into(),
                range_length: None,
            }]
        );
    }

    #[test]
    fn changeset_to_changes() {
        use helix_lsp::{lsp, Client, OffsetEncoding};
        let text = Rope::from("hello");
        let mut doc = Document::from(
            text,
            None,
            Arc::new(ArcSwap::new(Arc::new(Config::default()))),
        );
        let view = ViewId::default();
        doc.set_selection(view, Selection::single(5, 5));

        // insert

        let transaction = Transaction::insert(doc.text(), doc.selection(view), " world".into());
        let old_doc = doc.text().clone();
        doc.apply(&transaction, view);
        let changes = Client::changeset_to_changes(
            &old_doc,
            doc.text(),
            transaction.changes(),
            OffsetEncoding::Utf8,
        );

        assert_eq!(
            changes,
            &[lsp::TextDocumentContentChangeEvent {
                range: Some(lsp::Range::new(
                    lsp::Position::new(0, 5),
                    lsp::Position::new(0, 5)
                )),
                text: " world".into(),
                range_length: None,
            }]
        );

        // delete

        let transaction = transaction.invert(&old_doc);
        let old_doc = doc.text().clone();
        doc.apply(&transaction, view);
        let changes = Client::changeset_to_changes(
            &old_doc,
            doc.text(),
            transaction.changes(),
            OffsetEncoding::Utf8,
        );

        // line: 0-based.
        // col: 0-based, gaps between chars.
        // 0 1 2 3 4 5 6 7 8 9 0 1
        // |h|e|l|l|o| |w|o|r|l|d|
        //           -------------
        // (0, 5)-(0, 11)
        assert_eq!(
            changes,
            &[lsp::TextDocumentContentChangeEvent {
                range: Some(lsp::Range::new(
                    lsp::Position::new(0, 5),
                    lsp::Position::new(0, 11)
                )),
                text: "".into(),
                range_length: None,
            }]
        );

        // replace

        // also tests that changes are layered, positions depend on previous changes.

        doc.set_selection(view, Selection::single(0, 5));
        let transaction = Transaction::change(
            doc.text(),
            vec![(0, 2, Some("aei".into())), (3, 5, Some("ou".into()))].into_iter(),
        );
        // aeilou
        let old_doc = doc.text().clone();
        doc.apply(&transaction, view);
        let changes = Client::changeset_to_changes(
            &old_doc,
            doc.text(),
            transaction.changes(),
            OffsetEncoding::Utf8,
        );

        assert_eq!(
            changes,
            &[
                // 0 1 2 3 4 5
                // |h|e|l|l|o|
                // ----
                //
                // aeillo
                lsp::TextDocumentContentChangeEvent {
                    range: Some(lsp::Range::new(
                        lsp::Position::new(0, 0),
                        lsp::Position::new(0, 2)
                    )),
                    text: "aei".into(),
                    range_length: None,
                },
                // 0 1 2 3 4 5 6
                // |a|e|i|l|l|o|
                //         -----
                //
                // aeilou
                lsp::TextDocumentContentChangeEvent {
                    range: Some(lsp::Range::new(
                        lsp::Position::new(0, 4),
                        lsp::Position::new(0, 6)
                    )),
                    text: "ou".into(),
                    range_length: None,
                }
            ]
        );
    }

    #[test]
    fn test_line_ending() {
        assert_eq!(
            Document::default(Arc::new(ArcSwap::new(Arc::new(Config::default()))))
                .text()
                .to_string(),
            DEFAULT_LINE_ENDING.as_str()
        );
    }

    macro_rules! decode {
        ($name:ident, $label:expr, $label_override:expr) => {
            #[test]
            fn $name() {
                let encoding = encoding::Encoding::for_label($label_override.as_bytes()).unwrap();
                let base_path = PathBuf::from(env!("CARGO_MANIFEST_DIR")).join("tests/encoding");
                let path = base_path.join(format!("{}_in.txt", $label));
                let ref_path = base_path.join(format!("{}_in_ref.txt", $label));
                assert!(path.exists());
                assert!(ref_path.exists());

                let mut file = std::fs::File::open(path).unwrap();
                let text = from_reader(&mut file, Some(encoding))
                    .unwrap()
                    .0
                    .to_string();
                let expectation = std::fs::read_to_string(ref_path).unwrap();
                assert_eq!(text[..], expectation[..]);
            }
        };
        ($name:ident, $label:expr) => {
            decode!($name, $label, $label);
        };
    }

    macro_rules! encode {
        ($name:ident, $label:expr, $label_override:expr) => {
            #[test]
            fn $name() {
                let encoding = encoding::Encoding::for_label($label_override.as_bytes()).unwrap();
                let base_path = PathBuf::from(env!("CARGO_MANIFEST_DIR")).join("tests/encoding");
                let path = base_path.join(format!("{}_out.txt", $label));
                let ref_path = base_path.join(format!("{}_out_ref.txt", $label));
                assert!(path.exists());
                assert!(ref_path.exists());

                let text = Rope::from_str(&std::fs::read_to_string(path).unwrap());
                let mut buf: Vec<u8> = Vec::new();
                helix_lsp::block_on(to_writer(&mut buf, encoding, &text)).unwrap();

                let expectation = std::fs::read(ref_path).unwrap();
                assert_eq!(buf, expectation);
            }
        };
        ($name:ident, $label:expr) => {
            encode!($name, $label, $label);
        };
    }

    decode!(big5_decode, "big5");
    encode!(big5_encode, "big5");
    decode!(euc_kr_decode, "euc_kr", "EUC-KR");
    encode!(euc_kr_encode, "euc_kr", "EUC-KR");
    decode!(gb18030_decode, "gb18030");
    encode!(gb18030_encode, "gb18030");
    decode!(iso_2022_jp_decode, "iso_2022_jp", "ISO-2022-JP");
    encode!(iso_2022_jp_encode, "iso_2022_jp", "ISO-2022-JP");
    decode!(jis0208_decode, "jis0208", "EUC-JP");
    encode!(jis0208_encode, "jis0208", "EUC-JP");
    decode!(jis0212_decode, "jis0212", "EUC-JP");
    decode!(shift_jis_decode, "shift_jis");
    encode!(shift_jis_encode, "shift_jis");
}<|MERGE_RESOLUTION|>--- conflicted
+++ resolved
@@ -5,13 +5,8 @@
 use helix_core::auto_pairs::AutoPairs;
 use helix_core::doc_formatter::TextFormat;
 use helix_core::syntax::Highlight;
-<<<<<<< HEAD
-use helix_core::text_annotations::TextAnnotations;
-use helix_core::{Assoc, Range};
-=======
 use helix_core::text_annotations::{InlineAnnotation, TextAnnotations};
 use helix_core::Range;
->>>>>>> e983ef70
 use helix_vcs::{DiffHandle, DiffProviderRegistry};
 
 use serde::de::{self, Deserialize, Deserializer};
@@ -974,9 +969,7 @@
             self.diagnostics
                 .sort_unstable_by_key(|diagnostic| diagnostic.range);
 
-<<<<<<< HEAD
             annotations::apply_changes_to_diagnostic_annotations(self, changes);
-=======
             // Update the inlay hint annotations' positions, helping ensure they are displayed in the proper place
             let apply_inlay_hint_changes = |annotations: &mut Rc<[InlineAnnotation]>| {
                 if let Some(data) = Rc::get_mut(annotations) {
@@ -1003,7 +996,6 @@
                 apply_inlay_hint_changes(other_inlay_hints);
                 apply_inlay_hint_changes(padding_after_inlay_hints);
             }
->>>>>>> e983ef70
 
             // emit lsp notification
             if let Some(language_server) = self.language_server() {
