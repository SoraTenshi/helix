use std::{
    collections::HashMap,
    path::{Path, PathBuf},
};

use anyhow::{anyhow, Context, Result};
use helix_core::hashmap;
use helix_loader::merge_toml_values;
use log::warn;
use once_cell::sync::Lazy;
use serde::{Deserialize, Deserializer};
use toml::{map::Map, Value};

use crate::graphics::UnderlineStyle;
pub use crate::graphics::{Color, Modifier, Style};

pub static DEFAULT_THEME: Lazy<Theme> = Lazy::new(|| Theme {
    name: "default".into(),
    ..toml::from_slice(include_bytes!("../../theme.toml")).expect("Failed to parse default theme")
});

pub static BASE16_DEFAULT_THEME: Lazy<Theme> = Lazy::new(|| Theme {
    name: "base16_theme".into(),
    ..toml::from_slice(include_bytes!("../../base16_theme.toml"))
        .expect("Failed to parse base 16 default theme")
});

#[derive(Clone, Debug)]
pub struct Loader {
    user_dir: PathBuf,
    default_dir: PathBuf,
}
impl Loader {
    /// Creates a new loader that can load themes from two directories.
    pub fn new<P: AsRef<Path>>(user_dir: P, default_dir: P) -> Self {
        Self {
            user_dir: user_dir.as_ref().join("themes"),
            default_dir: default_dir.as_ref().join("themes"),
        }
    }

    /// Loads a theme first looking in the `user_dir` then in `default_dir`
    pub fn load(&self, name: &str) -> Result<Theme> {
        if name == "default" {
            return Ok(self.default());
        }
        if name == "base16_default" {
            return Ok(self.base16_default());
        }

        let theme = self.load_theme(name, name, false).map(Theme::from)?;

        Ok(Theme {
            name: name.into(),
            ..theme
        })
    }

    // load the theme and its parent recursively and merge them
    // `base_theme_name` is the theme from the config.toml,
    // used to prevent some circular loading scenarios
    fn load_theme(
        &self,
        name: &str,
        base_them_name: &str,
        only_default_dir: bool,
    ) -> Result<Value> {
        let path = self.path(name, only_default_dir);
        let theme_toml = self.load_toml(path)?;

        let inherits = theme_toml.get("inherits");

        let theme_toml = if let Some(parent_theme_name) = inherits {
            let parent_theme_name = parent_theme_name.as_str().ok_or_else(|| {
                anyhow!(
                    "Theme: expected 'inherits' to be a string: {}",
                    parent_theme_name
                )
            })?;

            let parent_theme_toml = self.load_theme(
                parent_theme_name,
                base_them_name,
                base_them_name == parent_theme_name,
            )?;

            self.merge_themes(parent_theme_toml, theme_toml)
        } else {
            theme_toml
        };

        Ok(theme_toml)
    }

    pub fn read_names(path: &Path) -> Vec<String> {
        std::fs::read_dir(path)
            .map(|entries| {
                entries
                    .filter_map(|entry| {
                        let entry = entry.ok()?;
                        let path = entry.path();
                        (path.extension()? == "toml")
                            .then(|| path.file_stem().unwrap().to_string_lossy().into_owned())
                    })
                    .collect()
            })
            .unwrap_or_default()
    }

    // merge one theme into the parent theme
    fn merge_themes(&self, parent_theme_toml: Value, theme_toml: Value) -> Value {
        let parent_palette = parent_theme_toml.get("palette");
        let palette = theme_toml.get("palette");

        // handle the table seperately since it needs a `merge_depth` of 2
        // this would conflict with the rest of the theme merge strategy
        let palette_values = match (parent_palette, palette) {
            (Some(parent_palette), Some(palette)) => {
                merge_toml_values(parent_palette.clone(), palette.clone(), 2)
            }
            (Some(parent_palette), None) => parent_palette.clone(),
            (None, Some(palette)) => palette.clone(),
            (None, None) => Map::new().into(),
        };

        // add the palette correctly as nested table
        let mut palette = Map::new();
        palette.insert(String::from("palette"), palette_values);

        // merge the theme into the parent theme
        let theme = merge_toml_values(parent_theme_toml, theme_toml, 1);
        // merge the before specially handled palette into the theme
        merge_toml_values(theme, palette.into(), 1)
    }

    // Loads the theme data as `toml::Value` first from the user_dir then in default_dir
    fn load_toml(&self, path: PathBuf) -> Result<Value> {
        let data = std::fs::read(&path)?;

        toml::from_slice(data.as_slice()).context("Failed to deserialize theme")
    }

    // Returns the path to the theme with the name
    // With `only_default_dir` as false the path will first search for the user path
    // disabled it ignores the user path and returns only the default path
    fn path(&self, name: &str, only_default_dir: bool) -> PathBuf {
        let filename = format!("{}.toml", name);

        let user_path = self.user_dir.join(&filename);
        if !only_default_dir && user_path.exists() {
            user_path
        } else {
            self.default_dir.join(filename)
        }
    }

    /// Lists all theme names available in default and user directory
    pub fn names(&self) -> Vec<String> {
        let mut names = Self::read_names(&self.user_dir);
        names.extend(Self::read_names(&self.default_dir));
        names
    }

    pub fn default_theme(&self, true_color: bool) -> Theme {
        if true_color {
            self.default()
        } else {
            self.base16_default()
        }
    }

    /// Returns the default theme
    pub fn default(&self) -> Theme {
        DEFAULT_THEME.clone()
    }

    /// Returns the alternative 16-color default theme
    pub fn base16_default(&self) -> Theme {
        BASE16_DEFAULT_THEME.clone()
    }
}

#[derive(Clone, Debug, Default)]
pub struct Theme {
    name: String,

    // UI styles are stored in a HashMap
    styles: HashMap<String, Style>,
    // tree-sitter highlight styles are stored in a Vec to optimize lookups
    scopes: Vec<String>,
    highlights: Vec<Style>,
    rainbow_length: usize,
}

impl From<Value> for Theme {
    fn from(value: Value) -> Self {
        let values: Result<HashMap<String, Value>> =
            toml::from_str(&value.to_string()).context("Failed to load theme");

        let (styles, scopes, highlights, rainbow_length) = build_theme_values(values);

        Self {
            styles,
            scopes,
            highlights,
<<<<<<< HEAD
            rainbow_length,
=======
            ..Default::default()
>>>>>>> 82aeb0e4
        }
    }
}

impl<'de> Deserialize<'de> for Theme {
    fn deserialize<D>(deserializer: D) -> Result<Self, D::Error>
    where
        D: Deserializer<'de>,
    {
        let values = HashMap::<String, Value>::deserialize(deserializer)?;

        let (styles, scopes, highlights, rainbow_length) = build_theme_values(Ok(values));

        Ok(Self {
            styles,
            scopes,
            highlights,
<<<<<<< HEAD
            rainbow_length,
=======
            ..Default::default()
>>>>>>> 82aeb0e4
        })
    }
}

fn build_theme_values(
    values: Result<HashMap<String, Value>>,
) -> (HashMap<String, Style>, Vec<String>, Vec<Style>, usize) {
    let mut styles = HashMap::new();
    let mut scopes = Vec::new();
    let mut highlights = Vec::new();
    let mut rainbow_length = 0;

    if let Ok(mut colors) = values {
        // TODO: alert user of parsing failures in editor
        let palette = colors
            .remove("palette")
            .map(|value| {
                ThemePalette::try_from(value).unwrap_or_else(|err| {
                    warn!("{}", err);
                    ThemePalette::default()
                })
            })
            .unwrap_or_default();
        // remove inherits from value to prevent errors
        let _ = colors.remove("inherits");
        styles.reserve(colors.len());
        scopes.reserve(colors.len());
        highlights.reserve(colors.len());

        for (i, style) in colors
            .remove("rainbow")
            .and_then(|value| match palette.parse_style_array(value) {
                Ok(styles) => Some(styles),
                Err(err) => {
                    warn!("{}", err);
                    None
                }
            })
            .unwrap_or_else(default_rainbow)
            .iter()
            .enumerate()
        {
            let name = format!("rainbow.{}", i);
            styles.insert(name.clone(), *style);
            scopes.push(name);
            highlights.push(*style);
            rainbow_length += 1;
        }

        for (name, style_value) in colors {
            let mut style = Style::default();
            if let Err(err) = palette.parse_style(&mut style, style_value) {
                warn!("{}", err);
            }

            // these are used both as UI and as highlights
            styles.insert(name.clone(), style);
            scopes.push(name);
            highlights.push(style);
        }
    }

    (styles, scopes, highlights, rainbow_length)
}

impl Theme {
    #[inline]
    pub fn highlight(&self, index: usize) -> Style {
        self.highlights[index]
    }

    pub fn name(&self) -> &str {
        &self.name
    }

    pub fn get(&self, scope: &str) -> Style {
        self.try_get(scope).unwrap_or_default()
    }

    /// Get the style of a scope, falling back to dot separated broader
    /// scopes. For example if `ui.text.focus` is not defined in the theme,
    /// `ui.text` is tried and then `ui` is tried.
    pub fn try_get(&self, scope: &str) -> Option<Style> {
        std::iter::successors(Some(scope), |s| Some(s.rsplit_once('.')?.0))
            .find_map(|s| self.styles.get(s).copied())
    }

    /// Get the style of a scope, without falling back to dot separated broader
    /// scopes. For example if `ui.text.focus` is not defined in the theme, it
    /// will return `None`, even if `ui.text` is.
    pub fn try_get_exact(&self, scope: &str) -> Option<Style> {
        self.styles.get(scope).copied()
    }

    #[inline]
    pub fn scopes(&self) -> &[String] {
        &self.scopes
    }

    pub fn find_scope_index(&self, scope: &str) -> Option<usize> {
        self.scopes().iter().position(|s| s == scope)
    }

    pub fn is_16_color(&self) -> bool {
        self.styles.iter().all(|(_, style)| {
            [style.fg, style.bg]
                .into_iter()
                .all(|color| !matches!(color, Some(Color::Rgb(..))))
        })
    }

    pub fn rainbow_length(&self) -> usize {
        self.rainbow_length
    }
}

fn default_rainbow() -> Vec<Style> {
    vec![
        Style::default().fg(Color::Red),
        Style::default().fg(Color::Yellow),
        Style::default().fg(Color::Green),
        Style::default().fg(Color::Blue),
        Style::default().fg(Color::Cyan),
        Style::default().fg(Color::Magenta),
    ]
}

struct ThemePalette {
    palette: HashMap<String, Color>,
}

impl Default for ThemePalette {
    fn default() -> Self {
        Self {
            palette: hashmap! {
                "black".to_string() => Color::Black,
                "red".to_string() => Color::Red,
                "green".to_string() => Color::Green,
                "yellow".to_string() => Color::Yellow,
                "blue".to_string() => Color::Blue,
                "magenta".to_string() => Color::Magenta,
                "cyan".to_string() => Color::Cyan,
                "gray".to_string() => Color::Gray,
                "light-red".to_string() => Color::LightRed,
                "light-green".to_string() => Color::LightGreen,
                "light-yellow".to_string() => Color::LightYellow,
                "light-blue".to_string() => Color::LightBlue,
                "light-magenta".to_string() => Color::LightMagenta,
                "light-cyan".to_string() => Color::LightCyan,
                "light-gray".to_string() => Color::LightGray,
                "white".to_string() => Color::White,
            },
        }
    }
}

impl ThemePalette {
    pub fn new(palette: HashMap<String, Color>) -> Self {
        let ThemePalette {
            palette: mut default,
        } = ThemePalette::default();

        default.extend(palette);
        Self { palette: default }
    }

    pub fn hex_string_to_rgb(s: &str) -> Result<Color, String> {
        if s.starts_with('#') && s.len() >= 7 {
            if let (Ok(red), Ok(green), Ok(blue)) = (
                u8::from_str_radix(&s[1..3], 16),
                u8::from_str_radix(&s[3..5], 16),
                u8::from_str_radix(&s[5..7], 16),
            ) {
                return Ok(Color::Rgb(red, green, blue));
            }
        }

        Err(format!("Theme: malformed hexcode: {}", s))
    }

    fn parse_value_as_str(value: &Value) -> Result<&str, String> {
        value
            .as_str()
            .ok_or(format!("Theme: unrecognized value: {}", value))
    }

    pub fn parse_color(&self, value: Value) -> Result<Color, String> {
        let value = Self::parse_value_as_str(&value)?;

        self.palette
            .get(value)
            .copied()
            .ok_or("")
            .or_else(|_| Self::hex_string_to_rgb(value))
    }

    pub fn parse_modifier(value: &Value) -> Result<Modifier, String> {
        value
            .as_str()
            .and_then(|s| s.parse().ok())
            .ok_or(format!("Theme: invalid modifier: {}", value))
    }

    pub fn parse_underline_style(value: &Value) -> Result<UnderlineStyle, String> {
        value
            .as_str()
            .and_then(|s| s.parse().ok())
            .ok_or(format!("Theme: invalid underline style: {}", value))
    }

    pub fn parse_style(&self, style: &mut Style, value: Value) -> Result<(), String> {
        if let Value::Table(entries) = value {
            for (name, mut value) in entries {
                match name.as_str() {
                    "fg" => *style = style.fg(self.parse_color(value)?),
                    "bg" => *style = style.bg(self.parse_color(value)?),
                    "underline" => {
                        let table = value
                            .as_table_mut()
                            .ok_or("Theme: underline must be table")?;
                        if let Some(value) = table.remove("color") {
                            *style = style.underline_color(self.parse_color(value)?);
                        }
                        if let Some(value) = table.remove("style") {
                            *style = style.underline_style(Self::parse_underline_style(&value)?);
                        }

                        if let Some(attr) = table.keys().next() {
                            return Err(format!("Theme: invalid underline attribute: {attr}"));
                        }
                    }
                    "modifiers" => {
                        let modifiers = value
                            .as_array()
                            .ok_or("Theme: modifiers should be an array")?;

                        for modifier in modifiers {
                            if modifier
                                .as_str()
                                .map_or(false, |modifier| modifier == "underlined")
                            {
                                *style = style.underline_style(UnderlineStyle::Line);
                            } else {
                                *style = style.add_modifier(Self::parse_modifier(modifier)?);
                            }
                        }
                    }
                    _ => return Err(format!("Theme: invalid style attribute: {}", name)),
                }
            }
        } else {
            *style = style.fg(self.parse_color(value)?);
        }
        Ok(())
    }

    /// Parses a TOML array into a [`Vec`] of [`Style`]. If the value cannot be
    /// parsed as an array or if any style in the array cannot be parsed then an
    /// error is returned.
    pub fn parse_style_array(&self, value: Value) -> Result<Vec<Style>, String> {
        let mut styles = Vec::new();

        for v in value
            .as_array()
            .ok_or_else(|| format!("Theme: could not parse value as an array: '{}'", value))?
        {
            let mut style = Style::default();
            self.parse_style(&mut style, v.clone())?;
            styles.push(style);
        }

        Ok(styles)
    }
}

impl TryFrom<Value> for ThemePalette {
    type Error = String;

    fn try_from(value: Value) -> Result<Self, Self::Error> {
        let map = match value {
            Value::Table(entries) => entries,
            _ => return Ok(Self::default()),
        };

        let mut palette = HashMap::with_capacity(map.len());
        for (name, value) in map {
            let value = Self::parse_value_as_str(&value)?;
            let color = Self::hex_string_to_rgb(value)?;
            palette.insert(name, color);
        }

        Ok(Self::new(palette))
    }
}

#[cfg(test)]
mod tests {
    use super::*;

    #[test]
    fn test_parse_style_string() {
        let fg = Value::String("#ffffff".to_string());

        let mut style = Style::default();
        let palette = ThemePalette::default();
        palette.parse_style(&mut style, fg).unwrap();

        assert_eq!(style, Style::default().fg(Color::Rgb(255, 255, 255)));
    }

    #[test]
    fn test_palette() {
        use helix_core::hashmap;
        let fg = Value::String("my_color".to_string());

        let mut style = Style::default();
        let palette =
            ThemePalette::new(hashmap! { "my_color".to_string() => Color::Rgb(255, 255, 255) });
        palette.parse_style(&mut style, fg).unwrap();

        assert_eq!(style, Style::default().fg(Color::Rgb(255, 255, 255)));
    }

    #[test]
    fn test_parse_style_table() {
        let table = toml::toml! {
            "keyword" = {
                fg = "#ffffff",
                bg = "#000000",
                modifiers = ["bold"],
            }
        };

        let mut style = Style::default();
        let palette = ThemePalette::default();
        if let Value::Table(entries) = table {
            for (_name, value) in entries {
                palette.parse_style(&mut style, value).unwrap();
            }
        }

        assert_eq!(
            style,
            Style::default()
                .fg(Color::Rgb(255, 255, 255))
                .bg(Color::Rgb(0, 0, 0))
                .add_modifier(Modifier::BOLD)
        );
    }

    #[test]
    fn test_parse_valid_style_array() {
        let theme = toml::toml! {
            rainbow = ["#ff0000", "#ffa500", "#fff000", { fg = "#00ff00", modifiers = ["bold"] }]
        };

        let palette = ThemePalette::default();

        let rainbow = theme.as_table().unwrap().get("rainbow").unwrap();
        let parse_result = palette.parse_style_array(rainbow.clone());

        assert_eq!(
            Ok(vec![
                Style::default().fg(Color::Rgb(255, 0, 0)),
                Style::default().fg(Color::Rgb(255, 165, 0)),
                Style::default().fg(Color::Rgb(255, 240, 0)),
                Style::default()
                    .fg(Color::Rgb(0, 255, 0))
                    .add_modifier(Modifier::BOLD),
            ]),
            parse_result
        )
    }

    #[test]
    fn test_parse_invalid_style_array() {
        let palette = ThemePalette::default();

        let theme = toml::toml! { invalid_hex_code = ["#f00"] };
        let invalid_hex_code = theme.as_table().unwrap().get("invalid_hex_code").unwrap();
        let parse_result = palette.parse_style_array(invalid_hex_code.clone());

        assert_eq!(
            Err("Theme: malformed hexcode: #f00".to_string()),
            parse_result
        );

        let theme = toml::toml! { not_an_array = { red = "#ff0000" } };
        let not_an_array = theme.as_table().unwrap().get("not_an_array").unwrap();
        let parse_result = palette.parse_style_array(not_an_array.clone());

        assert_eq!(
            Err("Theme: could not parse value as an array: 'red = \"#ff0000\"\n'".to_string()),
            parse_result
        )
    }
}<|MERGE_RESOLUTION|>--- conflicted
+++ resolved
@@ -203,11 +203,8 @@
             styles,
             scopes,
             highlights,
-<<<<<<< HEAD
             rainbow_length,
-=======
             ..Default::default()
->>>>>>> 82aeb0e4
         }
     }
 }
@@ -225,11 +222,8 @@
             styles,
             scopes,
             highlights,
-<<<<<<< HEAD
             rainbow_length,
-=======
             ..Default::default()
->>>>>>> 82aeb0e4
         })
     }
 }
