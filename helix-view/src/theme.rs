--- conflicted
+++ resolved
@@ -198,11 +198,7 @@
         let values: Result<HashMap<String, Value>> =
             toml::from_str(&value.to_string()).context("Failed to load theme");
 
-<<<<<<< HEAD
         let (styles, scopes, highlights, rainbow_length) = build_theme_values(values);
-=======
-        let (styles, scopes, rainbow_length, highlights) = build_theme_values(values);
->>>>>>> bb488892
 
         Self {
             styles,
@@ -225,58 +221,7 @@
         let mut highlights = Vec::new();
         let mut rainbow_length = 0;
 
-        if let Ok(mut colors) = HashMap::<String, Value>::deserialize(deserializer) {
-            // TODO: alert user of parsing failures in editor
-            let palette = colors
-                .remove("palette")
-                .map(|value| {
-                    ThemePalette::try_from(value).unwrap_or_else(|err| {
-                        warn!("{}", err);
-                        ThemePalette::default()
-                    })
-                })
-                .unwrap_or_default();
-
-            styles.reserve(colors.len());
-            scopes.reserve(colors.len());
-            highlights.reserve(colors.len());
-
-            for (i, style) in colors
-                .remove("rainbow")
-                .and_then(|value| match palette.parse_style_array(value) {
-                    Ok(styles) => Some(styles),
-                    Err(err) => {
-                        warn!("{}", err);
-                        None
-                    }
-                })
-                .unwrap_or_else(Self::default_rainbow)
-                .iter()
-                .enumerate()
-            {
-                let name = format!("rainbow.{}", i);
-                styles.insert(name.clone(), *style);
-                scopes.push(name);
-                highlights.push(*style);
-                rainbow_length += 1;
-            }
-
-<<<<<<< HEAD
         let (styles, scopes, highlights, rainbow_length) = build_theme_values(Ok(values));
-=======
-            for (name, style_value) in colors {
-                let mut style = Style::default();
-                if let Err(err) = palette.parse_style(&mut style, style_value) {
-                    warn!("{}", err);
-                }
-
-                // these are used both as UI and as highlights
-                styles.insert(name.clone(), style);
-                scopes.push(name);
-                highlights.push(style);
-            }
-        }
->>>>>>> bb488892
 
         Ok(Self {
             styles,
@@ -291,11 +236,7 @@
 
 fn build_theme_values(
     values: Result<HashMap<String, Value>>,
-<<<<<<< HEAD
 ) -> (HashMap<String, Style>, Vec<String>, Vec<Style>, usize) {
-=======
-) -> (HashMap<String, Style>, Vec<String>, usize, Vec<Style>) {
->>>>>>> bb488892
     let mut styles = HashMap::new();
     let mut scopes = Vec::new();
     let mut highlights = Vec::new();
@@ -327,11 +268,7 @@
                     None
                 }
             })
-<<<<<<< HEAD
             .unwrap_or_else(default_rainbow)
-=======
-            .unwrap_or_else(Theme::default_rainbow)
->>>>>>> bb488892
             .iter()
             .enumerate()
         {
@@ -355,11 +292,7 @@
         }
     }
 
-<<<<<<< HEAD
     (styles, scopes, highlights, rainbow_length)
-=======
-    (styles, scopes, rainbow_length, highlights)
->>>>>>> bb488892
 }
 
 impl Theme {
@@ -411,7 +344,6 @@
     pub fn rainbow_length(&self) -> usize {
         self.rainbow_length
     }
-<<<<<<< HEAD
 }
 
 fn default_rainbow() -> Vec<Style> {
@@ -423,23 +355,6 @@
         Style::default().fg(Color::Cyan),
         Style::default().fg(Color::Magenta),
     ]
-=======
-
-    pub fn get_rainbow(&self, index: usize) -> Style {
-        self.highlights[index % self.rainbow_length]
-    }
-
-    pub fn default_rainbow() -> Vec<Style> {
-        vec![
-            Style::default().fg(Color::Red),
-            Style::default().fg(Color::Yellow),
-            Style::default().fg(Color::Green),
-            Style::default().fg(Color::Blue),
-            Style::default().fg(Color::Cyan),
-            Style::default().fg(Color::Magenta),
-        ]
-    }
->>>>>>> bb488892
 }
 
 struct ThemePalette {
