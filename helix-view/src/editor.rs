--- conflicted
+++ resolved
@@ -570,12 +570,9 @@
 pub struct IndentGuidesConfig {
     pub render: bool,
     pub character: char,
-<<<<<<< HEAD
     pub rainbow: RainbowIndentOptions,
     pub skip_levels: u16,
-=======
     pub skip_levels: u8,
->>>>>>> b4a3dd8f
 }
 
 impl Default for IndentGuidesConfig {
