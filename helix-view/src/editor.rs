use crate::{
    align_view,
    clipboard::{get_clipboard_provider, ClipboardProvider},
    document::{DocumentSavedEventFuture, DocumentSavedEventResult, Mode},
    graphics::{CursorKind, Rect},
    info::Info,
    input::KeyEvent,
    theme::{self, Theme},
    tree::{self, Tree},
    Align, Document, DocumentId, View, ViewId,
};
use helix_vcs::DiffProviderRegistry;

use futures_util::stream::select_all::SelectAll;
use futures_util::{future, StreamExt};
use helix_lsp::Call;
use tokio_stream::wrappers::UnboundedReceiverStream;

use std::{
    borrow::Cow,
    collections::{BTreeMap, HashMap},
    io::stdin,
    num::NonZeroUsize,
    path::{Path, PathBuf},
    pin::Pin,
    sync::Arc,
};

use tokio::{
    sync::{
        mpsc::{unbounded_channel, UnboundedReceiver, UnboundedSender},
        Notify, RwLock,
    },
    time::{sleep, Duration, Instant, Sleep},
};

use anyhow::{anyhow, bail, Error};

pub use helix_core::diagnostic::Severity;
pub use helix_core::register::Registers;
use helix_core::Position;
use helix_core::{
    auto_pairs::AutoPairs,
    syntax::{self, AutoPairConfig},
    Change,
};
use helix_dap as dap;
use helix_lsp::lsp;

use serde::{ser::SerializeMap, Deserialize, Deserializer, Serialize, Serializer};

use arc_swap::access::{DynAccess, DynGuard};

fn deserialize_duration_millis<'de, D>(deserializer: D) -> Result<Duration, D::Error>
where
    D: serde::Deserializer<'de>,
{
    let millis = u64::deserialize(deserializer)?;
    Ok(Duration::from_millis(millis))
}

fn serialize_duration_millis<S>(duration: &Duration, serializer: S) -> Result<S::Ok, S::Error>
where
    S: Serializer,
{
    serializer.serialize_u64(
        duration
            .as_millis()
            .try_into()
            .map_err(|_| serde::ser::Error::custom("duration value overflowed u64"))?,
    )
}

#[derive(Debug, Clone, PartialEq, Eq, Serialize, Deserialize)]
#[serde(rename_all = "kebab-case", default, deny_unknown_fields)]
pub struct FilePickerConfig {
    /// IgnoreOptions
    /// Enables ignoring hidden files.
    /// Whether to hide hidden files in file picker and global search results. Defaults to true.
    pub hidden: bool,
    /// Enables following symlinks.
    /// Whether to follow symbolic links in file picker and file or directory completions. Defaults to true.
    pub follow_symlinks: bool,
    /// Enables reading ignore files from parent directories. Defaults to true.
    pub parents: bool,
    /// Enables reading `.ignore` files.
    /// Whether to hide files listed in .ignore in file picker and global search results. Defaults to true.
    pub ignore: bool,
    /// Enables reading `.gitignore` files.
    /// Whether to hide files listed in .gitignore in file picker and global search results. Defaults to true.
    pub git_ignore: bool,
    /// Enables reading global .gitignore, whose path is specified in git's config: `core.excludefile` option.
    /// Whether to hide files listed in global .gitignore in file picker and global search results. Defaults to true.
    pub git_global: bool,
    /// Enables reading `.git/info/exclude` files.
    /// Whether to hide files listed in .git/info/exclude in file picker and global search results. Defaults to true.
    pub git_exclude: bool,
    /// WalkBuilder options
    /// Maximum Depth to recurse directories in file picker and global search. Defaults to `None`.
    pub max_depth: Option<usize>,
}

impl Default for FilePickerConfig {
    fn default() -> Self {
        Self {
            hidden: true,
            follow_symlinks: true,
            parents: true,
            ignore: true,
            git_ignore: true,
            git_global: true,
            git_exclude: true,
            max_depth: None,
        }
    }
}

#[derive(Debug, Clone, Copy, PartialEq, Serialize, Deserialize)]
#[serde(rename_all = "kebab-case")]
pub enum ExplorerStyle {
    Tree,
    List,
}

#[derive(Debug, Clone, Copy, PartialEq, Serialize, Deserialize)]
#[serde(rename_all = "kebab-case")]
pub enum ExplorerPosition {
    Embed,
    Overlay,
}

#[derive(Debug, Clone, PartialEq, Serialize, Deserialize)]
#[serde(rename_all = "kebab-case", default, deny_unknown_fields)]
pub struct ExplorerConfig {
    pub style: ExplorerStyle,
    pub position: ExplorerPosition,
    /// explorer column width
    pub column_width: usize,
}

impl ExplorerConfig {
    pub fn is_embed(&self) -> bool {
        match self.position {
            ExplorerPosition::Embed => true,
            ExplorerPosition::Overlay => false,
        }
    }

    pub fn is_overlay(&self) -> bool {
        match self.position {
            ExplorerPosition::Embed => false,
            ExplorerPosition::Overlay => true,
        }
    }

    pub fn is_list(&self) -> bool {
        match self.style {
            ExplorerStyle::List => true,
            ExplorerStyle::Tree => false,
        }
    }

    pub fn is_tree(&self) -> bool {
        match self.style {
            ExplorerStyle::List => false,
            ExplorerStyle::Tree => true,
        }
    }
}

impl Default for ExplorerConfig {
    fn default() -> Self {
        Self {
            style: ExplorerStyle::Tree,
            position: ExplorerPosition::Overlay,
            column_width: 30,
        }
    }
}

#[derive(Debug, Clone, PartialEq, Serialize, Deserialize)]
#[serde(rename_all = "kebab-case", default, deny_unknown_fields)]
pub struct Config {
    /// Padding to keep between the edge of the screen and the cursor when scrolling. Defaults to 5.
    pub scrolloff: usize,
    /// Number of lines to scroll at once. Defaults to 3
    pub scroll_lines: isize,
    /// Mouse support. Defaults to true.
    pub mouse: bool,
    /// Shell to use for shell commands. Defaults to ["cmd", "/C"] on Windows and ["sh", "-c"] otherwise.
    pub shell: Vec<String>,
    /// Line number mode.
    pub line_number: LineNumber,
    /// Highlight the lines cursors are currently on. Defaults to false.
    pub cursorline: bool,
    /// Highlight the columns cursors are currently on. Defaults to false.
    pub cursorcolumn: bool,
    /// Gutters. Default ["diagnostics", "line-numbers"]
    pub gutters: Vec<GutterType>,
    /// Middle click paste support. Defaults to true.
    pub middle_click_paste: bool,
    /// Automatic insertion of pairs to parentheses, brackets,
    /// etc. Optionally, this can be a list of 2-tuples to specify a
    /// global list of characters to pair. Defaults to true.
    pub auto_pairs: AutoPairConfig,
    /// Automatic auto-completion, automatically pop up without user trigger. Defaults to true.
    pub auto_completion: bool,
    /// Automatic formatting on save. Defaults to true.
    pub auto_format: bool,
    /// Automatic save on focus lost. Defaults to false.
    pub auto_save: bool,
    /// Time in milliseconds since last keypress before idle timers trigger.
    /// Used for autocompletion, set to 0 for instant. Defaults to 400ms.
    #[serde(
        serialize_with = "serialize_duration_millis",
        deserialize_with = "deserialize_duration_millis"
    )]
    pub idle_timeout: Duration,
    /// Time in milliseconds since last keypress before a redraws trigger.
    /// Used for redrawing asynchronsouly computed UI compoenents, set to 0 for instant.
    /// Defaults to 100ms.
    #[serde(
        serialize_with = "serialize_duration_millis",
        deserialize_with = "deserialize_duration_millis"
    )]
    pub redraw_timeout: Duration,
    pub completion_trigger_len: u8,
    /// Whether to display infoboxes. Defaults to true.
    pub auto_info: bool,
    pub file_picker: FilePickerConfig,
    /// Configuration of the statusline elements
    pub statusline: StatusLineConfig,
    /// Shape for cursor in each mode
    pub cursor_shape: CursorShapeConfig,
    /// Set to `true` to override automatic detection of terminal truecolor support in the event of a false negative. Defaults to `false`.
    pub true_color: bool,
    /// Search configuration.
    #[serde(default)]
    pub search: SearchConfig,
    pub lsp: LspConfig,
    pub terminal: Option<TerminalConfig>,
    /// Column numbers at which to draw the rulers. Default to `[]`, meaning no rulers.
    pub rulers: Vec<u16>,
    #[serde(default)]
    pub whitespace: WhitespaceConfig,
    /// Persistently display open buffers along the top
    pub bufferline: BufferLine,
    /// Vertical indent width guides.
    pub indent_guides: IndentGuidesConfig,
    /// Whether to color modes with different colors. Defaults to `false`.
    pub color_modes: bool,
    /// Whether to render rainbow highlights. Defaults to `false`.
    pub rainbow_brackets: bool,
    /// Draw border around popups.
    pub popup_border: PopupBorderConfig,
    /// explore config
    pub explorer: ExplorerConfig,
    /// Display context of current cursor line if it is outside the view.
    pub sticky_context: bool,
}

#[derive(Debug, Default, Clone, PartialEq, Eq, Serialize, Deserialize)]
#[serde(default, rename_all = "kebab-case", deny_unknown_fields)]
pub struct TerminalConfig {
    pub command: String,
    #[serde(default)]
    #[serde(skip_serializing_if = "Vec::is_empty")]
    pub args: Vec<String>,
}

#[cfg(windows)]
pub fn get_terminal_provider() -> Option<TerminalConfig> {
    use crate::env::binary_exists;

    if binary_exists("wt") {
        return Some(TerminalConfig {
            command: "wt".to_string(),
            args: vec![
                "new-tab".to_string(),
                "--title".to_string(),
                "DEBUG".to_string(),
                "cmd".to_string(),
                "/C".to_string(),
            ],
        });
    }

    return Some(TerminalConfig {
        command: "conhost".to_string(),
        args: vec!["cmd".to_string(), "/C".to_string()],
    });
}

#[cfg(not(any(windows, target_os = "wasm32")))]
pub fn get_terminal_provider() -> Option<TerminalConfig> {
    use crate::env::{binary_exists, env_var_is_set};

    if env_var_is_set("TMUX") && binary_exists("tmux") {
        return Some(TerminalConfig {
            command: "tmux".to_string(),
            args: vec!["split-window".to_string()],
        });
    }

    if env_var_is_set("WEZTERM_UNIX_SOCKET") && binary_exists("wezterm") {
        return Some(TerminalConfig {
            command: "wezterm".to_string(),
            args: vec!["cli".to_string(), "split-pane".to_string()],
        });
    }

    None
}

#[derive(Debug, Clone, PartialEq, Eq, Serialize, Deserialize)]
#[serde(default, rename_all = "kebab-case", deny_unknown_fields)]
pub struct LspConfig {
    /// Display LSP progress messages below statusline
    pub display_messages: bool,
    /// Enable automatic pop up of signature help (parameter hints)
    pub auto_signature_help: bool,
    /// Display docs under signature help popup
    pub display_signature_help_docs: bool,
}

impl Default for LspConfig {
    fn default() -> Self {
        Self {
            display_messages: false,
            auto_signature_help: true,
            display_signature_help_docs: true,
        }
    }
}

#[derive(Debug, Clone, PartialEq, Eq, Serialize, Deserialize)]
#[serde(rename_all = "kebab-case", default, deny_unknown_fields)]
pub struct SearchConfig {
    /// Smart case: Case insensitive searching unless pattern contains upper case characters. Defaults to true.
    pub smart_case: bool,
    /// Whether the search should wrap after depleting the matches. Default to true.
    pub wrap_around: bool,
}

#[derive(Debug, Clone, PartialEq, Eq, Serialize, Deserialize)]
#[serde(rename_all = "kebab-case", default, deny_unknown_fields)]
pub struct StatusLineConfig {
    pub left: Vec<StatusLineElement>,
    pub center: Vec<StatusLineElement>,
    pub right: Vec<StatusLineElement>,
    pub separator: String,
    pub mode: ModeConfig,
}

impl Default for StatusLineConfig {
    fn default() -> Self {
        use StatusLineElement as E;

        Self {
            left: vec![E::Mode, E::Spinner, E::FileName],
            center: vec![],
            right: vec![E::Diagnostics, E::Selections, E::Position, E::FileEncoding],
            separator: String::from("│"),
            mode: ModeConfig::default(),
        }
    }
}

#[derive(Debug, Clone, PartialEq, Eq, Serialize, Deserialize)]
#[serde(rename_all = "kebab-case", default, deny_unknown_fields)]
pub struct ModeConfig {
    pub normal: String,
    pub insert: String,
    pub select: String,
}

impl Default for ModeConfig {
    fn default() -> Self {
        Self {
            normal: String::from("NOR"),
            insert: String::from("INS"),
            select: String::from("SEL"),
        }
    }
}

#[derive(Debug, Copy, Clone, PartialEq, Eq, Serialize, Deserialize)]
#[serde(rename_all = "kebab-case")]
pub enum StatusLineElement {
    /// The editor mode (Normal, Insert, Visual/Selection)
    Mode,

    /// The LSP activity spinner
    Spinner,

    /// The file nane/path, including a dirty flag if it's unsaved
    FileName,

    /// The file encoding
    FileEncoding,

    /// The file line endings (CRLF or LF)
    FileLineEnding,

    /// The file type (language ID or "text")
    FileType,

    /// A summary of the number of errors and warnings
    Diagnostics,

    /// A summary of the number of errors and warnings on file and workspace
    WorkspaceDiagnostics,

    /// The number of selections (cursors)
    Selections,

    /// The number of characters currently in primary selection
    PrimarySelectionLength,

    /// The cursor position
    Position,

    /// The separator string
    Separator,

    /// The cursor position as a percent of the total file
    PositionPercentage,

    /// The total line numbers of the current file
    TotalLineNumbers,

    /// A single space
    Spacer,
}

// Cursor shape is read and used on every rendered frame and so needs
// to be fast. Therefore we avoid a hashmap and use an enum indexed array.
#[derive(Debug, Clone, PartialEq, Eq)]
pub struct CursorShapeConfig([CursorKind; 3]);

impl CursorShapeConfig {
    pub fn from_mode(&self, mode: Mode) -> CursorKind {
        self.get(mode as usize).copied().unwrap_or_default()
    }
}

impl<'de> Deserialize<'de> for CursorShapeConfig {
    fn deserialize<D>(deserializer: D) -> Result<Self, D::Error>
    where
        D: Deserializer<'de>,
    {
        let m = HashMap::<Mode, CursorKind>::deserialize(deserializer)?;
        let into_cursor = |mode: Mode| m.get(&mode).copied().unwrap_or_default();
        Ok(CursorShapeConfig([
            into_cursor(Mode::Normal),
            into_cursor(Mode::Select),
            into_cursor(Mode::Insert),
        ]))
    }
}

impl Serialize for CursorShapeConfig {
    fn serialize<S>(&self, serializer: S) -> Result<S::Ok, S::Error>
    where
        S: serde::Serializer,
    {
        let mut map = serializer.serialize_map(Some(self.len()))?;
        let modes = [Mode::Normal, Mode::Select, Mode::Insert];
        for mode in modes {
            map.serialize_entry(&mode, &self.from_mode(mode))?;
        }
        map.end()
    }
}

impl std::ops::Deref for CursorShapeConfig {
    type Target = [CursorKind; 3];

    fn deref(&self) -> &Self::Target {
        &self.0
    }
}

impl Default for CursorShapeConfig {
    fn default() -> Self {
        Self([CursorKind::Block; 3])
    }
}

/// bufferline render modes
#[derive(Debug, Clone, PartialEq, Eq, Serialize, Deserialize)]
#[serde(rename_all = "kebab-case")]
pub enum BufferLine {
    /// Don't render bufferline
    Never,
    /// Always render
    Always,
    /// Only if multiple buffers are open
    Multiple,
}

impl Default for BufferLine {
    fn default() -> Self {
        BufferLine::Never
    }
}

#[derive(Debug, Copy, Clone, PartialEq, Eq, Serialize, Deserialize)]
#[serde(rename_all = "kebab-case")]
pub enum LineNumber {
    /// Show absolute line number
    Absolute,

    /// If focused and in normal/select mode, show relative line number to the primary cursor.
    /// If unfocused or in insert mode, show absolute line number.
    Relative,
}

impl std::str::FromStr for LineNumber {
    type Err = anyhow::Error;

    fn from_str(s: &str) -> Result<Self, Self::Err> {
        match s.to_lowercase().as_str() {
            "absolute" | "abs" => Ok(Self::Absolute),
            "relative" | "rel" => Ok(Self::Relative),
            _ => anyhow::bail!("Line number can only be `absolute` or `relative`."),
        }
    }
}

#[derive(Debug, Copy, Clone, PartialEq, Eq, Serialize, Deserialize)]
#[serde(rename_all = "kebab-case")]
pub enum GutterType {
    /// Show diagnostics and other features like breakpoints
    Diagnostics,
    /// Show line numbers
    LineNumbers,
    /// Show one blank space
    Spacer,
    /// Highlight local changes
    Diff,
}

impl std::str::FromStr for GutterType {
    type Err = anyhow::Error;

    fn from_str(s: &str) -> Result<Self, Self::Err> {
        match s.to_lowercase().as_str() {
            "diagnostics" => Ok(Self::Diagnostics),
            "spacer" => Ok(Self::Spacer),
            "line-numbers" => Ok(Self::LineNumbers),
            "diff" => Ok(Self::Diff),
            _ => anyhow::bail!("Gutter type can only be `diagnostics` or `line-numbers`."),
        }
    }
}

#[derive(Debug, Clone, PartialEq, Eq, Serialize, Deserialize)]
#[serde(default)]
pub struct WhitespaceConfig {
    pub render: WhitespaceRender,
    pub characters: WhitespaceCharacters,
}

impl Default for WhitespaceConfig {
    fn default() -> Self {
        Self {
            render: WhitespaceRender::Basic(WhitespaceRenderValue::None),
            characters: WhitespaceCharacters::default(),
        }
    }
}

#[derive(Debug, Copy, Clone, PartialEq, Eq, Serialize, Deserialize)]
#[serde(untagged, rename_all = "kebab-case")]
pub enum WhitespaceRender {
    Basic(WhitespaceRenderValue),
    Specific {
        default: Option<WhitespaceRenderValue>,
        space: Option<WhitespaceRenderValue>,
        nbsp: Option<WhitespaceRenderValue>,
        tab: Option<WhitespaceRenderValue>,
        newline: Option<WhitespaceRenderValue>,
    },
}

#[derive(Debug, Copy, Clone, PartialEq, Eq, Serialize, Deserialize)]
#[serde(rename_all = "kebab-case")]
pub enum WhitespaceRenderValue {
    None,
    // TODO
    // Selection,
    All,
}

impl WhitespaceRender {
    pub fn space(&self) -> WhitespaceRenderValue {
        match *self {
            Self::Basic(val) => val,
            Self::Specific { default, space, .. } => {
                space.or(default).unwrap_or(WhitespaceRenderValue::None)
            }
        }
    }
    pub fn nbsp(&self) -> WhitespaceRenderValue {
        match *self {
            Self::Basic(val) => val,
            Self::Specific { default, nbsp, .. } => {
                nbsp.or(default).unwrap_or(WhitespaceRenderValue::None)
            }
        }
    }
    pub fn tab(&self) -> WhitespaceRenderValue {
        match *self {
            Self::Basic(val) => val,
            Self::Specific { default, tab, .. } => {
                tab.or(default).unwrap_or(WhitespaceRenderValue::None)
            }
        }
    }
    pub fn newline(&self) -> WhitespaceRenderValue {
        match *self {
            Self::Basic(val) => val,
            Self::Specific {
                default, newline, ..
            } => newline.or(default).unwrap_or(WhitespaceRenderValue::None),
        }
    }
}

#[derive(Debug, Clone, PartialEq, Eq, Serialize, Deserialize)]
#[serde(default)]
pub struct WhitespaceCharacters {
    pub space: char,
    pub nbsp: char,
    pub tab: char,
    pub tabpad: char,
    pub newline: char,
}

impl Default for WhitespaceCharacters {
    fn default() -> Self {
        Self {
            space: '·',    // U+00B7
            nbsp: '⍽',    // U+237D
            tab: '→',     // U+2192
            newline: '⏎', // U+23CE
            tabpad: ' ',
        }
    }
}

#[derive(Debug, Clone, PartialEq, Eq, Serialize, Deserialize)]
#[serde(rename_all = "kebab-case")]
pub enum RainbowIndentOptions {
    None,
    Dim,
    Normal,
}

#[derive(Debug, Clone, PartialEq, Eq, Serialize, Deserialize)]
#[serde(default, rename_all = "kebab-case")]
pub struct IndentGuidesConfig {
    pub render: bool,
    pub character: char,
    pub rainbow: RainbowIndentOptions,
    pub skip_levels: u8,
}

impl Default for IndentGuidesConfig {
    fn default() -> Self {
        Self {
            skip_levels: 0,
            render: false,
            character: '│',
            rainbow: RainbowIndentOptions::None,
        }
    }
}

#[derive(Debug, Clone, PartialEq, Eq, Serialize, Deserialize)]
#[serde(rename_all = "kebab-case")]
pub enum PopupBorderConfig {
    None,
    All,
    Popup,
    Menu,
}

impl Default for Config {
    fn default() -> Self {
        Self {
            scrolloff: 5,
            scroll_lines: 3,
            mouse: true,
            shell: if cfg!(windows) {
                vec!["cmd".to_owned(), "/C".to_owned()]
            } else {
                vec!["sh".to_owned(), "-c".to_owned()]
            },
            line_number: LineNumber::Absolute,
            cursorline: false,
            cursorcolumn: false,
            gutters: vec![
                GutterType::Diagnostics,
                GutterType::Spacer,
                GutterType::LineNumbers,
                GutterType::Spacer,
                GutterType::Diff,
            ],
            middle_click_paste: true,
            auto_pairs: AutoPairConfig::default(),
            auto_completion: true,
            auto_format: true,
            auto_save: false,
            idle_timeout: Duration::from_millis(400),
            completion_trigger_len: 2,
            auto_info: true,
            file_picker: FilePickerConfig::default(),
            statusline: StatusLineConfig::default(),
            cursor_shape: CursorShapeConfig::default(),
            true_color: false,
            search: SearchConfig::default(),
            lsp: LspConfig::default(),
            terminal: get_terminal_provider(),
            rulers: Vec::new(),
            whitespace: WhitespaceConfig::default(),
            bufferline: BufferLine::default(),
            indent_guides: IndentGuidesConfig::default(),
            color_modes: false,
<<<<<<< HEAD
            rainbow_brackets: true,
            popup_border: PopupBorderConfig::None,
            explorer: ExplorerConfig::default(),
            sticky_context: false,
=======
            redraw_timeout: Duration::from_millis(200),
>>>>>>> b982b9cf
        }
    }
}

impl Default for SearchConfig {
    fn default() -> Self {
        Self {
            wrap_around: true,
            smart_case: true,
        }
    }
}

pub struct Motion(pub Box<dyn Fn(&mut Editor)>);
impl Motion {
    pub fn run(&self, e: &mut Editor) {
        (self.0)(e)
    }
}
impl std::fmt::Debug for Motion {
    fn fmt(&self, f: &mut std::fmt::Formatter<'_>) -> std::fmt::Result {
        f.write_str("motion")
    }
}

#[derive(Debug, Clone, Default)]
pub struct Breakpoint {
    pub id: Option<usize>,
    pub verified: bool,
    pub message: Option<String>,

    pub line: usize,
    pub column: Option<usize>,
    pub condition: Option<String>,
    pub hit_condition: Option<String>,
    pub log_message: Option<String>,
}

use futures_util::stream::{Flatten, Once};

pub struct Editor {
    /// Current editing mode.
    pub mode: Mode,
    pub tree: Tree,
    pub next_document_id: DocumentId,
    pub documents: BTreeMap<DocumentId, Document>,

    // We Flatten<> to resolve the inner DocumentSavedEventFuture. For that we need a stream of streams, hence the Once<>.
    // https://stackoverflow.com/a/66875668
    pub saves: HashMap<DocumentId, UnboundedSender<Once<DocumentSavedEventFuture>>>,
    pub save_queue: SelectAll<Flatten<UnboundedReceiverStream<Once<DocumentSavedEventFuture>>>>,
    pub write_count: usize,

    pub count: Option<std::num::NonZeroUsize>,
    pub selected_register: Option<char>,
    pub registers: Registers,
    pub macro_recording: Option<(char, Vec<KeyEvent>)>,
    pub macro_replaying: Vec<char>,
    pub language_servers: helix_lsp::Registry,
    pub diagnostics: BTreeMap<lsp::Url, Vec<lsp::Diagnostic>>,
    pub diff_providers: DiffProviderRegistry,

    pub debugger: Option<dap::Client>,
    pub debugger_events: SelectAll<UnboundedReceiverStream<dap::Payload>>,
    pub breakpoints: HashMap<PathBuf, Vec<Breakpoint>>,

    pub clipboard_provider: Box<dyn ClipboardProvider>,

    pub syn_loader: Arc<syntax::Loader>,
    pub theme_loader: Arc<theme::Loader>,
    /// last_theme is used for theme previews. We store the current theme here,
    /// and if previewing is cancelled, we can return to it.
    pub last_theme: Option<Theme>,
    /// The currently applied editor theme. While previewing a theme, the previewed theme
    /// is set here.
    pub theme: Theme,
    pub last_line_number: Option<usize>,
    pub status_msg: Option<(Cow<'static, str>, Severity)>,
    pub autoinfo: Option<Info>,

    pub config: Box<dyn DynAccess<Config>>,
    pub auto_pairs: Option<AutoPairs>,

    pub idle_timer: Pin<Box<Sleep>>,
    pub last_motion: Option<Motion>,

    pub last_completion: Option<CompleteAction>,

    pub exit_code: i32,

    pub config_events: (UnboundedSender<ConfigEvent>, UnboundedReceiver<ConfigEvent>),
    /// Allows asynchronous tasks to control the rendering
    /// The `Notify` allows asynchronous tasks to request the editor to perform a redraw
    /// The `RwLock` blocks the editor from performing the render until an exclusive lock can be aquired
    pub redraw_handle: Arc<(Notify, RwLock<()>)>,
    pub needs_redraw: bool,
}

pub type RedrawHandle = Arc<(Notify, RwLock<()>)>;

#[derive(Debug)]
pub enum EditorEvent {
    DocumentSaved(DocumentSavedEventResult),
    ConfigEvent(ConfigEvent),
    LanguageServerMessage((usize, Call)),
    DebuggerEvent(dap::Payload),
    IdleTimer,
}

#[derive(Debug, Clone)]
pub enum ConfigEvent {
    Refresh,
    Update(Box<Config>),
}

enum ThemeAction {
    Set,
    Preview,
}

#[derive(Debug, Clone)]
pub struct CompleteAction {
    pub trigger_offset: usize,
    pub changes: Vec<Change>,
}

#[derive(Debug, Copy, Clone)]
pub enum Action {
    Load,
    Replace,
    HorizontalSplit,
    VerticalSplit,
}

/// Error thrown on failed document closed
pub enum CloseError {
    /// Document doesn't exist
    DoesNotExist,
    /// Buffer is modified
    BufferModified(String),
    /// Document failed to save
    SaveError(anyhow::Error),
}

impl Editor {
    pub fn new(
        mut area: Rect,
        theme_loader: Arc<theme::Loader>,
        syn_loader: Arc<syntax::Loader>,
        config: Box<dyn DynAccess<Config>>,
    ) -> Self {
        let conf = config.load();
        let auto_pairs = (&conf.auto_pairs).into();

        // HAXX: offset the render area height by 1 to account for prompt/commandline
        area.height -= 1;

        Self {
            mode: Mode::Normal,
            tree: Tree::new(area),
            next_document_id: DocumentId::default(),
            documents: BTreeMap::new(),
            saves: HashMap::new(),
            save_queue: SelectAll::new(),
            write_count: 0,
            count: None,
            selected_register: None,
            macro_recording: None,
            macro_replaying: Vec::new(),
            theme: theme_loader.default(),
            language_servers: helix_lsp::Registry::new(),
            diagnostics: BTreeMap::new(),
            diff_providers: DiffProviderRegistry::default(),
            debugger: None,
            debugger_events: SelectAll::new(),
            breakpoints: HashMap::new(),
            syn_loader,
            theme_loader,
            last_theme: None,
            last_line_number: None,
            registers: Registers::default(),
            clipboard_provider: get_clipboard_provider(),
            status_msg: None,
            autoinfo: None,
            idle_timer: Box::pin(sleep(conf.idle_timeout)),
            last_motion: None,
            last_completion: None,
            config,
            auto_pairs,
            exit_code: 0,
            config_events: unbounded_channel(),
            redraw_handle: Arc::default(),
            needs_redraw: false,
        }
    }

    /// Current editing mode for the [`Editor`].
    pub fn mode(&self) -> Mode {
        self.mode
    }

    pub fn config(&self) -> DynGuard<Config> {
        self.config.load()
    }

    /// Call if the config has changed to let the editor update all
    /// relevant members.
    pub fn refresh_config(&mut self) {
        let config = self.config();
        self.auto_pairs = (&config.auto_pairs).into();
        self.reset_idle_timer();
    }

    pub fn clear_idle_timer(&mut self) {
        // equivalent to internal Instant::far_future() (30 years)
        self.idle_timer
            .as_mut()
            .reset(Instant::now() + Duration::from_secs(86400 * 365 * 30));
    }

    pub fn reset_idle_timer(&mut self) {
        let config = self.config();
        self.idle_timer
            .as_mut()
            .reset(Instant::now() + config.idle_timeout);
    }

    fn redraw_deadline(&self) -> Instant {
        let config = self.config();
        Instant::now() + config.redraw_timeout
    }

    pub fn clear_status(&mut self) {
        self.status_msg = None;
    }

    #[inline]
    pub fn set_status<T: Into<Cow<'static, str>>>(&mut self, status: T) {
        let status = status.into();
        log::debug!("editor status: {}", status);
        self.status_msg = Some((status, Severity::Info));
    }

    #[inline]
    pub fn set_error<T: Into<Cow<'static, str>>>(&mut self, error: T) {
        let error = error.into();
        log::error!("editor error: {}", error);
        self.status_msg = Some((error, Severity::Error));
    }

    #[inline]
    pub fn get_status(&self) -> Option<(&Cow<'static, str>, &Severity)> {
        self.status_msg.as_ref().map(|(status, sev)| (status, sev))
    }

    /// Returns true if the current status is an error
    #[inline]
    pub fn is_err(&self) -> bool {
        self.status_msg
            .as_ref()
            .map(|(_, sev)| *sev == Severity::Error)
            .unwrap_or(false)
    }

    pub fn unset_theme_preview(&mut self) {
        if let Some(last_theme) = self.last_theme.take() {
            self.set_theme(last_theme);
        }
        // None likely occurs when the user types ":theme" and then exits before previewing
    }

    pub fn set_theme_preview(&mut self, theme: Theme) {
        self.set_theme_impl(theme, ThemeAction::Preview);
    }

    pub fn set_theme(&mut self, theme: Theme) {
        self.set_theme_impl(theme, ThemeAction::Set);
    }

    fn set_theme_impl(&mut self, theme: Theme, preview: ThemeAction) {
        // `ui.selection` is the only scope required to be able to render a theme.
        if theme.find_scope_index("ui.selection").is_none() {
            self.set_error("Invalid theme: `ui.selection` required");
            return;
        }

        self.syn_loader.set_scopes(theme.scopes().to_vec());

        match preview {
            ThemeAction::Preview => {
                let last_theme = std::mem::replace(&mut self.theme, theme);
                // only insert on first preview: this will be the last theme the user has saved
                self.last_theme.get_or_insert(last_theme);
            }
            ThemeAction::Set => {
                self.last_theme = None;
                self.theme = theme;
            }
        }

        self._refresh();
    }

    /// Refreshes the language server for a given document
    pub fn refresh_language_server(&mut self, doc_id: DocumentId) -> Option<()> {
        let doc = self.documents.get_mut(&doc_id)?;
        Self::launch_language_server(&mut self.language_servers, doc)
    }

    /// Launch a language server for a given document
    fn launch_language_server(ls: &mut helix_lsp::Registry, doc: &mut Document) -> Option<()> {
        // if doc doesn't have a URL it's a scratch buffer, ignore it
        let doc_url = doc.url()?;

        // try to find a language server based on the language name
        let language_server = doc.language.as_ref().and_then(|language| {
            ls.get(language, doc.path())
                .map_err(|e| {
                    log::error!(
                        "Failed to initialize the LSP for `{}` {{ {} }}",
                        language.scope(),
                        e
                    )
                })
                .ok()
                .flatten()
        });
        if let Some(language_server) = language_server {
            // only spawn a new lang server if the servers aren't the same
            if Some(language_server.id()) != doc.language_server().map(|server| server.id()) {
                if let Some(language_server) = doc.language_server() {
                    tokio::spawn(language_server.text_document_did_close(doc.identifier()));
                }

                let language_id = doc.language_id().map(ToOwned::to_owned).unwrap_or_default();

                // TODO: this now races with on_init code if the init happens too quickly
                tokio::spawn(language_server.text_document_did_open(
                    doc_url,
                    doc.version(),
                    doc.text(),
                    language_id,
                ));

                doc.set_language_server(Some(language_server));
            }
        }
        Some(())
    }

    fn _refresh(&mut self) {
        let config = self.config();
        for (view, _) in self.tree.views_mut() {
            let doc = &self.documents[&view.doc];
            view.ensure_cursor_in_view(doc, config.scrolloff)
        }
    }

    fn replace_document_in_view(&mut self, current_view: ViewId, doc_id: DocumentId) {
        let view = self.tree.get_mut(current_view);
        view.doc = doc_id;
        view.offset = Position::default();

        let doc = doc_mut!(self, &doc_id);
        doc.ensure_view_init(view.id);

        align_view(doc, view, Align::Center);
    }

    pub fn switch(&mut self, id: DocumentId, action: Action) {
        use crate::tree::Layout;

        if !self.documents.contains_key(&id) {
            log::error!("cannot switch to document that does not exist (anymore)");
            return;
        }

        match action {
            Action::Replace => {
                let (view, doc) = current_ref!(self);
                // If the current view is an empty scratch buffer and is not displayed in any other views, delete it.
                // Boolean value is determined before the call to `view_mut` because the operation requires a borrow
                // of `self.tree`, which is mutably borrowed when `view_mut` is called.
                let remove_empty_scratch = !doc.is_modified()
                    // If the buffer has no path and is not modified, it is an empty scratch buffer.
                    && doc.path().is_none()
                    // If the buffer we are changing to is not this buffer
                    && id != doc.id
                    // Ensure the buffer is not displayed in any other splits.
                    && !self
                        .tree
                        .traverse()
                        .any(|(_, v)| v.doc == doc.id && v.id != view.id);

                let (view, doc) = current!(self);
                let view_id = view.id;

                if remove_empty_scratch {
                    // Copy `doc.id` into a variable before calling `self.documents.remove`, which requires a mutable
                    // borrow, invalidating direct access to `doc.id`.
                    let id = doc.id;
                    self.documents.remove(&id);

                    // Remove the scratch buffer from any jumplists
                    for (view, _) in self.tree.views_mut() {
                        view.remove_document(&id);
                    }
                } else {
                    let jump = (view.doc, doc.selection(view.id).clone());
                    view.jumps.push(jump);
                    // Set last accessed doc if it is a different document
                    if doc.id != id {
                        view.add_to_history(view.doc);
                        // Set last modified doc if modified and last modified doc is different
                        if std::mem::take(&mut doc.modified_since_accessed)
                            && view.last_modified_docs[0] != Some(view.doc)
                        {
                            view.last_modified_docs = [Some(view.doc), view.last_modified_docs[0]];
                        }
                    }
                }

                self.replace_document_in_view(view_id, id);

                return;
            }
            Action::Load => {
                let view_id = view!(self).id;
                let doc = doc_mut!(self, &id);
                doc.ensure_view_init(view_id);
                return;
            }
            Action::HorizontalSplit | Action::VerticalSplit => {
                // copy the current view, unless there is no view yet
                let view = self
                    .tree
                    .try_get(self.tree.focus)
                    .filter(|v| id == v.doc) // Different Document
                    .cloned()
                    .unwrap_or_else(|| View::new(id, self.config().gutters.clone()));
                let view_id = self.tree.split(
                    view,
                    match action {
                        Action::HorizontalSplit => Layout::Horizontal,
                        Action::VerticalSplit => Layout::Vertical,
                        _ => unreachable!(),
                    },
                );
                // initialize selection for view
                let doc = doc_mut!(self, &id);
                doc.ensure_view_init(view_id);
            }
        }

        self._refresh();
    }

    /// Generate an id for a new document and register it.
    fn new_document(&mut self, mut doc: Document) -> DocumentId {
        let id = self.next_document_id;
        // Safety: adding 1 from 1 is fine, probably impossible to reach usize max
        self.next_document_id =
            DocumentId(unsafe { NonZeroUsize::new_unchecked(self.next_document_id.0.get() + 1) });
        doc.id = id;
        self.documents.insert(id, doc);

        let (save_sender, save_receiver) = tokio::sync::mpsc::unbounded_channel();
        self.saves.insert(id, save_sender);

        let stream = UnboundedReceiverStream::new(save_receiver).flatten();
        self.save_queue.push(stream);

        id
    }

    fn new_file_from_document(&mut self, action: Action, doc: Document) -> DocumentId {
        let id = self.new_document(doc);
        self.switch(id, action);
        id
    }

    pub fn new_file(&mut self, action: Action) -> DocumentId {
        self.new_file_from_document(action, Document::default())
    }

    pub fn new_file_from_stdin(&mut self, action: Action) -> Result<DocumentId, Error> {
        let (rope, encoding) = crate::document::from_reader(&mut stdin(), None)?;
        Ok(self.new_file_from_document(action, Document::from(rope, Some(encoding))))
    }

    // ??? possible use for integration tests
    pub fn open(&mut self, path: &Path, action: Action) -> Result<DocumentId, Error> {
        let path = helix_core::path::get_canonicalized_path(path)?;
        let id = self.document_by_path(&path).map(|doc| doc.id);

        let id = if let Some(id) = id {
            id
        } else {
            let mut doc = Document::open(&path, None, Some(self.syn_loader.clone()))?;

            let _ = Self::launch_language_server(&mut self.language_servers, &mut doc);
            if let Some(diff_base) = self.diff_providers.get_diff_base(&path) {
                doc.set_diff_base(diff_base, self.redraw_handle.clone());
            }
            self.new_document(doc)
        };

        self.switch(id, action);
        Ok(id)
    }

    pub fn close(&mut self, id: ViewId) {
        let (_view, doc) = current!(self);
        // remove selection
        doc.remove_view(id);
        self.tree.remove(id);
        self._refresh();
    }

    pub fn close_document(&mut self, doc_id: DocumentId, force: bool) -> Result<(), CloseError> {
        let doc = match self.documents.get_mut(&doc_id) {
            Some(doc) => doc,
            None => return Err(CloseError::DoesNotExist),
        };
        if !force && doc.is_modified() {
            return Err(CloseError::BufferModified(doc.display_name().into_owned()));
        }

        // This will also disallow any follow-up writes
        self.saves.remove(&doc_id);

        if let Some(language_server) = doc.language_server() {
            // TODO: track error
            tokio::spawn(language_server.text_document_did_close(doc.identifier()));
        }

        enum Action {
            Close(ViewId),
            ReplaceDoc(ViewId, DocumentId),
        }

        let actions: Vec<Action> = self
            .tree
            .views_mut()
            .filter_map(|(view, _focus)| {
                view.remove_document(&doc_id);

                if view.doc == doc_id {
                    // something was previously open in the view, switch to previous doc
                    if let Some(prev_doc) = view.docs_access_history.pop() {
                        Some(Action::ReplaceDoc(view.id, prev_doc))
                    } else {
                        // only the document that is being closed was in the view, close it
                        Some(Action::Close(view.id))
                    }
                } else {
                    None
                }
            })
            .collect();

        for action in actions {
            match action {
                Action::Close(view_id) => {
                    self.close(view_id);
                }
                Action::ReplaceDoc(view_id, doc_id) => {
                    self.replace_document_in_view(view_id, doc_id);
                }
            }
        }

        self.documents.remove(&doc_id);

        // If the document we removed was visible in all views, we will have no more views. We don't
        // want to close the editor just for a simple buffer close, so we need to create a new view
        // containing either an existing document, or a brand new document.
        if self.tree.views().next().is_none() {
            let doc_id = self
                .documents
                .iter()
                .map(|(&doc_id, _)| doc_id)
                .next()
                .unwrap_or_else(|| self.new_document(Document::default()));
            let view = View::new(doc_id, self.config().gutters.clone());
            let view_id = self.tree.insert(view);
            let doc = doc_mut!(self, &doc_id);
            doc.ensure_view_init(view_id);
        }

        self._refresh();

        Ok(())
    }

    pub fn save<P: Into<PathBuf>>(
        &mut self,
        doc_id: DocumentId,
        path: Option<P>,
        force: bool,
    ) -> anyhow::Result<()> {
        // convert a channel of futures to pipe into main queue one by one
        // via stream.then() ? then push into main future

        let path = path.map(|path| path.into());
        let doc = doc_mut!(self, &doc_id);
        let future = doc.save(path, force)?;

        use futures_util::stream;

        self.saves
            .get(&doc_id)
            .ok_or_else(|| anyhow::format_err!("saves are closed for this document!"))?
            .send(stream::once(Box::pin(future)))
            .map_err(|err| anyhow!("failed to send save event: {}", err))?;

        self.write_count += 1;

        Ok(())
    }

    pub fn resize(&mut self, area: Rect) {
        if self.tree.resize(area) {
            self._refresh();
        };
    }

    pub fn focus(&mut self, view_id: ViewId) {
        let prev_id = std::mem::replace(&mut self.tree.focus, view_id);

        // if leaving the view: mode should reset and the cursor should be
        // within view
        if prev_id != view_id {
            self.mode = Mode::Normal;
            self.ensure_cursor_in_view(view_id);
        }
    }

    pub fn focus_next(&mut self) {
        self.focus(self.tree.next());
    }

    pub fn focus_direction(&mut self, direction: tree::Direction) {
        let current_view = self.tree.focus;
        if let Some(id) = self.tree.find_split_in_direction(current_view, direction) {
            self.focus(id)
        }
    }

    pub fn swap_split_in_direction(&mut self, direction: tree::Direction) {
        self.tree.swap_split_in_direction(direction);
    }

    pub fn transpose_view(&mut self) {
        self.tree.transpose();
    }

    pub fn should_close(&self) -> bool {
        self.tree.is_empty()
    }

    pub fn ensure_cursor_in_view(&mut self, id: ViewId) {
        let config = self.config();
        let view = self.tree.get_mut(id);
        let doc = &self.documents[&view.doc];
        view.ensure_cursor_in_view(doc, config.scrolloff)
    }

    #[inline]
    pub fn document(&self, id: DocumentId) -> Option<&Document> {
        self.documents.get(&id)
    }

    #[inline]
    pub fn document_mut(&mut self, id: DocumentId) -> Option<&mut Document> {
        self.documents.get_mut(&id)
    }

    #[inline]
    pub fn documents(&self) -> impl Iterator<Item = &Document> {
        self.documents.values()
    }

    #[inline]
    pub fn documents_mut(&mut self) -> impl Iterator<Item = &mut Document> {
        self.documents.values_mut()
    }

    pub fn document_by_path<P: AsRef<Path>>(&self, path: P) -> Option<&Document> {
        self.documents()
            .find(|doc| doc.path().map(|p| p == path.as_ref()).unwrap_or(false))
    }

    pub fn document_by_path_mut<P: AsRef<Path>>(&mut self, path: P) -> Option<&mut Document> {
        self.documents_mut()
            .find(|doc| doc.path().map(|p| p == path.as_ref()).unwrap_or(false))
    }

    pub fn cursor(&self) -> (Option<Position>, CursorKind) {
        let config = self.config();
        let (view, doc) = current_ref!(self);
        let cursor = doc
            .selection(view.id)
            .primary()
            .cursor(doc.text().slice(..));
        if let Some(mut pos) = view.screen_coords_at_pos(doc, doc.text().slice(..), cursor) {
            let inner = view.inner_area(doc);
            pos.col += inner.x as usize;
            pos.row += inner.y as usize;
            let cursorkind = config.cursor_shape.from_mode(self.mode);
            (Some(pos), cursorkind)
        } else {
            (None, CursorKind::default())
        }
    }

    /// Closes language servers with timeout. The default timeout is 10000 ms, use
    /// `timeout` parameter to override this.
    pub async fn close_language_servers(
        &self,
        timeout: Option<u64>,
    ) -> Result<(), tokio::time::error::Elapsed> {
        tokio::time::timeout(
            Duration::from_millis(timeout.unwrap_or(3000)),
            future::join_all(
                self.language_servers
                    .iter_clients()
                    .map(|client| client.force_shutdown()),
            ),
        )
        .await
        .map(|_| ())
    }

    pub async fn wait_event(&mut self) -> EditorEvent {
        // the loop only runs once or twice and would be better implemented with a recursion + const generic
        // however due to limitations with async functions that can not be implemented right now
        loop {
            tokio::select! {
                biased;

                Some(event) = self.save_queue.next() => {
                    self.write_count -= 1;
                    return EditorEvent::DocumentSaved(event)
                }
                Some(config_event) = self.config_events.1.recv() => {
                    return EditorEvent::ConfigEvent(config_event)
                }
                Some(message) = self.language_servers.incoming.next() => {
                    return EditorEvent::LanguageServerMessage(message)
                }
                Some(event) = self.debugger_events.next() => {
                    return EditorEvent::DebuggerEvent(event)
                }

                _ = self.redraw_handle.0.notified() => {
                    if  !self.needs_redraw{
                        self.needs_redraw = true;
                        let timeout = self.redraw_deadline();
                        if timeout < self.idle_timer.deadline(){
                            self.idle_timer.as_mut().reset(timeout)
                        }
                    }
                }

                _ = &mut self.idle_timer  => {
                    return EditorEvent::IdleTimer
                }
            }
        }
    }

    pub async fn flush_writes(&mut self) -> anyhow::Result<()> {
        while self.write_count > 0 {
            if let Some(save_event) = self.save_queue.next().await {
                self.write_count -= 1;

                let save_event = match save_event {
                    Ok(event) => event,
                    Err(err) => {
                        self.set_error(err.to_string());
                        bail!(err);
                    }
                };

                let doc = doc_mut!(self, &save_event.doc_id);
                doc.set_last_saved_revision(save_event.revision);
            }
        }

        Ok(())
    }
}<|MERGE_RESOLUTION|>--- conflicted
+++ resolved
@@ -728,14 +728,11 @@
             bufferline: BufferLine::default(),
             indent_guides: IndentGuidesConfig::default(),
             color_modes: false,
-<<<<<<< HEAD
             rainbow_brackets: true,
             popup_border: PopupBorderConfig::None,
             explorer: ExplorerConfig::default(),
             sticky_context: false,
-=======
             redraw_timeout: Duration::from_millis(200),
->>>>>>> b982b9cf
         }
     }
 }
