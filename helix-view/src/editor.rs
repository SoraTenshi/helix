--- conflicted
+++ resolved
@@ -1239,12 +1239,8 @@
             return;
         }
 
-<<<<<<< HEAD
         let scopes = theme.scopes();
         (*self.syn_loader).load().set_scopes(scopes.to_vec());
-=======
-        self.syn_loader.set_scopes(theme.scopes().to_vec());
->>>>>>> 35d707d9
 
         match preview {
             ThemeAction::Preview => {
