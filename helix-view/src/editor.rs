--- conflicted
+++ resolved
@@ -865,13 +865,10 @@
             text_width: 80,
             completion_replace: false,
             workspace_lsp_roots: Vec::new(),
-<<<<<<< HEAD
             sticky_context: StickyContextConfig::default(),
             rainbow_brackets: false,
             icons: IconsConfig::default(),
-=======
             popup_border: PopupBorderConfig::None,
->>>>>>> 653ec31a
         }
     }
 }
