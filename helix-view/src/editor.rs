--- conflicted
+++ resolved
@@ -791,11 +791,8 @@
             indent_guides: IndentGuidesConfig::default(),
             color_modes: false,
             soft_wrap: SoftWrap::default(),
-<<<<<<< HEAD
             rainbow_brackets: false,
-=======
             completion_replace: false,
->>>>>>> ab7d33c4
         }
     }
 }
