use crate::{
    align_view,
    clipboard::{get_clipboard_provider, ClipboardProvider},
    document::{DocumentSavedEventFuture, DocumentSavedEventResult, Mode},
    graphics::{CursorKind, Rect},
    info::Info,
    input::KeyEvent,
    theme::{self, Theme},
    tree::{self, Tree},
    view::ViewPosition,
    Align, Document, DocumentId, View, ViewId,
};
use helix_vcs::DiffProviderRegistry;

use futures_util::stream::select_all::SelectAll;
use futures_util::{future, StreamExt};
use helix_lsp::Call;
use tokio_stream::wrappers::UnboundedReceiverStream;

use std::{
    borrow::Cow,
    cell::Cell,
    collections::{BTreeMap, HashMap},
    io::stdin,
    num::NonZeroUsize,
    path::{Path, PathBuf},
    pin::Pin,
    sync::Arc,
};

use tokio::{
    sync::{
        mpsc::{unbounded_channel, UnboundedReceiver, UnboundedSender},
        Notify, RwLock,
    },
    time::{sleep, Duration, Instant, Sleep},
};

use anyhow::{anyhow, bail, Error};

pub use helix_core::diagnostic::Severity;
pub use helix_core::register::Registers;
use helix_core::Position;
use helix_core::{
    auto_pairs::AutoPairs,
    syntax::{self, AutoPairConfig},
    Change,
};
use helix_dap as dap;
use helix_lsp::lsp;

use serde::{ser::SerializeMap, Deserialize, Deserializer, Serialize, Serializer};

use arc_swap::access::{DynAccess, DynGuard};

fn deserialize_duration_millis<'de, D>(deserializer: D) -> Result<Duration, D::Error>
where
    D: serde::Deserializer<'de>,
{
    let millis = u64::deserialize(deserializer)?;
    Ok(Duration::from_millis(millis))
}

fn serialize_duration_millis<S>(duration: &Duration, serializer: S) -> Result<S::Ok, S::Error>
where
    S: Serializer,
{
    serializer.serialize_u64(
        duration
            .as_millis()
            .try_into()
            .map_err(|_| serde::ser::Error::custom("duration value overflowed u64"))?,
    )
}

#[derive(Debug, Clone, PartialEq, Eq, Serialize, Deserialize)]
#[serde(rename_all = "kebab-case", default, deny_unknown_fields)]
pub struct GutterConfig {
    /// Gutter Layout
    pub layout: Vec<GutterType>,
    /// Options specific to the "line-numbers" gutter
    pub line_numbers: GutterLineNumbersConfig,
}

impl Default for GutterConfig {
    fn default() -> Self {
        Self {
            layout: vec![
                GutterType::Diagnostics,
                GutterType::Spacer,
                GutterType::LineNumbers,
                GutterType::Spacer,
                GutterType::Diff,
            ],
            line_numbers: GutterLineNumbersConfig::default(),
        }
    }
}

impl From<Vec<GutterType>> for GutterConfig {
    fn from(x: Vec<GutterType>) -> Self {
        GutterConfig {
            layout: x,
            ..Default::default()
        }
    }
}

fn deserialize_gutter_seq_or_struct<'de, D>(deserializer: D) -> Result<GutterConfig, D::Error>
where
    D: Deserializer<'de>,
{
    struct GutterVisitor;

    impl<'de> serde::de::Visitor<'de> for GutterVisitor {
        type Value = GutterConfig;

        fn expecting(&self, formatter: &mut std::fmt::Formatter) -> std::fmt::Result {
            write!(
                formatter,
                "an array of gutter names or a detailed gutter configuration"
            )
        }

        fn visit_seq<S>(self, mut seq: S) -> Result<Self::Value, S::Error>
        where
            S: serde::de::SeqAccess<'de>,
        {
            let mut gutters = Vec::new();
            while let Some(gutter) = seq.next_element::<String>()? {
                gutters.push(
                    gutter
                        .parse::<GutterType>()
                        .map_err(serde::de::Error::custom)?,
                )
            }

            Ok(gutters.into())
        }

        fn visit_map<M>(self, map: M) -> Result<Self::Value, M::Error>
        where
            M: serde::de::MapAccess<'de>,
        {
            let deserializer = serde::de::value::MapAccessDeserializer::new(map);
            Deserialize::deserialize(deserializer)
        }
    }

    deserializer.deserialize_any(GutterVisitor)
}

#[derive(Debug, Clone, Copy, PartialEq, Eq, Serialize, Deserialize)]
#[serde(rename_all = "kebab-case", default, deny_unknown_fields)]
pub struct GutterLineNumbersConfig {
    /// Minimum number of characters to use for line number gutter. Defaults to 3.
    pub min_width: usize,
}

impl Default for GutterLineNumbersConfig {
    fn default() -> Self {
        Self { min_width: 3 }
    }
}

#[derive(Debug, Clone, PartialEq, Eq, Serialize, Deserialize)]
#[serde(rename_all = "kebab-case", default, deny_unknown_fields)]
pub struct FilePickerConfig {
    /// IgnoreOptions
    /// Enables ignoring hidden files.
    /// Whether to hide hidden files in file picker and global search results. Defaults to true.
    pub hidden: bool,
    /// Enables following symlinks.
    /// Whether to follow symbolic links in file picker and file or directory completions. Defaults to true.
    pub follow_symlinks: bool,
    /// Hides symlinks that point into the current directory. Defaults to true.
    pub deduplicate_links: bool,
    /// Enables reading ignore files from parent directories. Defaults to true.
    pub parents: bool,
    /// Enables reading `.ignore` files.
    /// Whether to hide files listed in .ignore in file picker and global search results. Defaults to true.
    pub ignore: bool,
    /// Enables reading `.gitignore` files.
    /// Whether to hide files listed in .gitignore in file picker and global search results. Defaults to true.
    pub git_ignore: bool,
    /// Enables reading global .gitignore, whose path is specified in git's config: `core.excludefile` option.
    /// Whether to hide files listed in global .gitignore in file picker and global search results. Defaults to true.
    pub git_global: bool,
    /// Enables reading `.git/info/exclude` files.
    /// Whether to hide files listed in .git/info/exclude in file picker and global search results. Defaults to true.
    pub git_exclude: bool,
    /// WalkBuilder options
    /// Maximum Depth to recurse directories in file picker and global search. Defaults to `None`.
    pub max_depth: Option<usize>,
}

impl Default for FilePickerConfig {
    fn default() -> Self {
        Self {
            hidden: true,
            follow_symlinks: true,
            deduplicate_links: true,
            parents: true,
            ignore: true,
            git_ignore: true,
            git_global: true,
            git_exclude: true,
            max_depth: None,
        }
    }
}

#[derive(Debug, Clone, PartialEq, Eq, Serialize, Deserialize)]
#[serde(rename_all = "kebab-case", default, deny_unknown_fields)]
pub struct Config {
    /// Padding to keep between the edge of the screen and the cursor when scrolling. Defaults to 5.
    pub scrolloff: usize,
    /// Number of lines to scroll at once. Defaults to 3
    pub scroll_lines: isize,
    /// Mouse support. Defaults to true.
    pub mouse: bool,
    /// Shell to use for shell commands. Defaults to ["cmd", "/C"] on Windows and ["sh", "-c"] otherwise.
    pub shell: Vec<String>,
    /// Line number mode.
    pub line_number: LineNumber,
    /// Highlight the lines cursors are currently on. Defaults to false.
    pub cursorline: bool,
    /// Highlight the columns cursors are currently on. Defaults to false.
    pub cursorcolumn: bool,
    #[serde(deserialize_with = "deserialize_gutter_seq_or_struct")]
    pub gutters: GutterConfig,
    /// Middle click paste support. Defaults to true.
    pub middle_click_paste: bool,
    /// Automatic insertion of pairs to parentheses, brackets,
    /// etc. Optionally, this can be a list of 2-tuples to specify a
    /// global list of characters to pair. Defaults to true.
    pub auto_pairs: AutoPairConfig,
    /// Automatic auto-completion, automatically pop up without user trigger. Defaults to true.
    pub auto_completion: bool,
    /// Automatic formatting on save. Defaults to true.
    pub auto_format: bool,
    /// Automatic save on focus lost. Defaults to false.
    pub auto_save: bool,
    /// Time in milliseconds since last keypress before idle timers trigger.
    /// Used for autocompletion, set to 0 for instant. Defaults to 400ms.
    #[serde(
        serialize_with = "serialize_duration_millis",
        deserialize_with = "deserialize_duration_millis"
    )]
    pub idle_timeout: Duration,
    pub completion_trigger_len: u8,
    /// Whether to instruct the LSP to replace the entire word when applying a completion
    /// or to only insert new text
    pub completion_replace: bool,
    /// Whether to display infoboxes. Defaults to true.
    pub auto_info: bool,
    pub file_picker: FilePickerConfig,
    /// Configuration of the statusline elements
    pub statusline: StatusLineConfig,
    /// Shape for cursor in each mode
    pub cursor_shape: CursorShapeConfig,
    /// Set to `true` to override automatic detection of terminal truecolor support in the event of a false negative. Defaults to `false`.
    pub true_color: bool,
    /// Search configuration.
    #[serde(default)]
    pub search: SearchConfig,
    pub lsp: LspConfig,
    pub terminal: Option<TerminalConfig>,
    /// Column numbers at which to draw the rulers. Default to `[]`, meaning no rulers.
    pub rulers: Vec<u16>,
    #[serde(default)]
    pub whitespace: WhitespaceConfig,
    /// Persistently display open buffers along the top
    pub bufferline: BufferLine,
    /// Vertical indent width guides.
    pub indent_guides: IndentGuidesConfig,
    /// Whether to color modes with different colors. Defaults to `false`.
    pub color_modes: bool,
    pub soft_wrap: SoftWrap,
<<<<<<< HEAD
    /// Whether to render rainbow highlights. Defaults to `false`.
    pub rainbow_brackets: bool,
=======
    /// Draw border around popups.
    pub popup_border: PopupBorderConfig,
>>>>>>> 0d8efd29
}

#[derive(Debug, Clone, PartialEq, Eq, Serialize, Deserialize)]
#[serde(default, rename_all = "kebab-case", deny_unknown_fields)]
pub struct SoftWrap {
    /// Soft wrap lines that exceed viewport width. Default to off
    pub enable: bool,
    /// Maximum space left free at the end of the line.
    /// This space is used to wrap text at word boundaries. If that is not possible within this limit
    /// the word is simply split at the end of the line.
    ///
    /// This is automatically hard-limited to a quarter of the viewport to ensure correct display on small views.
    ///
    /// Default to 20
    pub max_wrap: u16,
    /// Maximum number of indentation that can be carried over from the previous line when softwrapping.
    /// If a line is indented further then this limit it is rendered at the start of the viewport instead.
    ///
    /// This is automatically hard-limited to a quarter of the viewport to ensure correct display on small views.
    ///
    /// Default to 40
    pub max_indent_retain: u16,
    /// Indicator placed at the beginning of softwrapped lines
    ///
    /// Defaults to ↪
    pub wrap_indicator: String,
}

impl Default for SoftWrap {
    fn default() -> Self {
        SoftWrap {
            enable: false,
            max_wrap: 20,
            max_indent_retain: 40,
            wrap_indicator: "↪ ".into(),
        }
    }
}

#[derive(Debug, Default, Clone, PartialEq, Eq, Serialize, Deserialize)]
#[serde(default, rename_all = "kebab-case", deny_unknown_fields)]
pub struct TerminalConfig {
    pub command: String,
    #[serde(default)]
    #[serde(skip_serializing_if = "Vec::is_empty")]
    pub args: Vec<String>,
}

#[cfg(windows)]
pub fn get_terminal_provider() -> Option<TerminalConfig> {
    use crate::env::binary_exists;

    if binary_exists("wt") {
        return Some(TerminalConfig {
            command: "wt".to_string(),
            args: vec![
                "new-tab".to_string(),
                "--title".to_string(),
                "DEBUG".to_string(),
                "cmd".to_string(),
                "/C".to_string(),
            ],
        });
    }

    Some(TerminalConfig {
        command: "conhost".to_string(),
        args: vec!["cmd".to_string(), "/C".to_string()],
    })
}

#[cfg(not(any(windows, target_os = "wasm32")))]
pub fn get_terminal_provider() -> Option<TerminalConfig> {
    use crate::env::{binary_exists, env_var_is_set};

    if env_var_is_set("TMUX") && binary_exists("tmux") {
        return Some(TerminalConfig {
            command: "tmux".to_string(),
            args: vec!["split-window".to_string()],
        });
    }

    if env_var_is_set("WEZTERM_UNIX_SOCKET") && binary_exists("wezterm") {
        return Some(TerminalConfig {
            command: "wezterm".to_string(),
            args: vec!["cli".to_string(), "split-pane".to_string()],
        });
    }

    None
}

#[derive(Debug, Clone, PartialEq, Eq, Serialize, Deserialize)]
#[serde(default, rename_all = "kebab-case", deny_unknown_fields)]
pub struct LspConfig {
    /// Enables LSP
    pub enable: bool,
    /// Display LSP progress messages below statusline
    pub display_messages: bool,
    /// Enable automatic pop up of signature help (parameter hints)
    pub auto_signature_help: bool,
    /// Display docs under signature help popup
    pub display_signature_help_docs: bool,
    /// Display diagnostic on the same line they occur automatically.
    /// Also called "error lens"-style diagnostics, in reference to the popular VSCode extension.
    pub display_inline_diagnostics: bool,
    /// Display inlay hints
    pub display_inlay_hints: bool,
}

impl Default for LspConfig {
    fn default() -> Self {
        Self {
            enable: true,
            display_messages: false,
            auto_signature_help: true,
            display_signature_help_docs: true,
            display_inline_diagnostics: true,
            display_inlay_hints: false,
        }
    }
}

#[derive(Debug, Clone, PartialEq, Eq, Serialize, Deserialize)]
#[serde(rename_all = "kebab-case", default, deny_unknown_fields)]
pub struct SearchConfig {
    /// Smart case: Case insensitive searching unless pattern contains upper case characters. Defaults to true.
    pub smart_case: bool,
    /// Whether the search should wrap after depleting the matches. Default to true.
    pub wrap_around: bool,
}

#[derive(Debug, Clone, PartialEq, Eq, Serialize, Deserialize)]
#[serde(rename_all = "kebab-case", default, deny_unknown_fields)]
pub struct StatusLineConfig {
    pub left: Vec<StatusLineElement>,
    pub center: Vec<StatusLineElement>,
    pub right: Vec<StatusLineElement>,
    pub separator: String,
    pub mode: ModeConfig,
}

impl Default for StatusLineConfig {
    fn default() -> Self {
        use StatusLineElement as E;

        Self {
            left: vec![
                E::Mode,
                E::Spinner,
                E::FileName,
                E::FileModificationIndicator,
            ],
            center: vec![],
            right: vec![E::Diagnostics, E::Selections, E::Position, E::FileEncoding],
            separator: String::from("│"),
            mode: ModeConfig::default(),
        }
    }
}

#[derive(Debug, Clone, PartialEq, Eq, Serialize, Deserialize)]
#[serde(rename_all = "kebab-case", default, deny_unknown_fields)]
pub struct ModeConfig {
    pub normal: String,
    pub insert: String,
    pub select: String,
}

impl Default for ModeConfig {
    fn default() -> Self {
        Self {
            normal: String::from("NOR"),
            insert: String::from("INS"),
            select: String::from("SEL"),
        }
    }
}

#[derive(Debug, Copy, Clone, PartialEq, Eq, Serialize, Deserialize)]
#[serde(rename_all = "kebab-case")]
pub enum StatusLineElement {
    /// The editor mode (Normal, Insert, Visual/Selection)
    Mode,

    /// The LSP activity spinner
    Spinner,

    /// The base file name, including a dirty flag if it's unsaved
    FileBaseName,

    /// The relative file path, including a dirty flag if it's unsaved
    FileName,

    // The file modification indicator
    FileModificationIndicator,

    /// The file encoding
    FileEncoding,

    /// The file line endings (CRLF or LF)
    FileLineEnding,

    /// The file type (language ID or "text")
    FileType,

    /// A summary of the number of errors and warnings
    Diagnostics,

    /// A summary of the number of errors and warnings on file and workspace
    WorkspaceDiagnostics,

    /// The number of selections (cursors)
    Selections,

    /// The number of characters currently in primary selection
    PrimarySelectionLength,

    /// The cursor position
    Position,

    /// The separator string
    Separator,

    /// The cursor position as a percent of the total file
    PositionPercentage,

    /// The total line numbers of the current file
    TotalLineNumbers,

    /// A single space
    Spacer,
}

// Cursor shape is read and used on every rendered frame and so needs
// to be fast. Therefore we avoid a hashmap and use an enum indexed array.
#[derive(Debug, Clone, PartialEq, Eq)]
pub struct CursorShapeConfig([CursorKind; 3]);

impl CursorShapeConfig {
    pub fn from_mode(&self, mode: Mode) -> CursorKind {
        self.get(mode as usize).copied().unwrap_or_default()
    }
}

impl<'de> Deserialize<'de> for CursorShapeConfig {
    fn deserialize<D>(deserializer: D) -> Result<Self, D::Error>
    where
        D: Deserializer<'de>,
    {
        let m = HashMap::<Mode, CursorKind>::deserialize(deserializer)?;
        let into_cursor = |mode: Mode| m.get(&mode).copied().unwrap_or_default();
        Ok(CursorShapeConfig([
            into_cursor(Mode::Normal),
            into_cursor(Mode::Select),
            into_cursor(Mode::Insert),
        ]))
    }
}

impl Serialize for CursorShapeConfig {
    fn serialize<S>(&self, serializer: S) -> Result<S::Ok, S::Error>
    where
        S: serde::Serializer,
    {
        let mut map = serializer.serialize_map(Some(self.len()))?;
        let modes = [Mode::Normal, Mode::Select, Mode::Insert];
        for mode in modes {
            map.serialize_entry(&mode, &self.from_mode(mode))?;
        }
        map.end()
    }
}

impl std::ops::Deref for CursorShapeConfig {
    type Target = [CursorKind; 3];

    fn deref(&self) -> &Self::Target {
        &self.0
    }
}

impl Default for CursorShapeConfig {
    fn default() -> Self {
        Self([CursorKind::Block; 3])
    }
}

/// bufferline render modes
#[derive(Debug, Clone, PartialEq, Eq, Serialize, Deserialize)]
#[serde(rename_all = "kebab-case")]
pub enum BufferLine {
    /// Don't render bufferline
    Never,
    /// Always render
    Always,
    /// Only if multiple buffers are open
    Multiple,
}

impl Default for BufferLine {
    fn default() -> Self {
        BufferLine::Never
    }
}

#[derive(Debug, Copy, Clone, PartialEq, Eq, Serialize, Deserialize)]
#[serde(rename_all = "kebab-case")]
pub enum LineNumber {
    /// Show absolute line number
    Absolute,

    /// If focused and in normal/select mode, show relative line number to the primary cursor.
    /// If unfocused or in insert mode, show absolute line number.
    Relative,
}

impl std::str::FromStr for LineNumber {
    type Err = anyhow::Error;

    fn from_str(s: &str) -> Result<Self, Self::Err> {
        match s.to_lowercase().as_str() {
            "absolute" | "abs" => Ok(Self::Absolute),
            "relative" | "rel" => Ok(Self::Relative),
            _ => anyhow::bail!("Line number can only be `absolute` or `relative`."),
        }
    }
}

#[derive(Debug, Copy, Clone, PartialEq, Eq, Serialize, Deserialize)]
#[serde(rename_all = "kebab-case")]
pub enum GutterType {
    /// Show diagnostics and other features like breakpoints
    Diagnostics,
    /// Show line numbers
    LineNumbers,
    /// Show one blank space
    Spacer,
    /// Highlight local changes
    Diff,
}

impl std::str::FromStr for GutterType {
    type Err = anyhow::Error;

    fn from_str(s: &str) -> Result<Self, Self::Err> {
        match s.to_lowercase().as_str() {
            "diagnostics" => Ok(Self::Diagnostics),
            "spacer" => Ok(Self::Spacer),
            "line-numbers" => Ok(Self::LineNumbers),
            "diff" => Ok(Self::Diff),
            _ => anyhow::bail!("Gutter type can only be `diagnostics` or `line-numbers`."),
        }
    }
}

#[derive(Debug, Clone, PartialEq, Eq, Serialize, Deserialize)]
#[serde(default)]
pub struct WhitespaceConfig {
    pub render: WhitespaceRender,
    pub characters: WhitespaceCharacters,
}

impl Default for WhitespaceConfig {
    fn default() -> Self {
        Self {
            render: WhitespaceRender::Basic(WhitespaceRenderValue::None),
            characters: WhitespaceCharacters::default(),
        }
    }
}

#[derive(Debug, Copy, Clone, PartialEq, Eq, Serialize, Deserialize)]
#[serde(untagged, rename_all = "kebab-case")]
pub enum WhitespaceRender {
    Basic(WhitespaceRenderValue),
    Specific {
        default: Option<WhitespaceRenderValue>,
        space: Option<WhitespaceRenderValue>,
        nbsp: Option<WhitespaceRenderValue>,
        tab: Option<WhitespaceRenderValue>,
        newline: Option<WhitespaceRenderValue>,
    },
}

#[derive(Debug, Copy, Clone, PartialEq, Eq, Serialize, Deserialize)]
#[serde(rename_all = "kebab-case")]
pub enum WhitespaceRenderValue {
    None,
    // TODO
    // Selection,
    All,
}

impl WhitespaceRender {
    pub fn space(&self) -> WhitespaceRenderValue {
        match *self {
            Self::Basic(val) => val,
            Self::Specific { default, space, .. } => {
                space.or(default).unwrap_or(WhitespaceRenderValue::None)
            }
        }
    }
    pub fn nbsp(&self) -> WhitespaceRenderValue {
        match *self {
            Self::Basic(val) => val,
            Self::Specific { default, nbsp, .. } => {
                nbsp.or(default).unwrap_or(WhitespaceRenderValue::None)
            }
        }
    }
    pub fn tab(&self) -> WhitespaceRenderValue {
        match *self {
            Self::Basic(val) => val,
            Self::Specific { default, tab, .. } => {
                tab.or(default).unwrap_or(WhitespaceRenderValue::None)
            }
        }
    }
    pub fn newline(&self) -> WhitespaceRenderValue {
        match *self {
            Self::Basic(val) => val,
            Self::Specific {
                default, newline, ..
            } => newline.or(default).unwrap_or(WhitespaceRenderValue::None),
        }
    }
}

#[derive(Debug, Clone, PartialEq, Eq, Serialize, Deserialize)]
#[serde(default)]
pub struct WhitespaceCharacters {
    pub space: char,
    pub nbsp: char,
    pub tab: char,
    pub tabpad: char,
    pub newline: char,
}

impl Default for WhitespaceCharacters {
    fn default() -> Self {
        Self {
            space: '·',    // U+00B7
            nbsp: '⍽',    // U+237D
            tab: '→',     // U+2192
            newline: '⏎', // U+23CE
            tabpad: ' ',
        }
    }
}

#[derive(Debug, Clone, PartialEq, Eq, Serialize, Deserialize)]
#[serde(rename_all = "kebab-case")]
pub enum RainbowIndentOptions {
    None,
    Dim,
    Normal,
}

#[derive(Debug, Clone, PartialEq, Eq, Serialize, Deserialize)]
#[serde(default, rename_all = "kebab-case")]
pub struct IndentGuidesConfig {
    pub render: bool,
    pub character: char,
    pub skip_levels: u8,
    pub rainbow_option: RainbowIndentOptions,
}

impl Default for IndentGuidesConfig {
    fn default() -> Self {
        Self {
            skip_levels: 0,
            render: false,
            character: '│',
            rainbow_option: RainbowIndentOptions::None,
        }
    }
}

#[derive(Debug, Clone, PartialEq, Eq, Serialize, Deserialize)]
#[serde(rename_all = "kebab-case")]
pub enum PopupBorderConfig {
    None,
    All,
    Popup,
    Menu,
}

impl Default for Config {
    fn default() -> Self {
        Self {
            scrolloff: 5,
            scroll_lines: 3,
            mouse: true,
            shell: if cfg!(windows) {
                vec!["cmd".to_owned(), "/C".to_owned()]
            } else {
                vec!["sh".to_owned(), "-c".to_owned()]
            },
            line_number: LineNumber::Absolute,
            cursorline: false,
            cursorcolumn: false,
            gutters: GutterConfig::default(),
            middle_click_paste: true,
            auto_pairs: AutoPairConfig::default(),
            auto_completion: true,
            auto_format: true,
            auto_save: false,
            idle_timeout: Duration::from_millis(400),
            completion_trigger_len: 2,
            auto_info: true,
            file_picker: FilePickerConfig::default(),
            statusline: StatusLineConfig::default(),
            cursor_shape: CursorShapeConfig::default(),
            true_color: false,
            search: SearchConfig::default(),
            lsp: LspConfig::default(),
            terminal: get_terminal_provider(),
            rulers: Vec::new(),
            whitespace: WhitespaceConfig::default(),
            bufferline: BufferLine::default(),
            indent_guides: IndentGuidesConfig::default(),
            color_modes: false,
            soft_wrap: SoftWrap::default(),
<<<<<<< HEAD
            rainbow_brackets: false,
            completion_replace: false,
=======
            popup_border: PopupBorderConfig::None,
>>>>>>> 0d8efd29
        }
    }
}

impl Default for SearchConfig {
    fn default() -> Self {
        Self {
            wrap_around: true,
            smart_case: true,
        }
    }
}

pub struct Motion(pub Box<dyn Fn(&mut Editor)>);
impl Motion {
    pub fn run(&self, e: &mut Editor) {
        (self.0)(e)
    }
}
impl std::fmt::Debug for Motion {
    fn fmt(&self, f: &mut std::fmt::Formatter<'_>) -> std::fmt::Result {
        f.write_str("motion")
    }
}

#[derive(Debug, Clone, Default)]
pub struct Breakpoint {
    pub id: Option<usize>,
    pub verified: bool,
    pub message: Option<String>,

    pub line: usize,
    pub column: Option<usize>,
    pub condition: Option<String>,
    pub hit_condition: Option<String>,
    pub log_message: Option<String>,
}

use futures_util::stream::{Flatten, Once};

pub struct Editor {
    /// Current editing mode.
    pub mode: Mode,
    pub tree: Tree,
    pub next_document_id: DocumentId,
    pub documents: BTreeMap<DocumentId, Document>,

    // We Flatten<> to resolve the inner DocumentSavedEventFuture. For that we need a stream of streams, hence the Once<>.
    // https://stackoverflow.com/a/66875668
    pub saves: HashMap<DocumentId, UnboundedSender<Once<DocumentSavedEventFuture>>>,
    pub save_queue: SelectAll<Flatten<UnboundedReceiverStream<Once<DocumentSavedEventFuture>>>>,
    pub write_count: usize,

    pub count: Option<std::num::NonZeroUsize>,
    pub selected_register: Option<char>,
    pub registers: Registers,
    pub macro_recording: Option<(char, Vec<KeyEvent>)>,
    pub macro_replaying: Vec<char>,
    pub language_servers: helix_lsp::Registry,
    pub diagnostics: BTreeMap<lsp::Url, Vec<lsp::Diagnostic>>,
    pub diff_providers: DiffProviderRegistry,

    pub debugger: Option<dap::Client>,
    pub debugger_events: SelectAll<UnboundedReceiverStream<dap::Payload>>,
    pub breakpoints: HashMap<PathBuf, Vec<Breakpoint>>,

    pub clipboard_provider: Box<dyn ClipboardProvider>,

    pub syn_loader: Arc<syntax::Loader>,
    pub theme_loader: Arc<theme::Loader>,
    /// last_theme is used for theme previews. We store the current theme here,
    /// and if previewing is cancelled, we can return to it.
    pub last_theme: Option<Theme>,
    /// The currently applied editor theme. While previewing a theme, the previewed theme
    /// is set here.
    pub theme: Theme,
    pub last_line_number: Option<usize>,
    pub status_msg: Option<(Cow<'static, str>, Severity)>,
    pub autoinfo: Option<Info>,

    pub config: Arc<dyn DynAccess<Config>>,
    pub auto_pairs: Option<AutoPairs>,

    pub idle_timer: Pin<Box<Sleep>>,
    pub last_motion: Option<Motion>,

    pub last_completion: Option<CompleteAction>,

    pub exit_code: i32,

    pub config_events: (UnboundedSender<ConfigEvent>, UnboundedReceiver<ConfigEvent>),
    /// Allows asynchronous tasks to control the rendering
    /// The `Notify` allows asynchronous tasks to request the editor to perform a redraw
    /// The `RwLock` blocks the editor from performing the render until an exclusive lock can be aquired
    pub redraw_handle: RedrawHandle,
    pub needs_redraw: bool,
    /// Cached position of the cursor calculated during rendering.
    /// The content of `cursor_cache` is returned by `Editor::cursor` if
    /// set to `Some(_)`. The value will be cleared after it's used.
    /// If `cursor_cache` is `None` then the `Editor::cursor` function will
    /// calculate the cursor position.
    ///
    /// `Some(None)` represents a cursor position outside of the visible area.
    /// This will just cause `Editor::cursor` to return `None`.
    ///
    /// This cache is only a performance optimization to
    /// avoid calculating the cursor position multiple
    /// times during rendering and should not be set by other functions.
    pub cursor_cache: Cell<Option<Option<Position>>>,
}

pub type RedrawHandle = (Arc<Notify>, Arc<RwLock<()>>);

#[derive(Debug)]
pub enum EditorEvent {
    DocumentSaved(DocumentSavedEventResult),
    ConfigEvent(ConfigEvent),
    LanguageServerMessage((usize, Call)),
    DebuggerEvent(dap::Payload),
    IdleTimer,
}

#[derive(Debug, Clone)]
pub enum ConfigEvent {
    Refresh,
    Update(Box<Config>),
}

enum ThemeAction {
    Set,
    Preview,
}

#[derive(Debug, Clone)]
pub struct CompleteAction {
    pub trigger_offset: usize,
    pub changes: Vec<Change>,
}

#[derive(Debug, Copy, Clone)]
pub enum Action {
    Load,
    Replace,
    HorizontalSplit,
    VerticalSplit,
}

/// Error thrown on failed document closed
pub enum CloseError {
    /// Document doesn't exist
    DoesNotExist,
    /// Buffer is modified
    BufferModified(String),
    /// Document failed to save
    SaveError(anyhow::Error),
}

impl Editor {
    pub fn new(
        mut area: Rect,
        theme_loader: Arc<theme::Loader>,
        syn_loader: Arc<syntax::Loader>,
        config: Arc<dyn DynAccess<Config>>,
    ) -> Self {
        let conf = config.load();
        let auto_pairs = (&conf.auto_pairs).into();

        // HAXX: offset the render area height by 1 to account for prompt/commandline
        area.height -= 1;

        Self {
            mode: Mode::Normal,
            tree: Tree::new(area),
            next_document_id: DocumentId::default(),
            documents: BTreeMap::new(),
            saves: HashMap::new(),
            save_queue: SelectAll::new(),
            write_count: 0,
            count: None,
            selected_register: None,
            macro_recording: None,
            macro_replaying: Vec::new(),
            theme: theme_loader.default(),
            language_servers: helix_lsp::Registry::new(),
            diagnostics: BTreeMap::new(),
            diff_providers: DiffProviderRegistry::default(),
            debugger: None,
            debugger_events: SelectAll::new(),
            breakpoints: HashMap::new(),
            syn_loader,
            theme_loader,
            last_theme: None,
            last_line_number: None,
            registers: Registers::default(),
            clipboard_provider: get_clipboard_provider(),
            status_msg: None,
            autoinfo: None,
            idle_timer: Box::pin(sleep(conf.idle_timeout)),
            last_motion: None,
            last_completion: None,
            config,
            auto_pairs,
            exit_code: 0,
            config_events: unbounded_channel(),
            redraw_handle: Default::default(),
            needs_redraw: false,
            cursor_cache: Cell::new(None),
        }
    }

    /// Current editing mode for the [`Editor`].
    pub fn mode(&self) -> Mode {
        self.mode
    }

    pub fn config(&self) -> DynGuard<Config> {
        self.config.load()
    }

    /// Call if the config has changed to let the editor update all
    /// relevant members.
    pub fn refresh_config(&mut self) {
        let config = self.config();
        self.auto_pairs = (&config.auto_pairs).into();
        self.reset_idle_timer();
        self._refresh();
    }

    pub fn clear_idle_timer(&mut self) {
        // equivalent to internal Instant::far_future() (30 years)
        self.idle_timer
            .as_mut()
            .reset(Instant::now() + Duration::from_secs(86400 * 365 * 30));
    }

    pub fn reset_idle_timer(&mut self) {
        let config = self.config();
        self.idle_timer
            .as_mut()
            .reset(Instant::now() + config.idle_timeout);
    }

    pub fn clear_status(&mut self) {
        self.status_msg = None;
    }

    #[inline]
    pub fn set_status<T: Into<Cow<'static, str>>>(&mut self, status: T) {
        let status = status.into();
        log::debug!("editor status: {}", status);
        self.status_msg = Some((status, Severity::Info));
    }

    #[inline]
    pub fn set_error<T: Into<Cow<'static, str>>>(&mut self, error: T) {
        let error = error.into();
        log::error!("editor error: {}", error);
        self.status_msg = Some((error, Severity::Error));
    }

    #[inline]
    pub fn get_status(&self) -> Option<(&Cow<'static, str>, &Severity)> {
        self.status_msg.as_ref().map(|(status, sev)| (status, sev))
    }

    /// Returns true if the current status is an error
    #[inline]
    pub fn is_err(&self) -> bool {
        self.status_msg
            .as_ref()
            .map(|(_, sev)| *sev == Severity::Error)
            .unwrap_or(false)
    }

    pub fn unset_theme_preview(&mut self) {
        if let Some(last_theme) = self.last_theme.take() {
            self.set_theme(last_theme);
        }
        // None likely occurs when the user types ":theme" and then exits before previewing
    }

    pub fn set_theme_preview(&mut self, theme: Theme) {
        self.set_theme_impl(theme, ThemeAction::Preview);
    }

    pub fn set_theme(&mut self, theme: Theme) {
        self.set_theme_impl(theme, ThemeAction::Set);
    }

    fn set_theme_impl(&mut self, theme: Theme, preview: ThemeAction) {
        // `ui.selection` is the only scope required to be able to render a theme.
        if theme.find_scope_index_exact("ui.selection").is_none() {
            self.set_error("Invalid theme: `ui.selection` required");
            return;
        }

        self.syn_loader.set_scopes(theme.scopes().to_vec());

        match preview {
            ThemeAction::Preview => {
                let last_theme = std::mem::replace(&mut self.theme, theme);
                // only insert on first preview: this will be the last theme the user has saved
                self.last_theme.get_or_insert(last_theme);
            }
            ThemeAction::Set => {
                self.last_theme = None;
                self.theme = theme;
            }
        }

        self._refresh();
    }

    /// Refreshes the language server for a given document
    pub fn refresh_language_server(&mut self, doc_id: DocumentId) -> Option<()> {
        self.launch_language_server(doc_id)
    }

    /// Launch a language server for a given document
    fn launch_language_server(&mut self, doc_id: DocumentId) -> Option<()> {
        if !self.config().lsp.enable {
            return None;
        }

        // if doc doesn't have a URL it's a scratch buffer, ignore it
        let (lang, path) = {
            let doc = self.document(doc_id)?;
            (doc.language.clone(), doc.path().cloned())
        };

        // try to find a language server based on the language name
        let language_server = lang.as_ref().and_then(|language| {
            self.language_servers
                .get(language, path.as_ref())
                .map_err(|e| {
                    log::error!(
                        "Failed to initialize the LSP for `{}` {{ {} }}",
                        language.scope(),
                        e
                    )
                })
                .ok()
                .flatten()
        });

        let doc = self.document_mut(doc_id)?;
        let doc_url = doc.url()?;

        if let Some(language_server) = language_server {
            // only spawn a new lang server if the servers aren't the same
            if Some(language_server.id()) != doc.language_server().map(|server| server.id()) {
                if let Some(language_server) = doc.language_server() {
                    tokio::spawn(language_server.text_document_did_close(doc.identifier()));
                }

                let language_id = doc.language_id().map(ToOwned::to_owned).unwrap_or_default();

                // TODO: this now races with on_init code if the init happens too quickly
                tokio::spawn(language_server.text_document_did_open(
                    doc_url,
                    doc.version(),
                    doc.text(),
                    language_id,
                ));

                doc.set_language_server(Some(language_server));
            }
        }
        Some(())
    }

    fn _refresh(&mut self) {
        let config = self.config();

        if !config.lsp.display_inline_diagnostics {
            for doc in self.documents_mut() {
                doc.reset_diagnostics_annotations();
            }
        }
        // Reset the inlay hints annotations *before* updating the views, that way we ensure they
        // will disappear during the `.sync_change(doc)` call below.
        //
        // We can't simply check this config when rendering because inlay hints are only parts of
        // the possible annotations, and others could still be active, so we need to selectively
        // drop the inlay hints.
        if !config.lsp.display_inlay_hints {
            for doc in self.documents_mut() {
                doc.reset_all_inlay_hints();
            }
        }

        for (view, _) in self.tree.views_mut() {
            let doc = doc_mut!(self, &view.doc);
            view.sync_changes(doc);
            view.gutters = config.gutters.clone();
            view.ensure_cursor_in_view(doc, config.scrolloff)
        }
    }

    fn replace_document_in_view(&mut self, current_view: ViewId, doc_id: DocumentId) {
        let view = self.tree.get_mut(current_view);
        view.doc = doc_id;
        view.offset = ViewPosition::default();

        let doc = doc_mut!(self, &doc_id);
        doc.ensure_view_init(view.id);
        view.sync_changes(doc);

        align_view(doc, view, Align::Center);
    }

    pub fn switch(&mut self, id: DocumentId, action: Action) {
        use crate::tree::Layout;

        if !self.documents.contains_key(&id) {
            log::error!("cannot switch to document that does not exist (anymore)");
            return;
        }

        self.enter_normal_mode();

        match action {
            Action::Replace => {
                let (view, doc) = current_ref!(self);
                // If the current view is an empty scratch buffer and is not displayed in any other views, delete it.
                // Boolean value is determined before the call to `view_mut` because the operation requires a borrow
                // of `self.tree`, which is mutably borrowed when `view_mut` is called.
                let remove_empty_scratch = !doc.is_modified()
                    // If the buffer has no path and is not modified, it is an empty scratch buffer.
                    && doc.path().is_none()
                    // If the buffer we are changing to is not this buffer
                    && id != doc.id
                    // Ensure the buffer is not displayed in any other splits.
                    && !self
                        .tree
                        .traverse()
                        .any(|(_, v)| v.doc == doc.id && v.id != view.id);

                let (view, doc) = current!(self);
                let view_id = view.id;

                // Append any outstanding changes to history in the old document.
                doc.append_changes_to_history(view);

                if remove_empty_scratch {
                    // Copy `doc.id` into a variable before calling `self.documents.remove`, which requires a mutable
                    // borrow, invalidating direct access to `doc.id`.
                    let id = doc.id;
                    self.documents.remove(&id);

                    // Remove the scratch buffer from any jumplists
                    for (view, _) in self.tree.views_mut() {
                        view.remove_document(&id);
                    }
                } else {
                    let jump = (view.doc, doc.selection(view.id).clone());
                    view.jumps.push(jump);
                    // Set last accessed doc if it is a different document
                    if doc.id != id {
                        view.add_to_history(view.doc);
                        // Set last modified doc if modified and last modified doc is different
                        if std::mem::take(&mut doc.modified_since_accessed)
                            && view.last_modified_docs[0] != Some(view.doc)
                        {
                            view.last_modified_docs = [Some(view.doc), view.last_modified_docs[0]];
                        }
                    }
                }

                self.replace_document_in_view(view_id, id);

                return;
            }
            Action::Load => {
                let view_id = view!(self).id;
                let doc = doc_mut!(self, &id);
                doc.ensure_view_init(view_id);
                return;
            }
            Action::HorizontalSplit | Action::VerticalSplit => {
                // copy the current view, unless there is no view yet
                let view = self
                    .tree
                    .try_get(self.tree.focus)
                    .filter(|v| id == v.doc) // Different Document
                    .cloned()
                    .unwrap_or_else(|| View::new(id, self.config().gutters.clone()));
                let view_id = self.tree.split(
                    view,
                    match action {
                        Action::HorizontalSplit => Layout::Horizontal,
                        Action::VerticalSplit => Layout::Vertical,
                        _ => unreachable!(),
                    },
                );
                // initialize selection for view
                let doc = doc_mut!(self, &id);
                doc.ensure_view_init(view_id);
            }
        }

        self._refresh();
    }

    /// Generate an id for a new document and register it.
    fn new_document(&mut self, mut doc: Document) -> DocumentId {
        let id = self.next_document_id;
        // Safety: adding 1 from 1 is fine, probably impossible to reach usize max
        self.next_document_id =
            DocumentId(unsafe { NonZeroUsize::new_unchecked(self.next_document_id.0.get() + 1) });
        doc.id = id;
        self.documents.insert(id, doc);

        let (save_sender, save_receiver) = tokio::sync::mpsc::unbounded_channel();
        self.saves.insert(id, save_sender);

        let stream = UnboundedReceiverStream::new(save_receiver).flatten();
        self.save_queue.push(stream);

        id
    }

    fn new_file_from_document(&mut self, action: Action, doc: Document) -> DocumentId {
        let id = self.new_document(doc);
        self.switch(id, action);
        id
    }

    pub fn new_file(&mut self, action: Action) -> DocumentId {
        self.new_file_from_document(action, Document::default(self.config.clone()))
    }

    pub fn new_file_from_stdin(&mut self, action: Action) -> Result<DocumentId, Error> {
        let (rope, encoding) = crate::document::from_reader(&mut stdin(), None)?;
        Ok(self.new_file_from_document(
            action,
            Document::from(rope, Some(encoding), self.config.clone()),
        ))
    }

    // ??? possible use for integration tests
    pub fn open(&mut self, path: &Path, action: Action) -> Result<DocumentId, Error> {
        let path = helix_core::path::get_canonicalized_path(path)?;
        let id = self.document_by_path(&path).map(|doc| doc.id);

        let id = if let Some(id) = id {
            id
        } else {
            let mut doc = Document::open(
                &path,
                None,
                Some(self.syn_loader.clone()),
                self.config.clone(),
            )?;

            if let Some(diff_base) = self.diff_providers.get_diff_base(&path) {
                doc.set_diff_base(diff_base, self.redraw_handle.clone());
            }

            let id = self.new_document(doc);
            let _ = self.launch_language_server(id);

            id
        };

        self.switch(id, action);
        Ok(id)
    }

    pub fn close(&mut self, id: ViewId) {
        // Remove selections for the closed view on all documents.
        for doc in self.documents_mut() {
            doc.remove_view(id);
        }
        self.tree.remove(id);
        self._refresh();
    }

    pub fn close_document(&mut self, doc_id: DocumentId, force: bool) -> Result<(), CloseError> {
        let doc = match self.documents.get_mut(&doc_id) {
            Some(doc) => doc,
            None => return Err(CloseError::DoesNotExist),
        };
        if !force && doc.is_modified() {
            return Err(CloseError::BufferModified(doc.display_name().into_owned()));
        }

        // This will also disallow any follow-up writes
        self.saves.remove(&doc_id);

        if let Some(language_server) = doc.language_server() {
            // TODO: track error
            tokio::spawn(language_server.text_document_did_close(doc.identifier()));
        }

        enum Action {
            Close(ViewId),
            ReplaceDoc(ViewId, DocumentId),
        }

        let actions: Vec<Action> = self
            .tree
            .views_mut()
            .filter_map(|(view, _focus)| {
                view.remove_document(&doc_id);

                if view.doc == doc_id {
                    // something was previously open in the view, switch to previous doc
                    if let Some(prev_doc) = view.docs_access_history.pop() {
                        Some(Action::ReplaceDoc(view.id, prev_doc))
                    } else {
                        // only the document that is being closed was in the view, close it
                        Some(Action::Close(view.id))
                    }
                } else {
                    None
                }
            })
            .collect();

        for action in actions {
            match action {
                Action::Close(view_id) => {
                    self.close(view_id);
                }
                Action::ReplaceDoc(view_id, doc_id) => {
                    self.replace_document_in_view(view_id, doc_id);
                }
            }
        }

        self.documents.remove(&doc_id);

        // If the document we removed was visible in all views, we will have no more views. We don't
        // want to close the editor just for a simple buffer close, so we need to create a new view
        // containing either an existing document, or a brand new document.
        if self.tree.views().next().is_none() {
            let doc_id = self
                .documents
                .iter()
                .map(|(&doc_id, _)| doc_id)
                .next()
                .unwrap_or_else(|| self.new_document(Document::default(self.config.clone())));
            let view = View::new(doc_id, self.config().gutters.clone());
            let view_id = self.tree.insert(view);
            let doc = doc_mut!(self, &doc_id);
            doc.ensure_view_init(view_id);
        }

        self._refresh();

        Ok(())
    }

    pub fn save<P: Into<PathBuf>>(
        &mut self,
        doc_id: DocumentId,
        path: Option<P>,
        force: bool,
    ) -> anyhow::Result<()> {
        // convert a channel of futures to pipe into main queue one by one
        // via stream.then() ? then push into main future

        let path = path.map(|path| path.into());
        let doc = doc_mut!(self, &doc_id);
        let future = doc.save(path, force)?;

        use futures_util::stream;

        self.saves
            .get(&doc_id)
            .ok_or_else(|| anyhow::format_err!("saves are closed for this document!"))?
            .send(stream::once(Box::pin(future)))
            .map_err(|err| anyhow!("failed to send save event: {}", err))?;

        self.write_count += 1;

        Ok(())
    }

    pub fn resize(&mut self, area: Rect) {
        if self.tree.resize(area) {
            self._refresh();
        };
    }

    pub fn focus(&mut self, view_id: ViewId) {
        let prev_id = std::mem::replace(&mut self.tree.focus, view_id);

        // if leaving the view: mode should reset and the cursor should be
        // within view
        if prev_id != view_id {
            self.enter_normal_mode();
            self.ensure_cursor_in_view(view_id);

            // Update jumplist selections with new document changes.
            for (view, _focused) in self.tree.views_mut() {
                let doc = doc_mut!(self, &view.doc);
                view.sync_changes(doc);
            }
        }
    }

    pub fn focus_next(&mut self) {
        self.focus(self.tree.next());
    }

    pub fn focus_prev(&mut self) {
        self.focus(self.tree.prev());
    }

    pub fn focus_direction(&mut self, direction: tree::Direction) {
        let current_view = self.tree.focus;
        if let Some(id) = self.tree.find_split_in_direction(current_view, direction) {
            self.focus(id)
        }
    }

    pub fn swap_split_in_direction(&mut self, direction: tree::Direction) {
        self.tree.swap_split_in_direction(direction);
    }

    pub fn transpose_view(&mut self) {
        self.tree.transpose();
    }

    pub fn should_close(&self) -> bool {
        self.tree.is_empty()
    }

    pub fn ensure_cursor_in_view(&mut self, id: ViewId) {
        let config = self.config();
        let view = self.tree.get_mut(id);
        let doc = &self.documents[&view.doc];
        view.ensure_cursor_in_view(doc, config.scrolloff)
    }

    #[inline]
    pub fn document(&self, id: DocumentId) -> Option<&Document> {
        self.documents.get(&id)
    }

    #[inline]
    pub fn document_mut(&mut self, id: DocumentId) -> Option<&mut Document> {
        self.documents.get_mut(&id)
    }

    #[inline]
    pub fn documents(&self) -> impl Iterator<Item = &Document> {
        self.documents.values()
    }

    #[inline]
    pub fn documents_mut(&mut self) -> impl Iterator<Item = &mut Document> {
        self.documents.values_mut()
    }

    pub fn document_by_path<P: AsRef<Path>>(&self, path: P) -> Option<&Document> {
        self.documents()
            .find(|doc| doc.path().map(|p| p == path.as_ref()).unwrap_or(false))
    }

    pub fn document_by_path_mut<P: AsRef<Path>>(&mut self, path: P) -> Option<&mut Document> {
        self.documents_mut()
            .find(|doc| doc.path().map(|p| p == path.as_ref()).unwrap_or(false))
    }

    /// Gets the primary cursor position in screen coordinates,
    /// or `None` if the primary cursor is not visible on screen.
    pub fn cursor(&self) -> (Option<Position>, CursorKind) {
        let config = self.config();
        let (view, doc) = current_ref!(self);
        let cursor = doc
            .selection(view.id)
            .primary()
            .cursor(doc.text().slice(..));
        let pos = self
            .cursor_cache
            .get()
            .unwrap_or_else(|| view.screen_coords_at_pos(doc, doc.text().slice(..), cursor));
        if let Some(mut pos) = pos {
            let inner = view.inner_area(doc);
            pos.col += inner.x as usize;
            pos.row += inner.y as usize;
            let cursorkind = config.cursor_shape.from_mode(self.mode);
            (Some(pos), cursorkind)
        } else {
            (None, CursorKind::default())
        }
    }

    /// Closes language servers with timeout. The default timeout is 10000 ms, use
    /// `timeout` parameter to override this.
    pub async fn close_language_servers(
        &self,
        timeout: Option<u64>,
    ) -> Result<(), tokio::time::error::Elapsed> {
        tokio::time::timeout(
            Duration::from_millis(timeout.unwrap_or(3000)),
            future::join_all(
                self.language_servers
                    .iter_clients()
                    .map(|client| client.force_shutdown()),
            ),
        )
        .await
        .map(|_| ())
    }

    pub async fn wait_event(&mut self) -> EditorEvent {
        // the loop only runs once or twice and would be better implemented with a recursion + const generic
        // however due to limitations with async functions that can not be implemented right now
        loop {
            tokio::select! {
                biased;

                Some(event) = self.save_queue.next() => {
                    self.write_count -= 1;
                    return EditorEvent::DocumentSaved(event)
                }
                Some(config_event) = self.config_events.1.recv() => {
                    return EditorEvent::ConfigEvent(config_event)
                }
                Some(message) = self.language_servers.incoming.next() => {
                    return EditorEvent::LanguageServerMessage(message)
                }
                Some(event) = self.debugger_events.next() => {
                    return EditorEvent::DebuggerEvent(event)
                }

                _ = self.redraw_handle.0.notified() => {
                    if  !self.needs_redraw{
                        self.needs_redraw = true;
                        let timeout = Instant::now() + Duration::from_millis(96);
                        if timeout < self.idle_timer.deadline(){
                            self.idle_timer.as_mut().reset(timeout)
                        }
                    }
                }

                _ = &mut self.idle_timer  => {
                    return EditorEvent::IdleTimer
                }
            }
        }
    }

    pub async fn flush_writes(&mut self) -> anyhow::Result<()> {
        while self.write_count > 0 {
            if let Some(save_event) = self.save_queue.next().await {
                self.write_count -= 1;

                let save_event = match save_event {
                    Ok(event) => event,
                    Err(err) => {
                        self.set_error(err.to_string());
                        bail!(err);
                    }
                };

                let doc = doc_mut!(self, &save_event.doc_id);
                doc.set_last_saved_revision(save_event.revision);
            }
        }

        Ok(())
    }

    /// Switches the editor into normal mode.
    pub fn enter_normal_mode(&mut self) {
        use helix_core::{graphemes, Range};

        if self.mode == Mode::Normal {
            return;
        }

        self.mode = Mode::Normal;
        let (view, doc) = current!(self);

        try_restore_indent(doc, view);

        // if leaving append mode, move cursor back by 1
        if doc.restore_cursor {
            let text = doc.text().slice(..);
            let selection = doc.selection(view.id).clone().transform(|range| {
                Range::new(
                    range.from(),
                    graphemes::prev_grapheme_boundary(text, range.to()),
                )
            });

            doc.set_selection(view.id, selection);
            doc.restore_cursor = false;
        }
    }
}

fn try_restore_indent(doc: &mut Document, view: &mut View) {
    use helix_core::{
        chars::char_is_whitespace, line_ending::line_end_char_index, Operation, Transaction,
    };

    fn inserted_a_new_blank_line(changes: &[Operation], pos: usize, line_end_pos: usize) -> bool {
        if let [Operation::Retain(move_pos), Operation::Insert(ref inserted_str), Operation::Retain(_)] =
            changes
        {
            move_pos + inserted_str.len() == pos
                && inserted_str.starts_with('\n')
                && inserted_str.chars().skip(1).all(char_is_whitespace)
                && pos == line_end_pos // ensure no characters exists after current position
        } else {
            false
        }
    }

    let doc_changes = doc.changes().changes();
    let text = doc.text().slice(..);
    let range = doc.selection(view.id).primary();
    let pos = range.cursor(text);
    let line_end_pos = line_end_char_index(&text, range.cursor_line(text));

    if inserted_a_new_blank_line(doc_changes, pos, line_end_pos) {
        // Removes tailing whitespaces.
        let transaction =
            Transaction::change_by_selection(doc.text(), doc.selection(view.id), |range| {
                let line_start_pos = text.line_to_char(range.cursor_line(text));
                (line_start_pos, pos, None)
            });
        doc.apply(&transaction, view.id);
    }
}<|MERGE_RESOLUTION|>--- conflicted
+++ resolved
@@ -277,13 +277,10 @@
     /// Whether to color modes with different colors. Defaults to `false`.
     pub color_modes: bool,
     pub soft_wrap: SoftWrap,
-<<<<<<< HEAD
     /// Whether to render rainbow highlights. Defaults to `false`.
     pub rainbow_brackets: bool,
-=======
     /// Draw border around popups.
     pub popup_border: PopupBorderConfig,
->>>>>>> 0d8efd29
 }
 
 #[derive(Debug, Clone, PartialEq, Eq, Serialize, Deserialize)]
@@ -808,12 +805,9 @@
             indent_guides: IndentGuidesConfig::default(),
             color_modes: false,
             soft_wrap: SoftWrap::default(),
-<<<<<<< HEAD
             rainbow_brackets: false,
             completion_replace: false,
-=======
             popup_border: PopupBorderConfig::None,
->>>>>>> 0d8efd29
         }
     }
 }
