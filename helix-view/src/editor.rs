use crate::{
    align_view,
    clipboard::{get_clipboard_provider, ClipboardProvider},
    document::{DocumentSavedEventFuture, DocumentSavedEventResult, Mode, SavePoint},
    graphics::{CursorKind, Rect},
    icons::{self, Icons},
    info::Info,
    input::KeyEvent,
    theme::{self, Theme},
<<<<<<< HEAD
    tree::{self, Tree},
    view::ViewPosition,
=======
    tree::{self, Dimension, Resize, Tree},
>>>>>>> ceda0764
    Align, Document, DocumentId, View, ViewId,
};
use dap::StackFrame;
use helix_vcs::DiffProviderRegistry;

use futures_util::stream::select_all::SelectAll;
use futures_util::{future, StreamExt};
use helix_lsp::Call;
use tokio_stream::wrappers::UnboundedReceiverStream;

use std::{
    borrow::Cow,
    cell::Cell,
    collections::{BTreeMap, HashMap},
    io::stdin,
    num::NonZeroUsize,
    path::{Path, PathBuf},
    pin::Pin,
    sync::Arc,
};

use tokio::{
    sync::{
        mpsc::{unbounded_channel, UnboundedReceiver, UnboundedSender},
        oneshot, Notify, RwLock,
    },
    time::{sleep, Duration, Instant, Sleep},
};

use anyhow::{anyhow, bail, Error};

pub use helix_core::diagnostic::Severity;
pub use helix_core::register::Registers;
use helix_core::{
    auto_pairs::AutoPairs,
    syntax::{self, AutoPairConfig, SoftWrap},
    Change, Position, Selection,
};
use helix_dap as dap;
use helix_lsp::lsp;

use serde::{ser::SerializeMap, Deserialize, Deserializer, Serialize, Serializer};

use arc_swap::access::{DynAccess, DynGuard};

fn deserialize_duration_millis<'de, D>(deserializer: D) -> Result<Duration, D::Error>
where
    D: serde::Deserializer<'de>,
{
    let millis = u64::deserialize(deserializer)?;
    Ok(Duration::from_millis(millis))
}

fn serialize_duration_millis<S>(duration: &Duration, serializer: S) -> Result<S::Ok, S::Error>
where
    S: Serializer,
{
    serializer.serialize_u64(
        duration
            .as_millis()
            .try_into()
            .map_err(|_| serde::ser::Error::custom("duration value overflowed u64"))?,
    )
}

#[derive(Debug, Clone, PartialEq, Eq, Serialize, Deserialize)]
#[serde(rename_all = "kebab-case", default, deny_unknown_fields)]
pub struct GutterConfig {
    /// Gutter Layout
    pub layout: Vec<GutterType>,
    /// Options specific to the "line-numbers" gutter
    pub line_numbers: GutterLineNumbersConfig,
}

impl Default for GutterConfig {
    fn default() -> Self {
        Self {
            layout: vec![
                GutterType::Diagnostics,
                GutterType::Spacer,
                GutterType::LineNumbers,
                GutterType::Spacer,
                GutterType::Diff,
            ],
            line_numbers: GutterLineNumbersConfig::default(),
        }
    }
}

impl From<Vec<GutterType>> for GutterConfig {
    fn from(x: Vec<GutterType>) -> Self {
        GutterConfig {
            layout: x,
            ..Default::default()
        }
    }
}

fn deserialize_gutter_seq_or_struct<'de, D>(deserializer: D) -> Result<GutterConfig, D::Error>
where
    D: Deserializer<'de>,
{
    struct GutterVisitor;

    impl<'de> serde::de::Visitor<'de> for GutterVisitor {
        type Value = GutterConfig;

        fn expecting(&self, formatter: &mut std::fmt::Formatter) -> std::fmt::Result {
            write!(
                formatter,
                "an array of gutter names or a detailed gutter configuration"
            )
        }

        fn visit_seq<S>(self, mut seq: S) -> Result<Self::Value, S::Error>
        where
            S: serde::de::SeqAccess<'de>,
        {
            let mut gutters = Vec::new();
            while let Some(gutter) = seq.next_element::<String>()? {
                gutters.push(
                    gutter
                        .parse::<GutterType>()
                        .map_err(serde::de::Error::custom)?,
                )
            }

            Ok(gutters.into())
        }

        fn visit_map<M>(self, map: M) -> Result<Self::Value, M::Error>
        where
            M: serde::de::MapAccess<'de>,
        {
            let deserializer = serde::de::value::MapAccessDeserializer::new(map);
            Deserialize::deserialize(deserializer)
        }
    }

    deserializer.deserialize_any(GutterVisitor)
}

#[derive(Debug, Clone, Copy, PartialEq, Eq, Serialize, Deserialize)]
#[serde(rename_all = "kebab-case", default, deny_unknown_fields)]
pub struct GutterLineNumbersConfig {
    /// Minimum number of characters to use for line number gutter. Defaults to 3.
    pub min_width: usize,
}

impl Default for GutterLineNumbersConfig {
    fn default() -> Self {
        Self { min_width: 3 }
    }
}

#[derive(Debug, Clone, PartialEq, Eq, Serialize, Deserialize)]
#[serde(rename_all = "kebab-case", default, deny_unknown_fields)]
pub struct FilePickerConfig {
    /// IgnoreOptions
    /// Enables ignoring hidden files.
    /// Whether to hide hidden files in file picker and global search results. Defaults to true.
    pub hidden: bool,
    /// Enables following symlinks.
    /// Whether to follow symbolic links in file picker and file or directory completions. Defaults to true.
    pub follow_symlinks: bool,
    /// Hides symlinks that point into the current directory. Defaults to true.
    pub deduplicate_links: bool,
    /// Enables reading ignore files from parent directories. Defaults to true.
    pub parents: bool,
    /// Enables reading `.ignore` files.
    /// Whether to hide files listed in .ignore in file picker and global search results. Defaults to true.
    pub ignore: bool,
    /// Enables reading `.gitignore` files.
    /// Whether to hide files listed in .gitignore in file picker and global search results. Defaults to true.
    pub git_ignore: bool,
    /// Enables reading global .gitignore, whose path is specified in git's config: `core.excludefile` option.
    /// Whether to hide files listed in global .gitignore in file picker and global search results. Defaults to true.
    pub git_global: bool,
    /// Enables reading `.git/info/exclude` files.
    /// Whether to hide files listed in .git/info/exclude in file picker and global search results. Defaults to true.
    pub git_exclude: bool,
    /// WalkBuilder options
    /// Maximum Depth to recurse directories in file picker and global search. Defaults to `None`.
    pub max_depth: Option<usize>,
}

impl Default for FilePickerConfig {
    fn default() -> Self {
        Self {
            hidden: true,
            follow_symlinks: true,
            deduplicate_links: true,
            parents: true,
            ignore: true,
            git_ignore: true,
            git_global: true,
            git_exclude: true,
            max_depth: None,
        }
    }
}

#[derive(Debug, Clone, PartialEq, Eq, Serialize, Deserialize)]
#[serde(rename_all = "kebab-case", default, deny_unknown_fields)]
pub struct ExplorerConfig {
    pub position: ExplorerPosition,
    /// explorer column width
    pub column_width: usize,
}

#[derive(Debug, Clone, Copy, PartialEq, Eq, Serialize, Deserialize)]
#[serde(rename_all = "kebab-case")]
pub enum ExplorerPosition {
    Left,
    Right,
}

impl Default for ExplorerConfig {
    fn default() -> Self {
        Self {
            position: ExplorerPosition::Left,
            column_width: 36,
        }
    }
}

#[derive(Debug, Clone, PartialEq, Eq, Serialize, Deserialize)]
#[serde(rename_all = "kebab-case", default, deny_unknown_fields)]
pub struct IconsConfig {
    /// Enables icons in front of buffer names in bufferline. Defaults to `true`
    pub bufferline: bool,
    /// Enables icons in front of items in the picker. Defaults to `true`
    pub picker: bool,
    /// Enables icons in front of items in the statusline. Defaults to `true`
    pub statusline: bool,
}

impl Default for IconsConfig {
    fn default() -> Self {
        Self {
            bufferline: true,
            picker: true,
            statusline: true,
        }
    }
}

#[derive(Debug, Clone, PartialEq, Eq, Serialize, Deserialize)]
#[serde(rename_all = "kebab-case", default, deny_unknown_fields)]
pub struct Config {
    /// Padding to keep between the edge of the screen and the cursor when scrolling. Defaults to 5.
    pub scrolloff: usize,
    /// Number of lines to scroll at once. Defaults to 3
    pub scroll_lines: isize,
    /// Mouse support. Defaults to true.
    pub mouse: bool,
    /// Shell to use for shell commands. Defaults to ["cmd", "/C"] on Windows and ["sh", "-c"] otherwise.
    pub shell: Vec<String>,
    /// Line number mode.
    pub line_number: LineNumber,
    /// Highlight the lines cursors are currently on. Defaults to false.
    pub cursorline: bool,
    /// Highlight the columns cursors are currently on. Defaults to false.
    pub cursorcolumn: bool,
    #[serde(deserialize_with = "deserialize_gutter_seq_or_struct")]
    pub gutters: GutterConfig,
    /// Middle click paste support. Defaults to true.
    pub middle_click_paste: bool,
    /// Automatic insertion of pairs to parentheses, brackets,
    /// etc. Optionally, this can be a list of 2-tuples to specify a
    /// global list of characters to pair. Defaults to true.
    pub auto_pairs: AutoPairConfig,
    /// Automatic auto-completion, automatically pop up without user trigger. Defaults to true.
    pub auto_completion: bool,
    /// Automatic formatting on save. Defaults to true.
    pub auto_format: bool,
    /// Automatic save on focus lost. Defaults to false.
    pub auto_save: bool,
    /// Set a global text_width
    pub text_width: usize,
    /// Time in milliseconds since last keypress before idle timers trigger.
    /// Used for autocompletion, set to 0 for instant. Defaults to 400ms.
    #[serde(
        serialize_with = "serialize_duration_millis",
        deserialize_with = "deserialize_duration_millis"
    )]
    pub idle_timeout: Duration,
    pub completion_trigger_len: u8,
    /// Whether to instruct the LSP to replace the entire word when applying a completion
    /// or to only insert new text
    pub completion_replace: bool,
    /// Whether to display infoboxes. Defaults to true.
    pub auto_info: bool,
    pub file_picker: FilePickerConfig,
    /// Configuration of the statusline elements
    pub statusline: StatusLineConfig,
    /// Shape for cursor in each mode
    pub cursor_shape: CursorShapeConfig,
    /// Set to `true` to override automatic detection of terminal truecolor support in the event of a false negative. Defaults to `false`.
    pub true_color: bool,
    /// Set to `true` to override automatic detection of terminal undercurl support in the event of a false negative. Defaults to `false`.
    pub undercurl: bool,
    /// Search configuration.
    #[serde(default)]
    pub search: SearchConfig,
    pub lsp: LspConfig,
    pub terminal: Option<TerminalConfig>,
    /// Column numbers at which to draw the rulers. Default to `[]`, meaning no rulers.
    pub rulers: Vec<u16>,
    #[serde(default)]
    pub whitespace: WhitespaceConfig,
    /// Persistently display open buffers along the top
    pub bufferline: BufferLine,
    /// Vertical indent width guides.
    pub indent_guides: IndentGuidesConfig,
    /// Whether to color modes with different colors. Defaults to `false`.
    pub color_modes: bool,
    /// explore config
    pub explorer: ExplorerConfig,
    pub soft_wrap: SoftWrap,
    /// Whether or not the word under the cursor shall be highlighted
    pub cursor_word: bool,
    /// Workspace specific lsp ceiling dirs
    pub workspace_lsp_roots: Vec<PathBuf>,
    /// Contextual information on top of the viewport
    pub sticky_context: StickyContextConfig,
    /// Whether to render rainbow highlights. Defaults to `false`.
    pub rainbow_brackets: bool,
    /// Icons configuration
    pub icons: IconsConfig,
    /// Draw border around popups.
    pub popup_border: PopupBorderConfig,
}

#[derive(Debug, Clone, PartialEq, Eq, Serialize, Deserialize, Default)]
#[serde(default, rename_all = "kebab-case", deny_unknown_fields)]
pub struct StickyContextConfig {
    /// Display context of current top view if it is outside the view. Default to off
    pub enable: bool,

    /// Display an indicator whether to indicate if the sticky context is active
    /// Eventually making this a string so that it is configurable.
    pub indicator: bool,

    /// The max amount of lines to be displayed. (including indicator!)
    /// The viewport is taken into account when changing this value.
    /// So if the configured amount is more than the viewport height, it will be capped to a max
    /// of the complete viewport height.
    ///
    /// Default: 0, which means that it is a fixed size based on the viewport
    pub max_lines: u16,

    /// Whether or not the Sticky context shall also depend on the cursor position
    /// Default to off
    pub follow_cursor: bool,
}

#[derive(Debug, Default, Clone, PartialEq, Eq, Serialize, Deserialize)]
#[serde(default, rename_all = "kebab-case", deny_unknown_fields)]
pub struct TerminalConfig {
    pub command: String,
    #[serde(default)]
    #[serde(skip_serializing_if = "Vec::is_empty")]
    pub args: Vec<String>,
}

#[cfg(windows)]
pub fn get_terminal_provider() -> Option<TerminalConfig> {
    use crate::env::binary_exists;

    if binary_exists("wt") {
        return Some(TerminalConfig {
            command: "wt".to_string(),
            args: vec![
                "new-tab".to_string(),
                "--title".to_string(),
                "DEBUG".to_string(),
                "cmd".to_string(),
                "/C".to_string(),
            ],
        });
    }

    Some(TerminalConfig {
        command: "conhost".to_string(),
        args: vec!["cmd".to_string(), "/C".to_string()],
    })
}

#[cfg(not(any(windows, target_os = "wasm32")))]
pub fn get_terminal_provider() -> Option<TerminalConfig> {
    use crate::env::{binary_exists, env_var_is_set};

    if env_var_is_set("TMUX") && binary_exists("tmux") {
        return Some(TerminalConfig {
            command: "tmux".to_string(),
            args: vec!["split-window".to_string()],
        });
    }

    if env_var_is_set("WEZTERM_UNIX_SOCKET") && binary_exists("wezterm") {
        return Some(TerminalConfig {
            command: "wezterm".to_string(),
            args: vec!["cli".to_string(), "split-pane".to_string()],
        });
    }

    None
}

#[derive(Debug, Clone, PartialEq, Eq, Serialize, Deserialize)]
#[serde(default, rename_all = "kebab-case", deny_unknown_fields)]
pub struct LspConfig {
    /// Enables LSP
    pub enable: bool,
    /// Display LSP progress messages below statusline
    pub display_messages: bool,
    /// Enable automatic pop up of signature help (parameter hints)
    pub auto_signature_help: bool,
    /// Display docs under signature help popup
    pub display_signature_help_docs: bool,
    /// Display inlay hints
    pub display_inlay_hints: bool,
    /// Whether to enable snippet support
    pub snippets: bool,
    /// Whether to include declaration in the goto reference query
    pub goto_reference_include_declaration: bool,
}

impl Default for LspConfig {
    fn default() -> Self {
        Self {
            enable: true,
            display_messages: false,
            auto_signature_help: true,
            display_signature_help_docs: true,
            display_inlay_hints: false,
            snippets: true,
            goto_reference_include_declaration: true,
        }
    }
}

#[derive(Debug, Clone, PartialEq, Eq, Serialize, Deserialize)]
#[serde(rename_all = "kebab-case", default, deny_unknown_fields)]
pub struct SearchConfig {
    /// Smart case: Case insensitive searching unless pattern contains upper case characters. Defaults to true.
    pub smart_case: bool,
    /// Whether the search should wrap after depleting the matches. Default to true.
    pub wrap_around: bool,
}

#[derive(Debug, Clone, PartialEq, Eq, Serialize, Deserialize)]
#[serde(rename_all = "kebab-case", default, deny_unknown_fields)]
pub struct StatusLineConfig {
    pub left: Vec<StatusLineElement>,
    pub center: Vec<StatusLineElement>,
    pub right: Vec<StatusLineElement>,
    pub separator: String,
    pub mode: ModeConfig,
    /// Seperator after statusline mode. Best used with 'color-modes = true'. Defaults to "".
    pub mode_separator: String,
}

impl Default for StatusLineConfig {
    fn default() -> Self {
        use StatusLineElement as E;

        Self {
            left: vec![
                E::Mode,
                E::Spinner,
                E::FileName,
                E::FileModificationIndicator,
            ],
            center: vec![],
            right: vec![E::Diagnostics, E::Selections, E::Position, E::FileEncoding],
            separator: String::from("│"),
            mode: ModeConfig::default(),
            mode_separator: String::from(""),
        }
    }
}

#[derive(Debug, Clone, PartialEq, Eq, Serialize, Deserialize)]
#[serde(rename_all = "kebab-case", default, deny_unknown_fields)]
pub struct ModeConfig {
    pub normal: String,
    pub insert: String,
    pub select: String,
}

impl Default for ModeConfig {
    fn default() -> Self {
        Self {
            normal: String::from("NOR"),
            insert: String::from("INS"),
            select: String::from("SEL"),
        }
    }
}

#[derive(Debug, Copy, Clone, PartialEq, Eq, Serialize, Deserialize)]
#[serde(rename_all = "kebab-case")]
pub enum StatusLineElement {
    /// The editor mode (Normal, Insert, Visual/Selection)
    Mode,

    /// The LSP activity spinner
    Spinner,

    /// The base file name, including a dirty flag if it's unsaved
    FileBaseName,

    /// The relative file path, including a dirty flag if it's unsaved
    FileName,

    // The file modification indicator
    FileModificationIndicator,

    /// The file encoding
    FileEncoding,

    /// The file line endings (CRLF or LF)
    FileLineEnding,

    /// The file type (language ID or "text")
    FileType,

    /// The file type icon (from file path)
    FileTypeIcon,

    /// A summary of the number of errors and warnings
    Diagnostics,

    /// A summary of the number of errors and warnings on file and workspace
    WorkspaceDiagnostics,

    /// The number of selections (cursors)
    Selections,

    /// The number of characters currently in primary selection
    PrimarySelectionLength,

    /// The cursor position
    Position,

    /// The separator string
    Separator,

    /// The cursor position as a percent of the total file
    PositionPercentage,

    /// The total line numbers of the current file
    TotalLineNumbers,

    /// A single space
    Spacer,

    /// Current version control information
    VersionControl,
}

// Cursor shape is read and used on every rendered frame and so needs
// to be fast. Therefore we avoid a hashmap and use an enum indexed array.
#[derive(Debug, Clone, PartialEq, Eq)]
pub struct CursorShapeConfig([CursorKind; 3]);

impl CursorShapeConfig {
    pub fn from_mode(&self, mode: Mode) -> CursorKind {
        self.get(mode as usize).copied().unwrap_or_default()
    }
}

impl<'de> Deserialize<'de> for CursorShapeConfig {
    fn deserialize<D>(deserializer: D) -> Result<Self, D::Error>
    where
        D: Deserializer<'de>,
    {
        let m = HashMap::<Mode, CursorKind>::deserialize(deserializer)?;
        let into_cursor = |mode: Mode| m.get(&mode).copied().unwrap_or_default();
        Ok(CursorShapeConfig([
            into_cursor(Mode::Normal),
            into_cursor(Mode::Select),
            into_cursor(Mode::Insert),
        ]))
    }
}

impl Serialize for CursorShapeConfig {
    fn serialize<S>(&self, serializer: S) -> Result<S::Ok, S::Error>
    where
        S: serde::Serializer,
    {
        let mut map = serializer.serialize_map(Some(self.len()))?;
        let modes = [Mode::Normal, Mode::Select, Mode::Insert];
        for mode in modes {
            map.serialize_entry(&mode, &self.from_mode(mode))?;
        }
        map.end()
    }
}

impl std::ops::Deref for CursorShapeConfig {
    type Target = [CursorKind; 3];

    fn deref(&self) -> &Self::Target {
        &self.0
    }
}

impl Default for CursorShapeConfig {
    fn default() -> Self {
        Self([CursorKind::Block; 3])
    }
}

/// bufferline render modes
#[derive(Debug, Default, Clone, PartialEq, Eq, Serialize, Deserialize)]
#[serde(rename_all = "kebab-case")]
pub enum BufferLine {
    /// Don't render bufferline
    #[default]
    Never,
    /// Always render
    Always,
    /// Only if multiple buffers are open
    Multiple,
}

#[derive(Debug, Copy, Clone, PartialEq, Eq, Serialize, Deserialize)]
#[serde(rename_all = "kebab-case")]
pub enum LineNumber {
    /// Show absolute line number
    Absolute,

    /// If focused and in normal/select mode, show relative line number to the primary cursor.
    /// If unfocused or in insert mode, show absolute line number.
    Relative,
}

impl std::str::FromStr for LineNumber {
    type Err = anyhow::Error;

    fn from_str(s: &str) -> Result<Self, Self::Err> {
        match s.to_lowercase().as_str() {
            "absolute" | "abs" => Ok(Self::Absolute),
            "relative" | "rel" => Ok(Self::Relative),
            _ => anyhow::bail!("Line number can only be `absolute` or `relative`."),
        }
    }
}

#[derive(Debug, Copy, Clone, PartialEq, Eq, Serialize, Deserialize)]
#[serde(rename_all = "kebab-case")]
pub enum GutterType {
    /// Show diagnostics and other features like breakpoints
    Diagnostics,
    /// Show line numbers
    LineNumbers,
    /// Show one blank space
    Spacer,
    /// Highlight local changes
    Diff,
}

impl std::str::FromStr for GutterType {
    type Err = anyhow::Error;

    fn from_str(s: &str) -> Result<Self, Self::Err> {
        match s.to_lowercase().as_str() {
            "diagnostics" => Ok(Self::Diagnostics),
            "spacer" => Ok(Self::Spacer),
            "line-numbers" => Ok(Self::LineNumbers),
            "diff" => Ok(Self::Diff),
            _ => anyhow::bail!("Gutter type can only be `diagnostics` or `line-numbers`."),
        }
    }
}

#[derive(Debug, Clone, PartialEq, Eq, Serialize, Deserialize)]
#[serde(default)]
pub struct WhitespaceConfig {
    pub render: WhitespaceRender,
    pub characters: WhitespaceCharacters,
}

impl Default for WhitespaceConfig {
    fn default() -> Self {
        Self {
            render: WhitespaceRender::Basic(WhitespaceRenderValue::None),
            characters: WhitespaceCharacters::default(),
        }
    }
}

#[derive(Debug, Copy, Clone, PartialEq, Eq, Serialize, Deserialize)]
#[serde(untagged, rename_all = "kebab-case")]
pub enum WhitespaceRender {
    Basic(WhitespaceRenderValue),
    Specific {
        default: Option<WhitespaceRenderValue>,
        space: Option<WhitespaceRenderValue>,
        nbsp: Option<WhitespaceRenderValue>,
        tab: Option<WhitespaceRenderValue>,
        newline: Option<WhitespaceRenderValue>,
    },
}

#[derive(Debug, Copy, Clone, PartialEq, Eq, Serialize, Deserialize)]
#[serde(rename_all = "kebab-case")]
pub enum WhitespaceRenderValue {
    None,
    // TODO
    // Selection,
    All,
}

impl WhitespaceRender {
    pub fn space(&self) -> WhitespaceRenderValue {
        match *self {
            Self::Basic(val) => val,
            Self::Specific { default, space, .. } => {
                space.or(default).unwrap_or(WhitespaceRenderValue::None)
            }
        }
    }
    pub fn nbsp(&self) -> WhitespaceRenderValue {
        match *self {
            Self::Basic(val) => val,
            Self::Specific { default, nbsp, .. } => {
                nbsp.or(default).unwrap_or(WhitespaceRenderValue::None)
            }
        }
    }
    pub fn tab(&self) -> WhitespaceRenderValue {
        match *self {
            Self::Basic(val) => val,
            Self::Specific { default, tab, .. } => {
                tab.or(default).unwrap_or(WhitespaceRenderValue::None)
            }
        }
    }
    pub fn newline(&self) -> WhitespaceRenderValue {
        match *self {
            Self::Basic(val) => val,
            Self::Specific {
                default, newline, ..
            } => newline.or(default).unwrap_or(WhitespaceRenderValue::None),
        }
    }
}

#[derive(Debug, Clone, PartialEq, Eq, Serialize, Deserialize)]
#[serde(default)]
pub struct WhitespaceCharacters {
    pub space: char,
    pub nbsp: char,
    pub tab: char,
    pub tabpad: char,
    pub newline: char,
}

impl Default for WhitespaceCharacters {
    fn default() -> Self {
        Self {
            space: '·',    // U+00B7
            nbsp: '⍽',    // U+237D
            tab: '→',     // U+2192
            newline: '⏎', // U+23CE
            tabpad: ' ',
        }
    }
}

#[derive(Debug, Clone, PartialEq, Eq, Serialize, Deserialize)]
#[serde(rename_all = "kebab-case")]
pub enum RainbowIndentOptions {
    None,
    Dim,
    Normal,
}

#[derive(Debug, Clone, PartialEq, Eq, Serialize, Deserialize)]
#[serde(default, rename_all = "kebab-case")]
pub struct IndentGuidesConfig {
    pub render: bool,
    pub character: char,
    pub skip_levels: u8,
    pub rainbow_option: RainbowIndentOptions,
}

impl Default for IndentGuidesConfig {
    fn default() -> Self {
        Self {
            skip_levels: 0,
            render: false,
            character: '│',
            rainbow_option: RainbowIndentOptions::None,
        }
    }
}

#[derive(Debug, Clone, PartialEq, Eq, Serialize, Deserialize)]
#[serde(rename_all = "kebab-case")]
pub enum PopupBorderConfig {
    None,
    All,
    Popup,
    Menu,
}

impl Default for Config {
    fn default() -> Self {
        Self {
            scrolloff: 5,
            scroll_lines: 3,
            mouse: true,
            shell: if cfg!(windows) {
                vec!["cmd".to_owned(), "/C".to_owned()]
            } else {
                vec!["sh".to_owned(), "-c".to_owned()]
            },
            line_number: LineNumber::Absolute,
            cursorline: false,
            cursorcolumn: false,
            gutters: GutterConfig::default(),
            middle_click_paste: true,
            auto_pairs: AutoPairConfig::default(),
            auto_completion: true,
            auto_format: true,
            auto_save: false,
            idle_timeout: Duration::from_millis(400),
            completion_trigger_len: 2,
            auto_info: true,
            file_picker: FilePickerConfig::default(),
            statusline: StatusLineConfig::default(),
            cursor_shape: CursorShapeConfig::default(),
            true_color: false,
            undercurl: false,
            search: SearchConfig::default(),
            lsp: LspConfig::default(),
            terminal: get_terminal_provider(),
            rulers: Vec::new(),
            whitespace: WhitespaceConfig::default(),
            bufferline: BufferLine::default(),
            indent_guides: IndentGuidesConfig::default(),
            color_modes: false,
            explorer: ExplorerConfig::default(),
            soft_wrap: SoftWrap {
                enable: Some(false),
                ..SoftWrap::default()
            },
            cursor_word: false,
            text_width: 80,
            completion_replace: false,
            workspace_lsp_roots: Vec::new(),
            sticky_context: StickyContextConfig::default(),
            rainbow_brackets: false,
            icons: IconsConfig::default(),
            popup_border: PopupBorderConfig::None,
        }
    }
}

impl Default for SearchConfig {
    fn default() -> Self {
        Self {
            wrap_around: true,
            smart_case: true,
        }
    }
}

pub struct Motion(pub Box<dyn Fn(&mut Editor)>);
impl Motion {
    pub fn run(&self, e: &mut Editor) {
        (self.0)(e)
    }
}
impl std::fmt::Debug for Motion {
    fn fmt(&self, f: &mut std::fmt::Formatter<'_>) -> std::fmt::Result {
        f.write_str("motion")
    }
}

#[derive(Debug, Clone, Default)]
pub struct Breakpoint {
    pub id: Option<usize>,
    pub verified: bool,
    pub message: Option<String>,

    pub line: usize,
    pub column: Option<usize>,
    pub condition: Option<String>,
    pub hit_condition: Option<String>,
    pub log_message: Option<String>,
}

use futures_util::stream::{Flatten, Once};

pub struct Editor {
    /// Current editing mode.
    pub mode: Mode,
    pub tree: Tree,
    pub next_document_id: DocumentId,
    pub documents: BTreeMap<DocumentId, Document>,

    // We Flatten<> to resolve the inner DocumentSavedEventFuture. For that we need a stream of streams, hence the Once<>.
    // https://stackoverflow.com/a/66875668
    pub saves: HashMap<DocumentId, UnboundedSender<Once<DocumentSavedEventFuture>>>,
    pub save_queue: SelectAll<Flatten<UnboundedReceiverStream<Once<DocumentSavedEventFuture>>>>,
    pub write_count: usize,

    pub count: Option<std::num::NonZeroUsize>,
    pub selected_register: Option<char>,
    pub registers: Registers,
    pub macro_recording: Option<(char, Vec<KeyEvent>)>,
    pub macro_replaying: Vec<char>,
    pub language_servers: helix_lsp::Registry,
    pub diagnostics: BTreeMap<lsp::Url, Vec<(lsp::Diagnostic, usize)>>,
    pub diff_providers: DiffProviderRegistry,

    pub debugger: Option<dap::Client>,
    pub debugger_events: SelectAll<UnboundedReceiverStream<dap::Payload>>,
    pub breakpoints: HashMap<PathBuf, Vec<Breakpoint>>,

    pub clipboard_provider: Box<dyn ClipboardProvider>,

    pub syn_loader: Arc<syntax::Loader>,
    pub theme_loader: Arc<theme::Loader>,
    /// last_theme is used for theme previews. We store the current theme here,
    /// and if previewing is cancelled, we can return to it.
    pub last_theme: Option<Theme>,
    /// The currently applied editor theme. While previewing a theme, the previewed theme
    /// is set here.
    pub theme: Theme,
    pub icons: Icons,
    pub icons_loader: Arc<icons::Loader>,

    /// The primary Selection prior to starting a goto_line_number preview. This is
    /// restored when the preview is aborted, or added to the jumplist when it is
    /// confirmed.
    pub last_selection: Option<Selection>,

    pub status_msg: Option<(Cow<'static, str>, Severity)>,
    pub autoinfo: Option<Info>,

    pub config: Arc<dyn DynAccess<Config>>,
    pub auto_pairs: Option<AutoPairs>,

    pub idle_timer: Pin<Box<Sleep>>,
    pub last_motion: Option<Motion>,

    pub last_completion: Option<CompleteAction>,

    pub exit_code: i32,

    pub config_events: (UnboundedSender<ConfigEvent>, UnboundedReceiver<ConfigEvent>),
    /// Allows asynchronous tasks to control the rendering
    /// The `Notify` allows asynchronous tasks to request the editor to perform a redraw
    /// The `RwLock` blocks the editor from performing the render until an exclusive lock can be acquired
    pub redraw_handle: RedrawHandle,
    pub needs_redraw: bool,
    /// Cached position of the cursor calculated during rendering.
    /// The content of `cursor_cache` is returned by `Editor::cursor` if
    /// set to `Some(_)`. The value will be cleared after it's used.
    /// If `cursor_cache` is `None` then the `Editor::cursor` function will
    /// calculate the cursor position.
    ///
    /// `Some(None)` represents a cursor position outside of the visible area.
    /// This will just cause `Editor::cursor` to return `None`.
    ///
    /// This cache is only a performance optimization to
    /// avoid calculating the cursor position multiple
    /// times during rendering and should not be set by other functions.
    pub cursor_cache: Cell<Option<Option<Position>>>,

    /// Contains all the cursor word highlights
    pub cursor_highlights: Arc<Vec<std::ops::Range<usize>>>,
    /// When a new completion request is sent to the server old
    /// unfinished request must be dropped. Each completion
    /// request is associated with a channel that cancels
    /// when the channel is dropped. That channel is stored
    /// here. When a new completion request is sent this
    /// field is set and any old requests are automatically
    /// canceled as a result
    pub completion_request_handle: Option<oneshot::Sender<()>>,
}

pub type RedrawHandle = (Arc<Notify>, Arc<RwLock<()>>);

#[derive(Debug)]
pub enum EditorEvent {
    DocumentSaved(DocumentSavedEventResult),
    ConfigEvent(ConfigEvent),
    LanguageServerMessage((usize, Call)),
    DebuggerEvent(dap::Payload),
    IdleTimer,
}

#[derive(Debug, Clone)]
pub enum ConfigEvent {
    Refresh,
    Update(Box<Config>),
}

enum ThemeAction {
    Set,
    Preview,
}

#[derive(Debug, Clone)]
pub enum CompleteAction {
    Applied {
        trigger_offset: usize,
        changes: Vec<Change>,
    },
    /// A savepoint of the currently selected completion. The savepoint
    /// MUST be restored before sending any event to the LSP
    Selected { savepoint: Arc<SavePoint> },
}

#[derive(Debug, Copy, Clone)]
pub enum Action {
    Load,
    Replace,
    HorizontalSplit,
    VerticalSplit,
}

/// Error thrown on failed document closed
pub enum CloseError {
    /// Document doesn't exist
    DoesNotExist,
    /// Buffer is modified
    BufferModified(String),
    /// Document failed to save
    SaveError(anyhow::Error),
}

impl From<CloseError> for anyhow::Error {
    fn from(error: CloseError) -> Self {
        match error {
            CloseError::DoesNotExist => anyhow::anyhow!("Document doesn't exist"),
            CloseError::BufferModified(error) => {
                anyhow::anyhow!(format!("Buffer modified: '{error}'"))
            }
            CloseError::SaveError(error) => anyhow::anyhow!(format!("Save error: {error}")),
        }
    }
}

impl Editor {
    pub fn new(
        mut area: Rect,
        theme_loader: Arc<theme::Loader>,
        icons_loader: Arc<icons::Loader>,
        syn_loader: Arc<syntax::Loader>,
        config: Arc<dyn DynAccess<Config>>,
    ) -> Self {
        let language_servers = helix_lsp::Registry::new(syn_loader.clone());
        let conf = config.load();
        let auto_pairs = (&conf.auto_pairs).into();
        let theme = theme_loader.default();
        let icons = icons_loader.default(&theme);

        // HAXX: offset the render area height by 1 to account for prompt/commandline
        area.height -= 1;

        Self {
            mode: Mode::Normal,
            tree: Tree::new(area),
            next_document_id: DocumentId::default(),
            documents: BTreeMap::new(),
            saves: HashMap::new(),
            save_queue: SelectAll::new(),
            write_count: 0,
            count: None,
            selected_register: None,
            macro_recording: None,
            macro_replaying: Vec::new(),
            theme: theme_loader.default(),
            language_servers,
            diagnostics: BTreeMap::new(),
            diff_providers: DiffProviderRegistry::default(),
            debugger: None,
            debugger_events: SelectAll::new(),
            breakpoints: HashMap::new(),
            syn_loader,
            theme_loader,
            last_theme: None,
            last_selection: None,
            registers: Registers::default(),
            clipboard_provider: get_clipboard_provider(),
            status_msg: None,
            autoinfo: None,
            idle_timer: Box::pin(sleep(conf.idle_timeout)),
            last_motion: None,
            last_completion: None,
            config,
            auto_pairs,
            exit_code: 0,
            config_events: unbounded_channel(),
            redraw_handle: Default::default(),
            needs_redraw: false,
            cursor_cache: Cell::new(None),
            cursor_highlights: Arc::new(Vec::new()),
            completion_request_handle: None,
            icons,
            icons_loader,
        }
    }

    /// Current editing mode for the [`Editor`].
    pub fn mode(&self) -> Mode {
        self.mode
    }

    pub fn config(&self) -> DynGuard<Config> {
        self.config.load()
    }

    /// Call if the config has changed to let the editor update all
    /// relevant members.
    pub fn refresh_config(&mut self) {
        let config = self.config();
        self.auto_pairs = (&config.auto_pairs).into();
        self.reset_idle_timer();
        self._refresh();
    }

    pub fn clear_idle_timer(&mut self) {
        // equivalent to internal Instant::far_future() (30 years)
        self.idle_timer
            .as_mut()
            .reset(Instant::now() + Duration::from_secs(86400 * 365 * 30));
    }

    pub fn reset_idle_timer(&mut self) {
        let config = self.config();
        self.idle_timer
            .as_mut()
            .reset(Instant::now() + config.idle_timeout);
    }

    pub fn clear_status(&mut self) {
        self.status_msg = None;
    }

    #[inline]
    pub fn set_status<T: Into<Cow<'static, str>>>(&mut self, status: T) {
        let status = status.into();
        log::debug!("editor status: {}", status);
        self.status_msg = Some((status, Severity::Info));
    }

    #[inline]
    pub fn set_error<T: Into<Cow<'static, str>>>(&mut self, error: T) {
        let error = error.into();
        log::error!("editor error: {}", error);
        self.status_msg = Some((error, Severity::Error));
    }

    #[inline]
    pub fn get_status(&self) -> Option<(&Cow<'static, str>, &Severity)> {
        self.status_msg.as_ref().map(|(status, sev)| (status, sev))
    }

    /// Returns true if the current status is an error
    #[inline]
    pub fn is_err(&self) -> bool {
        self.status_msg
            .as_ref()
            .map(|(_, sev)| *sev == Severity::Error)
            .unwrap_or(false)
    }

    pub fn unset_theme_preview(&mut self) {
        if let Some(last_theme) = self.last_theme.take() {
            self.set_theme(last_theme);
        }
        // None likely occurs when the user types ":theme" and then exits before previewing
    }

    pub fn set_theme_preview(&mut self, theme: Theme) {
        self.set_theme_impl(theme, ThemeAction::Preview);
    }

    pub fn set_theme(&mut self, theme: Theme) {
        self.set_theme_impl(theme, ThemeAction::Set);
    }

    fn set_theme_impl(&mut self, theme: Theme, preview: ThemeAction) {
        // `ui.selection` is the only scope required to be able to render a theme.
        if theme.find_scope_index_exact("ui.selection").is_none() {
            self.set_error("Invalid theme: `ui.selection` required");
            return;
        }

        self.syn_loader.set_scopes(theme.scopes().to_vec());

        match preview {
            ThemeAction::Preview => {
                let last_theme = std::mem::replace(&mut self.theme, theme);
                // only insert on first preview: this will be the last theme the user has saved
                self.last_theme.get_or_insert(last_theme);
            }
            ThemeAction::Set => {
                self.last_theme = None;
                // Reload the icons to apply default colors based on theme
                self.icons.set_diagnostic_icons_base_style(&theme);
                self.icons.set_symbolkind_icons_base_style(&theme);
                self.theme = theme;
            }
        }

        self._refresh();
    }

    pub fn set_icons(&mut self, icons: Icons) {
        self.icons = icons;
        self._refresh();
    }

    #[inline]
    pub fn language_server_by_id(&self, language_server_id: usize) -> Option<&helix_lsp::Client> {
        self.language_servers.get_by_id(language_server_id)
    }

    /// Refreshes the language server for a given document
    pub fn refresh_language_servers(&mut self, doc_id: DocumentId) -> Option<()> {
        self.launch_language_servers(doc_id)
    }

    /// Launch a language server for a given document
    fn launch_language_servers(&mut self, doc_id: DocumentId) -> Option<()> {
        if !self.config().lsp.enable {
            return None;
        }
        // if doc doesn't have a URL it's a scratch buffer, ignore it
        let doc = self.documents.get_mut(&doc_id)?;
        let doc_url = doc.url()?;
        let (lang, path) = (doc.language.clone(), doc.path().cloned());
        let config = doc.config.load();
        let root_dirs = &config.workspace_lsp_roots;

        // try to find language servers based on the language name
        let language_servers = lang.as_ref().and_then(|language| {
            self.language_servers
                .get(language, path.as_ref(), root_dirs, config.lsp.snippets)
                .map_err(|e| {
                    log::error!(
                        "Failed to initialize the language servers for `{}` {{ {} }}",
                        language.scope(),
                        e
                    )
                })
                .ok()
        });

        if let Some(language_servers) = language_servers {
            let language_id = doc.language_id().map(ToOwned::to_owned).unwrap_or_default();

            // only spawn new language servers if the servers aren't the same

            let doc_language_servers_not_in_registry =
                doc.language_servers.iter().filter(|(name, doc_ls)| {
                    language_servers
                        .get(*name)
                        .map_or(true, |ls| ls.id() != doc_ls.id())
                });

            for (_, language_server) in doc_language_servers_not_in_registry {
                tokio::spawn(language_server.text_document_did_close(doc.identifier()));
            }

            let language_servers_not_in_doc = language_servers.iter().filter(|(name, ls)| {
                doc.language_servers
                    .get(*name)
                    .map_or(true, |doc_ls| ls.id() != doc_ls.id())
            });

            for (_, language_server) in language_servers_not_in_doc {
                // TODO: this now races with on_init code if the init happens too quickly
                tokio::spawn(language_server.text_document_did_open(
                    doc_url.clone(),
                    doc.version(),
                    doc.text(),
                    language_id.clone(),
                ));
            }

            doc.language_servers = language_servers;
        }
        Some(())
    }

    fn _refresh(&mut self) {
        let config = self.config();

        // Reset the inlay hints annotations *before* updating the views, that way we ensure they
        // will disappear during the `.sync_change(doc)` call below.
        //
        // We can't simply check this config when rendering because inlay hints are only parts of
        // the possible annotations, and others could still be active, so we need to selectively
        // drop the inlay hints.
        if !config.lsp.display_inlay_hints {
            for doc in self.documents_mut() {
                doc.reset_all_inlay_hints();
            }
        }

        for (view, _) in self.tree.views_mut() {
            let doc = doc_mut!(self, &view.doc);
            view.sync_changes(doc);
            view.gutters = config.gutters.clone();
            view.ensure_cursor_in_view(doc, config.scrolloff)
        }
    }

    fn replace_document_in_view(&mut self, current_view: ViewId, doc_id: DocumentId) {
        let view = self.tree.get_mut(current_view);
        view.doc = doc_id;
        view.offset = ViewPosition::default();

        let doc = doc_mut!(self, &doc_id);
        doc.ensure_view_init(view.id);
        view.sync_changes(doc);
        doc.mark_as_focused();

        align_view(doc, view, Align::Center);
    }

    pub fn switch(&mut self, id: DocumentId, action: Action) {
        use crate::tree::Layout;

        if !self.documents.contains_key(&id) {
            log::error!("cannot switch to document that does not exist (anymore)");
            return;
        }

        self.enter_normal_mode();

        match action {
            Action::Replace => {
                let (view, doc) = current_ref!(self);
                // If the current view is an empty scratch buffer and is not displayed in any other views, delete it.
                // Boolean value is determined before the call to `view_mut` because the operation requires a borrow
                // of `self.tree`, which is mutably borrowed when `view_mut` is called.
                let remove_empty_scratch = !doc.is_modified()
                    // If the buffer has no path and is not modified, it is an empty scratch buffer.
                    && doc.path().is_none()
                    // If the buffer we are changing to is not this buffer
                    && id != doc.id
                    // Ensure the buffer is not displayed in any other splits.
                    && !self
                        .tree
                        .traverse()
                        .any(|(_, v)| v.doc == doc.id && v.id != view.id);

                let (view, doc) = current!(self);
                let view_id = view.id;

                // Append any outstanding changes to history in the old document.
                doc.append_changes_to_history(view);

                if remove_empty_scratch {
                    // Copy `doc.id` into a variable before calling `self.documents.remove`, which requires a mutable
                    // borrow, invalidating direct access to `doc.id`.
                    let id = doc.id;
                    self.documents.remove(&id);

                    // Remove the scratch buffer from any jumplists
                    for (view, _) in self.tree.views_mut() {
                        view.remove_document(&id);
                    }
                } else {
                    let jump = (view.doc, doc.selection(view.id).clone());
                    view.jumps.push(jump);
                    // Set last accessed doc if it is a different document
                    if doc.id != id {
                        view.add_to_history(view.doc);
                        // Set last modified doc if modified and last modified doc is different
                        if std::mem::take(&mut doc.modified_since_accessed)
                            && view.last_modified_docs[0] != Some(view.doc)
                        {
                            view.last_modified_docs = [Some(view.doc), view.last_modified_docs[0]];
                        }
                    }
                }

                self.replace_document_in_view(view_id, id);

                return;
            }
            Action::Load => {
                let view_id = view!(self).id;
                let doc = doc_mut!(self, &id);
                doc.ensure_view_init(view_id);
                doc.mark_as_focused();
                return;
            }
            Action::HorizontalSplit | Action::VerticalSplit => {
                // copy the current view, unless there is no view yet
                let view = self
                    .tree
                    .try_get(self.tree.focus)
                    .filter(|v| id == v.doc) // Different Document
                    .cloned()
                    .unwrap_or_else(|| View::new(id, self.config().gutters.clone()));
                let view_id = self.tree.split(
                    view,
                    match action {
                        Action::HorizontalSplit => Layout::Horizontal,
                        Action::VerticalSplit => Layout::Vertical,
                        _ => unreachable!(),
                    },
                );
                // initialize selection for view
                let doc = doc_mut!(self, &id);
                doc.ensure_view_init(view_id);
                doc.mark_as_focused();
            }
        }

        self._refresh();
    }

    /// Generate an id for a new document and register it.
    fn new_document(&mut self, mut doc: Document) -> DocumentId {
        let id = self.next_document_id;
        // Safety: adding 1 from 1 is fine, probably impossible to reach usize max
        self.next_document_id =
            DocumentId(unsafe { NonZeroUsize::new_unchecked(self.next_document_id.0.get() + 1) });
        doc.id = id;
        self.documents.insert(id, doc);

        let (save_sender, save_receiver) = tokio::sync::mpsc::unbounded_channel();
        self.saves.insert(id, save_sender);

        let stream = UnboundedReceiverStream::new(save_receiver).flatten();
        self.save_queue.push(stream);

        id
    }

    fn new_file_from_document(&mut self, action: Action, doc: Document) -> DocumentId {
        let id = self.new_document(doc);
        self.switch(id, action);
        id
    }

    pub fn new_file(&mut self, action: Action) -> DocumentId {
        self.new_file_from_document(action, Document::default(self.config.clone()))
    }

    pub fn new_file_from_stdin(&mut self, action: Action) -> Result<DocumentId, Error> {
        let (rope, encoding, has_bom) = crate::document::from_reader(&mut stdin(), None)?;
        Ok(self.new_file_from_document(
            action,
            Document::from(rope, Some((encoding, has_bom)), self.config.clone()),
        ))
    }

    // ??? possible use for integration tests
    pub fn open(&mut self, path: &Path, action: Action) -> Result<DocumentId, Error> {
        let path = helix_core::path::get_canonicalized_path(path)?;
        let id = self.document_by_path(&path).map(|doc| doc.id);

        let id = if let Some(id) = id {
            id
        } else {
            let mut doc = Document::open(
                &path,
                None,
                Some(self.syn_loader.clone()),
                self.config.clone(),
            )?;

            if let Some(diff_base) = self.diff_providers.get_diff_base(&path) {
                doc.set_diff_base(diff_base, self.redraw_handle.clone());
            }
            doc.set_version_control_head(self.diff_providers.get_current_head_name(&path));

            let id = self.new_document(doc);
            let _ = self.launch_language_servers(id);

            id
        };

        self.switch(id, action);
        Ok(id)
    }

    pub fn close(&mut self, id: ViewId) {
        // Remove selections for the closed view on all documents.
        for doc in self.documents_mut() {
            doc.remove_view(id);
        }
        self.tree.remove(id);
        self._refresh();
    }

    pub fn close_document(&mut self, doc_id: DocumentId, force: bool) -> Result<(), CloseError> {
        let doc = match self.documents.get_mut(&doc_id) {
            Some(doc) => doc,
            None => return Err(CloseError::DoesNotExist),
        };
        if !force && doc.is_modified() {
            return Err(CloseError::BufferModified(doc.display_name().into_owned()));
        }

        // This will also disallow any follow-up writes
        self.saves.remove(&doc_id);

        for language_server in doc.language_servers() {
            // TODO: track error
            tokio::spawn(language_server.text_document_did_close(doc.identifier()));
        }

        enum Action {
            Close(ViewId),
            ReplaceDoc(ViewId, DocumentId),
        }

        let actions: Vec<Action> = self
            .tree
            .views_mut()
            .filter_map(|(view, _focus)| {
                view.remove_document(&doc_id);

                if view.doc == doc_id {
                    // something was previously open in the view, switch to previous doc
                    if let Some(prev_doc) = view.docs_access_history.pop() {
                        Some(Action::ReplaceDoc(view.id, prev_doc))
                    } else {
                        // only the document that is being closed was in the view, close it
                        Some(Action::Close(view.id))
                    }
                } else {
                    None
                }
            })
            .collect();

        for action in actions {
            match action {
                Action::Close(view_id) => {
                    self.close(view_id);
                }
                Action::ReplaceDoc(view_id, doc_id) => {
                    self.replace_document_in_view(view_id, doc_id);
                }
            }
        }

        self.documents.remove(&doc_id);

        // If the document we removed was visible in all views, we will have no more views. We don't
        // want to close the editor just for a simple buffer close, so we need to create a new view
        // containing either an existing document, or a brand new document.
        if self.tree.views().next().is_none() {
            let doc_id = self
                .documents
                .iter()
                .map(|(&doc_id, _)| doc_id)
                .next()
                .unwrap_or_else(|| self.new_document(Document::default(self.config.clone())));
            let view = View::new(doc_id, self.config().gutters.clone());
            let view_id = self.tree.insert(view);
            let doc = doc_mut!(self, &doc_id);
            doc.ensure_view_init(view_id);
            doc.mark_as_focused();
        }

        self._refresh();

        Ok(())
    }

    pub fn save<P: Into<PathBuf>>(
        &mut self,
        doc_id: DocumentId,
        path: Option<P>,
        force: bool,
    ) -> anyhow::Result<()> {
        // convert a channel of futures to pipe into main queue one by one
        // via stream.then() ? then push into main future

        let path = path.map(|path| path.into());
        let doc = doc_mut!(self, &doc_id);
        let future = doc.save(path, force)?;

        use futures_util::stream;

        self.saves
            .get(&doc_id)
            .ok_or_else(|| anyhow::format_err!("saves are closed for this document!"))?
            .send(stream::once(Box::pin(future)))
            .map_err(|err| anyhow!("failed to send save event: {}", err))?;

        self.write_count += 1;

        Ok(())
    }

    pub fn resize(&mut self, area: Rect) {
        if self.tree.resize(area) {
            self._refresh();
        };
    }

    pub fn focus(&mut self, view_id: ViewId) {
        let prev_id = std::mem::replace(&mut self.tree.focus, view_id);

        // if leaving the view: mode should reset and the cursor should be
        // within view
        if prev_id != view_id {
            self.enter_normal_mode();
            self.ensure_cursor_in_view(view_id);

            // Update jumplist selections with new document changes.
            for (view, _focused) in self.tree.views_mut() {
                let doc = doc_mut!(self, &view.doc);
                view.sync_changes(doc);
            }
        }

        let view = view!(self, view_id);
        let doc = doc_mut!(self, &view.doc);
        doc.mark_as_focused();
    }

    pub fn focus_next(&mut self) {
        self.focus(self.tree.next());
    }

    pub fn focus_prev(&mut self) {
        self.focus(self.tree.prev());
    }

    pub fn focus_direction(&mut self, direction: tree::Direction) {
        let current_view = self.tree.focus;
        if let Some(id) = self.tree.find_split_in_direction(current_view, direction) {
            self.focus(id)
        }
    }

    pub fn swap_split_in_direction(&mut self, direction: tree::Direction) {
        self.tree.swap_split_in_direction(direction);
    }

    pub fn transpose_view(&mut self) {
        self.tree.transpose();
    }

    pub fn resize_buffer(&mut self, resize_type: Resize, dimension: Dimension) {
        self.tree.resize_buffer(resize_type, dimension);
    }

    pub fn buffer_expand_mode(&mut self) {
        self.tree.buffer_expand_mode();
    }

    pub fn should_close(&self) -> bool {
        self.tree.is_empty()
    }

    pub fn ensure_cursor_in_view(&mut self, id: ViewId) {
        let config = self.config();
        let view = self.tree.get_mut(id);
        let doc = &self.documents[&view.doc];
        view.ensure_cursor_in_view(doc, config.scrolloff)
    }

    #[inline]
    pub fn document(&self, id: DocumentId) -> Option<&Document> {
        self.documents.get(&id)
    }

    #[inline]
    pub fn document_mut(&mut self, id: DocumentId) -> Option<&mut Document> {
        self.documents.get_mut(&id)
    }

    #[inline]
    pub fn documents(&self) -> impl Iterator<Item = &Document> {
        self.documents.values()
    }

    #[inline]
    pub fn documents_mut(&mut self) -> impl Iterator<Item = &mut Document> {
        self.documents.values_mut()
    }

    pub fn document_by_path<P: AsRef<Path>>(&self, path: P) -> Option<&Document> {
        self.documents()
            .find(|doc| doc.path().map(|p| p == path.as_ref()).unwrap_or(false))
    }

    pub fn document_by_path_mut<P: AsRef<Path>>(&mut self, path: P) -> Option<&mut Document> {
        self.documents_mut()
            .find(|doc| doc.path().map(|p| p == path.as_ref()).unwrap_or(false))
    }

    /// Gets the primary cursor position in screen coordinates,
    /// or `None` if the primary cursor is not visible on screen.
    pub fn cursor(&self) -> (Option<Position>, CursorKind) {
        let config = self.config();
        let (view, doc) = current_ref!(self);
        let cursor = doc
            .selection(view.id)
            .primary()
            .cursor(doc.text().slice(..));
        let pos = self
            .cursor_cache
            .get()
            .unwrap_or_else(|| view.screen_coords_at_pos(doc, doc.text().slice(..), cursor));
        if let Some(mut pos) = pos {
            let inner = view.inner_area(doc);
            pos.col += inner.x as usize;
            pos.row += inner.y as usize;
            let cursorkind = config.cursor_shape.from_mode(self.mode);
            (Some(pos), cursorkind)
        } else {
            (None, CursorKind::default())
        }
    }

    /// Closes language servers with timeout. The default timeout is 10000 ms, use
    /// `timeout` parameter to override this.
    pub async fn close_language_servers(
        &self,
        timeout: Option<u64>,
    ) -> Result<(), tokio::time::error::Elapsed> {
        tokio::time::timeout(
            Duration::from_millis(timeout.unwrap_or(3000)),
            future::join_all(
                self.language_servers
                    .iter_clients()
                    .map(|client| client.force_shutdown()),
            ),
        )
        .await
        .map(|_| ())
    }

    pub async fn wait_event(&mut self) -> EditorEvent {
        // the loop only runs once or twice and would be better implemented with a recursion + const generic
        // however due to limitations with async functions that can not be implemented right now
        loop {
            tokio::select! {
                biased;

                Some(event) = self.save_queue.next() => {
                    self.write_count -= 1;
                    return EditorEvent::DocumentSaved(event)
                }
                Some(config_event) = self.config_events.1.recv() => {
                    return EditorEvent::ConfigEvent(config_event)
                }
                Some(message) = self.language_servers.incoming.next() => {
                    return EditorEvent::LanguageServerMessage(message)
                }
                Some(event) = self.debugger_events.next() => {
                    return EditorEvent::DebuggerEvent(event)
                }

                _ = self.redraw_handle.0.notified() => {
                    if  !self.needs_redraw{
                        self.needs_redraw = true;
                        let timeout = Instant::now() + Duration::from_millis(96);
                        if timeout < self.idle_timer.deadline(){
                            self.idle_timer.as_mut().reset(timeout)
                        }
                    }
                }

                _ = &mut self.idle_timer  => {
                    return EditorEvent::IdleTimer
                }
            }
        }
    }

    pub async fn flush_writes(&mut self) -> anyhow::Result<()> {
        while self.write_count > 0 {
            if let Some(save_event) = self.save_queue.next().await {
                self.write_count -= 1;

                let save_event = match save_event {
                    Ok(event) => event,
                    Err(err) => {
                        self.set_error(err.to_string());
                        bail!(err);
                    }
                };

                let doc = doc_mut!(self, &save_event.doc_id);
                doc.set_last_saved_revision(save_event.revision);
            }
        }

        Ok(())
    }

    /// Switches the editor into normal mode.
    pub fn enter_normal_mode(&mut self) {
        use helix_core::{graphemes, Range};

        if self.mode == Mode::Normal {
            return;
        }

        self.mode = Mode::Normal;
        let (view, doc) = current!(self);

        try_restore_indent(doc, view);

        // if leaving append mode, move cursor back by 1
        if doc.restore_cursor {
            let text = doc.text().slice(..);
            let selection = doc.selection(view.id).clone().transform(|range| {
                Range::new(
                    range.from(),
                    graphemes::prev_grapheme_boundary(text, range.to()),
                )
            });

            doc.set_selection(view.id, selection);
            doc.restore_cursor = false;
        }
    }

    pub fn current_stack_frame(&self) -> Option<&StackFrame> {
        self.debugger
            .as_ref()
            .and_then(|debugger| debugger.current_stack_frame())
    }
}

fn try_restore_indent(doc: &mut Document, view: &mut View) {
    use helix_core::{
        chars::char_is_whitespace, line_ending::line_end_char_index, Operation, Transaction,
    };

    fn inserted_a_new_blank_line(changes: &[Operation], pos: usize, line_end_pos: usize) -> bool {
        if let [Operation::Retain(move_pos), Operation::Insert(ref inserted_str), Operation::Retain(_)] =
            changes
        {
            move_pos + inserted_str.len() == pos
                && inserted_str.starts_with('\n')
                && inserted_str.chars().skip(1).all(char_is_whitespace)
                && pos == line_end_pos // ensure no characters exists after current position
        } else {
            false
        }
    }

    let doc_changes = doc.changes().changes();
    let text = doc.text().slice(..);
    let range = doc.selection(view.id).primary();
    let pos = range.cursor(text);
    let line_end_pos = line_end_char_index(&text, range.cursor_line(text));

    if inserted_a_new_blank_line(doc_changes, pos, line_end_pos) {
        // Removes tailing whitespaces.
        let transaction =
            Transaction::change_by_selection(doc.text(), doc.selection(view.id), |range| {
                let line_start_pos = text.line_to_char(range.cursor_line(text));
                (line_start_pos, pos, None)
            });
        doc.apply(&transaction, view.id);
    }
}<|MERGE_RESOLUTION|>--- conflicted
+++ resolved
@@ -7,12 +7,9 @@
     info::Info,
     input::KeyEvent,
     theme::{self, Theme},
-<<<<<<< HEAD
     tree::{self, Tree},
     view::ViewPosition,
-=======
     tree::{self, Dimension, Resize, Tree},
->>>>>>> ceda0764
     Align, Document, DocumentId, View, ViewId,
 };
 use dap::StackFrame;
