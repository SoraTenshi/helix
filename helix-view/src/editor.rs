use crate::{
    align_view,
    clipboard::{get_clipboard_provider, ClipboardProvider},
    document::{DocumentSavedEventFuture, DocumentSavedEventResult, Mode},
    graphics::{CursorKind, Rect},
    info::Info,
    input::KeyEvent,
    theme::{self, Theme},
<<<<<<< HEAD
    tree::{self, Dimension, Resize, Tree},
    Document, DocumentId, View, ViewId,
=======
    tree::{self, Tree},
    Align, Document, DocumentId, View, ViewId,
>>>>>>> 801984c7
};

use futures_util::stream::select_all::SelectAll;
use futures_util::{future, StreamExt};
use helix_lsp::Call;
use tokio_stream::wrappers::UnboundedReceiverStream;

use std::{
    borrow::Cow,
    collections::{BTreeMap, HashMap},
    io::stdin,
    num::NonZeroUsize,
    path::{Path, PathBuf},
    pin::Pin,
    sync::Arc,
};

use tokio::{
    sync::mpsc::{unbounded_channel, UnboundedReceiver, UnboundedSender},
    time::{sleep, Duration, Instant, Sleep},
};

use anyhow::{anyhow, bail, Error};

pub use helix_core::diagnostic::Severity;
pub use helix_core::register::Registers;
use helix_core::Position;
use helix_core::{
    auto_pairs::AutoPairs,
    syntax::{self, AutoPairConfig},
    Change,
};
use helix_dap as dap;
use helix_lsp::lsp;

use serde::{ser::SerializeMap, Deserialize, Deserializer, Serialize, Serializer};

use arc_swap::access::{DynAccess, DynGuard};

fn deserialize_duration_millis<'de, D>(deserializer: D) -> Result<Duration, D::Error>
where
    D: serde::Deserializer<'de>,
{
    let millis = u64::deserialize(deserializer)?;
    Ok(Duration::from_millis(millis))
}

fn serialize_duration_millis<S>(duration: &Duration, serializer: S) -> Result<S::Ok, S::Error>
where
    S: Serializer,
{
    serializer.serialize_u64(
        duration
            .as_millis()
            .try_into()
            .map_err(|_| serde::ser::Error::custom("duration value overflowed u64"))?,
    )
}

#[derive(Debug, Clone, PartialEq, Eq, Serialize, Deserialize)]
#[serde(rename_all = "kebab-case", default, deny_unknown_fields)]
pub struct FilePickerConfig {
    /// IgnoreOptions
    /// Enables ignoring hidden files.
    /// Whether to hide hidden files in file picker and global search results. Defaults to true.
    pub hidden: bool,
    /// Enables following symlinks.
    /// Whether to follow symbolic links in file picker and file or directory completions. Defaults to true.
    pub follow_symlinks: bool,
    /// Enables reading ignore files from parent directories. Defaults to true.
    pub parents: bool,
    /// Enables reading `.ignore` files.
    /// Whether to hide files listed in .ignore in file picker and global search results. Defaults to true.
    pub ignore: bool,
    /// Enables reading `.gitignore` files.
    /// Whether to hide files listed in .gitignore in file picker and global search results. Defaults to true.
    pub git_ignore: bool,
    /// Enables reading global .gitignore, whose path is specified in git's config: `core.excludefile` option.
    /// Whether to hide files listed in global .gitignore in file picker and global search results. Defaults to true.
    pub git_global: bool,
    /// Enables reading `.git/info/exclude` files.
    /// Whether to hide files listed in .git/info/exclude in file picker and global search results. Defaults to true.
    pub git_exclude: bool,
    /// WalkBuilder options
    /// Maximum Depth to recurse directories in file picker and global search. Defaults to `None`.
    pub max_depth: Option<usize>,
}

impl Default for FilePickerConfig {
    fn default() -> Self {
        Self {
            hidden: true,
            follow_symlinks: true,
            parents: true,
            ignore: true,
            git_ignore: true,
            git_global: true,
            git_exclude: true,
            max_depth: None,
        }
    }
}

#[derive(Debug, Clone, PartialEq, Serialize, Deserialize)]
#[serde(rename_all = "kebab-case", default, deny_unknown_fields)]
pub struct Config {
    /// Padding to keep between the edge of the screen and the cursor when scrolling. Defaults to 5.
    pub scrolloff: usize,
    /// Number of lines to scroll at once. Defaults to 3
    pub scroll_lines: isize,
    /// Mouse support. Defaults to true.
    pub mouse: bool,
    /// Shell to use for shell commands. Defaults to ["cmd", "/C"] on Windows and ["sh", "-c"] otherwise.
    pub shell: Vec<String>,
    /// Line number mode.
    pub line_number: LineNumber,
    /// Highlight the lines cursors are currently on. Defaults to false.
    pub cursorline: bool,
    /// Highlight the columns cursors are currently on. Defaults to false.
    pub cursorcolumn: bool,
    /// Gutters. Default ["diagnostics", "line-numbers"]
    pub gutters: Vec<GutterType>,
    /// Middle click paste support. Defaults to true.
    pub middle_click_paste: bool,
    /// Automatic insertion of pairs to parentheses, brackets,
    /// etc. Optionally, this can be a list of 2-tuples to specify a
    /// global list of characters to pair. Defaults to true.
    pub auto_pairs: AutoPairConfig,
    /// Automatic auto-completion, automatically pop up without user trigger. Defaults to true.
    pub auto_completion: bool,
    /// Automatic formatting on save. Defaults to true.
    pub auto_format: bool,
    /// Automatic save on focus lost. Defaults to false.
    pub auto_save: bool,
    /// Time in milliseconds since last keypress before idle timers trigger.
    /// Used for autocompletion, set to 0 for instant. Defaults to 400ms.
    #[serde(
        serialize_with = "serialize_duration_millis",
        deserialize_with = "deserialize_duration_millis"
    )]
    pub idle_timeout: Duration,
    pub completion_trigger_len: u8,
    /// Whether to display infoboxes. Defaults to true.
    pub auto_info: bool,
    pub file_picker: FilePickerConfig,
    /// Configuration of the statusline elements
    pub statusline: StatusLineConfig,
    /// Shape for cursor in each mode
    pub cursor_shape: CursorShapeConfig,
    /// Set to `true` to override automatic detection of terminal truecolor support in the event of a false negative. Defaults to `false`.
    pub true_color: bool,
    /// Search configuration.
    #[serde(default)]
    pub search: SearchConfig,
    pub lsp: LspConfig,
    pub terminal: Option<TerminalConfig>,
    /// Column numbers at which to draw the rulers. Default to `[]`, meaning no rulers.
    pub rulers: Vec<u16>,
    #[serde(default)]
    pub whitespace: WhitespaceConfig,
    /// Persistently display open buffers along the top
    pub bufferline: BufferLine,
    /// Vertical indent width guides.
    pub indent_guides: IndentGuidesConfig,
    /// Whether to color modes with different colors. Defaults to `false`.
    pub color_modes: bool,
}

#[derive(Debug, Default, Clone, PartialEq, Eq, Serialize, Deserialize)]
#[serde(default, rename_all = "kebab-case", deny_unknown_fields)]
pub struct TerminalConfig {
    pub command: String,
    #[serde(default)]
    #[serde(skip_serializing_if = "Vec::is_empty")]
    pub args: Vec<String>,
}

#[cfg(windows)]
pub fn get_terminal_provider() -> Option<TerminalConfig> {
    use crate::clipboard::provider::command::exists;

    if exists("wt") {
        return Some(TerminalConfig {
            command: "wt".to_string(),
            args: vec![
                "new-tab".to_string(),
                "--title".to_string(),
                "DEBUG".to_string(),
                "cmd".to_string(),
                "/C".to_string(),
            ],
        });
    }

    return Some(TerminalConfig {
        command: "conhost".to_string(),
        args: vec!["cmd".to_string(), "/C".to_string()],
    });
}

#[cfg(not(any(windows, target_os = "wasm32")))]
pub fn get_terminal_provider() -> Option<TerminalConfig> {
    use crate::clipboard::provider::command::{env_var_is_set, exists};

    if env_var_is_set("TMUX") && exists("tmux") {
        return Some(TerminalConfig {
            command: "tmux".to_string(),
            args: vec!["split-window".to_string()],
        });
    }

    if env_var_is_set("WEZTERM_UNIX_SOCKET") && exists("wezterm") {
        return Some(TerminalConfig {
            command: "wezterm".to_string(),
            args: vec!["cli".to_string(), "split-pane".to_string()],
        });
    }

    None
}

#[derive(Debug, Clone, PartialEq, Eq, Serialize, Deserialize)]
#[serde(default, rename_all = "kebab-case", deny_unknown_fields)]
pub struct LspConfig {
    /// Display LSP progress messages below statusline
    pub display_messages: bool,
    /// Enable automatic pop up of signature help (parameter hints)
    pub auto_signature_help: bool,
    /// Display docs under signature help popup
    pub display_signature_help_docs: bool,
}

impl Default for LspConfig {
    fn default() -> Self {
        Self {
            display_messages: false,
            auto_signature_help: true,
            display_signature_help_docs: true,
        }
    }
}

#[derive(Debug, Clone, PartialEq, Eq, Serialize, Deserialize)]
#[serde(rename_all = "kebab-case", default, deny_unknown_fields)]
pub struct SearchConfig {
    /// Smart case: Case insensitive searching unless pattern contains upper case characters. Defaults to true.
    pub smart_case: bool,
    /// Whether the search should wrap after depleting the matches. Default to true.
    pub wrap_around: bool,
}

#[derive(Debug, Clone, PartialEq, Eq, Serialize, Deserialize)]
#[serde(rename_all = "kebab-case", default, deny_unknown_fields)]
pub struct StatusLineConfig {
    pub left: Vec<StatusLineElement>,
    pub center: Vec<StatusLineElement>,
    pub right: Vec<StatusLineElement>,
    pub separator: String,
    pub mode: ModeConfig,
}

impl Default for StatusLineConfig {
    fn default() -> Self {
        use StatusLineElement as E;

        Self {
            left: vec![E::Mode, E::Spinner, E::FileName],
            center: vec![],
            right: vec![E::Diagnostics, E::Selections, E::Position, E::FileEncoding],
            separator: String::from("│"),
            mode: ModeConfig::default(),
        }
    }
}

#[derive(Debug, Clone, PartialEq, Eq, Serialize, Deserialize)]
#[serde(rename_all = "kebab-case", default, deny_unknown_fields)]
pub struct ModeConfig {
    pub normal: String,
    pub insert: String,
    pub select: String,
}

impl Default for ModeConfig {
    fn default() -> Self {
        Self {
            normal: String::from("NOR"),
            insert: String::from("INS"),
            select: String::from("SEL"),
        }
    }
}

#[derive(Debug, Copy, Clone, PartialEq, Eq, Serialize, Deserialize)]
#[serde(rename_all = "kebab-case")]
pub enum StatusLineElement {
    /// The editor mode (Normal, Insert, Visual/Selection)
    Mode,

    /// The LSP activity spinner
    Spinner,

    /// The file nane/path, including a dirty flag if it's unsaved
    FileName,

    /// The file encoding
    FileEncoding,

    /// The file line endings (CRLF or LF)
    FileLineEnding,

    /// The file type (language ID or "text")
    FileType,

    /// A summary of the number of errors and warnings
    Diagnostics,

    /// The number of selections (cursors)
    Selections,

    /// The cursor position
    Position,

    /// The separator string
    Separator,

    /// The cursor position as a percent of the total file
    PositionPercentage,

    /// The total line numbers of the current file
    TotalLineNumbers,

    /// A single space
    Spacer,
}

// Cursor shape is read and used on every rendered frame and so needs
// to be fast. Therefore we avoid a hashmap and use an enum indexed array.
#[derive(Debug, Clone, PartialEq)]
pub struct CursorShapeConfig([CursorKind; 3]);

impl CursorShapeConfig {
    pub fn from_mode(&self, mode: Mode) -> CursorKind {
        self.get(mode as usize).copied().unwrap_or_default()
    }
}

impl<'de> Deserialize<'de> for CursorShapeConfig {
    fn deserialize<D>(deserializer: D) -> Result<Self, D::Error>
    where
        D: Deserializer<'de>,
    {
        let m = HashMap::<Mode, CursorKind>::deserialize(deserializer)?;
        let into_cursor = |mode: Mode| m.get(&mode).copied().unwrap_or_default();
        Ok(CursorShapeConfig([
            into_cursor(Mode::Normal),
            into_cursor(Mode::Select),
            into_cursor(Mode::Insert),
        ]))
    }
}

impl Serialize for CursorShapeConfig {
    fn serialize<S>(&self, serializer: S) -> Result<S::Ok, S::Error>
    where
        S: serde::Serializer,
    {
        let mut map = serializer.serialize_map(Some(self.len()))?;
        let modes = [Mode::Normal, Mode::Select, Mode::Insert];
        for mode in modes {
            map.serialize_entry(&mode, &self.from_mode(mode))?;
        }
        map.end()
    }
}

impl std::ops::Deref for CursorShapeConfig {
    type Target = [CursorKind; 3];

    fn deref(&self) -> &Self::Target {
        &self.0
    }
}

impl Default for CursorShapeConfig {
    fn default() -> Self {
        Self([CursorKind::Block; 3])
    }
}

/// bufferline render modes
#[derive(Debug, Clone, PartialEq, Eq, Serialize, Deserialize)]
#[serde(rename_all = "kebab-case")]
pub enum BufferLine {
    /// Don't render bufferline
    Never,
    /// Always render
    Always,
    /// Only if multiple buffers are open
    Multiple,
}

impl Default for BufferLine {
    fn default() -> Self {
        BufferLine::Never
    }
}

#[derive(Debug, Copy, Clone, PartialEq, Eq, Serialize, Deserialize)]
#[serde(rename_all = "kebab-case")]
pub enum LineNumber {
    /// Show absolute line number
    Absolute,

    /// If focused and in normal/select mode, show relative line number to the primary cursor.
    /// If unfocused or in insert mode, show absolute line number.
    Relative,
}

impl std::str::FromStr for LineNumber {
    type Err = anyhow::Error;

    fn from_str(s: &str) -> Result<Self, Self::Err> {
        match s.to_lowercase().as_str() {
            "absolute" | "abs" => Ok(Self::Absolute),
            "relative" | "rel" => Ok(Self::Relative),
            _ => anyhow::bail!("Line number can only be `absolute` or `relative`."),
        }
    }
}

#[derive(Debug, Copy, Clone, PartialEq, Eq, Serialize, Deserialize)]
#[serde(rename_all = "kebab-case")]
pub enum GutterType {
    /// Show diagnostics and other features like breakpoints
    Diagnostics,
    /// Show line numbers
    LineNumbers,
    /// Show one blank space
    Spacer,
}

impl std::str::FromStr for GutterType {
    type Err = anyhow::Error;

    fn from_str(s: &str) -> Result<Self, Self::Err> {
        match s.to_lowercase().as_str() {
            "diagnostics" => Ok(Self::Diagnostics),
            "line-numbers" => Ok(Self::LineNumbers),
            _ => anyhow::bail!("Gutter type can only be `diagnostics` or `line-numbers`."),
        }
    }
}

#[derive(Debug, Clone, PartialEq, Eq, Serialize, Deserialize)]
#[serde(default)]
pub struct WhitespaceConfig {
    pub render: WhitespaceRender,
    pub characters: WhitespaceCharacters,
}

impl Default for WhitespaceConfig {
    fn default() -> Self {
        Self {
            render: WhitespaceRender::Basic(WhitespaceRenderValue::None),
            characters: WhitespaceCharacters::default(),
        }
    }
}

#[derive(Debug, Copy, Clone, PartialEq, Eq, Serialize, Deserialize)]
#[serde(untagged, rename_all = "kebab-case")]
pub enum WhitespaceRender {
    Basic(WhitespaceRenderValue),
    Specific {
        default: Option<WhitespaceRenderValue>,
        space: Option<WhitespaceRenderValue>,
        nbsp: Option<WhitespaceRenderValue>,
        tab: Option<WhitespaceRenderValue>,
        newline: Option<WhitespaceRenderValue>,
    },
}

#[derive(Debug, Copy, Clone, PartialEq, Eq, Serialize, Deserialize)]
#[serde(rename_all = "kebab-case")]
pub enum WhitespaceRenderValue {
    None,
    // TODO
    // Selection,
    All,
}

impl WhitespaceRender {
    pub fn space(&self) -> WhitespaceRenderValue {
        match *self {
            Self::Basic(val) => val,
            Self::Specific { default, space, .. } => {
                space.or(default).unwrap_or(WhitespaceRenderValue::None)
            }
        }
    }
    pub fn nbsp(&self) -> WhitespaceRenderValue {
        match *self {
            Self::Basic(val) => val,
            Self::Specific { default, nbsp, .. } => {
                nbsp.or(default).unwrap_or(WhitespaceRenderValue::None)
            }
        }
    }
    pub fn tab(&self) -> WhitespaceRenderValue {
        match *self {
            Self::Basic(val) => val,
            Self::Specific { default, tab, .. } => {
                tab.or(default).unwrap_or(WhitespaceRenderValue::None)
            }
        }
    }
    pub fn newline(&self) -> WhitespaceRenderValue {
        match *self {
            Self::Basic(val) => val,
            Self::Specific {
                default, newline, ..
            } => newline.or(default).unwrap_or(WhitespaceRenderValue::None),
        }
    }
}

#[derive(Debug, Clone, PartialEq, Eq, Serialize, Deserialize)]
#[serde(default)]
pub struct WhitespaceCharacters {
    pub space: char,
    pub nbsp: char,
    pub tab: char,
    pub tabpad: char,
    pub newline: char,
}

impl Default for WhitespaceCharacters {
    fn default() -> Self {
        Self {
            space: '·',    // U+00B7
            nbsp: '⍽',    // U+237D
            tab: '→',     // U+2192
            newline: '⏎', // U+23CE
            tabpad: ' ',
        }
    }
}

#[derive(Debug, Clone, PartialEq, Eq, Serialize, Deserialize)]
#[serde(default, rename_all = "kebab-case")]
pub struct IndentGuidesConfig {
    pub render: bool,
    pub character: char,
    pub skip_levels: u8,
}

impl Default for IndentGuidesConfig {
    fn default() -> Self {
        Self {
            skip_levels: 0,
            render: false,
            character: '│',
        }
    }
}

impl Default for Config {
    fn default() -> Self {
        Self {
            scrolloff: 5,
            scroll_lines: 3,
            mouse: true,
            shell: if cfg!(windows) {
                vec!["cmd".to_owned(), "/C".to_owned()]
            } else {
                vec!["sh".to_owned(), "-c".to_owned()]
            },
            line_number: LineNumber::Absolute,
            cursorline: false,
            cursorcolumn: false,
            gutters: vec![GutterType::Diagnostics, GutterType::LineNumbers],
            middle_click_paste: true,
            auto_pairs: AutoPairConfig::default(),
            auto_completion: true,
            auto_format: true,
            auto_save: false,
            idle_timeout: Duration::from_millis(400),
            completion_trigger_len: 2,
            auto_info: true,
            file_picker: FilePickerConfig::default(),
            statusline: StatusLineConfig::default(),
            cursor_shape: CursorShapeConfig::default(),
            true_color: false,
            search: SearchConfig::default(),
            lsp: LspConfig::default(),
            terminal: get_terminal_provider(),
            rulers: Vec::new(),
            whitespace: WhitespaceConfig::default(),
            bufferline: BufferLine::default(),
            indent_guides: IndentGuidesConfig::default(),
            color_modes: false,
        }
    }
}

impl Default for SearchConfig {
    fn default() -> Self {
        Self {
            wrap_around: true,
            smart_case: true,
        }
    }
}

pub struct Motion(pub Box<dyn Fn(&mut Editor)>);
impl Motion {
    pub fn run(&self, e: &mut Editor) {
        (self.0)(e)
    }
}
impl std::fmt::Debug for Motion {
    fn fmt(&self, f: &mut std::fmt::Formatter<'_>) -> std::fmt::Result {
        f.write_str("motion")
    }
}

#[derive(Debug, Clone, Default)]
pub struct Breakpoint {
    pub id: Option<usize>,
    pub verified: bool,
    pub message: Option<String>,

    pub line: usize,
    pub column: Option<usize>,
    pub condition: Option<String>,
    pub hit_condition: Option<String>,
    pub log_message: Option<String>,
}

use futures_util::stream::{Flatten, Once};

pub struct Editor {
    /// Current editing mode.
    pub mode: Mode,
    pub tree: Tree,
    pub next_document_id: DocumentId,
    pub documents: BTreeMap<DocumentId, Document>,

    // We Flatten<> to resolve the inner DocumentSavedEventFuture. For that we need a stream of streams, hence the Once<>.
    // https://stackoverflow.com/a/66875668
    pub saves: HashMap<DocumentId, UnboundedSender<Once<DocumentSavedEventFuture>>>,
    pub save_queue: SelectAll<Flatten<UnboundedReceiverStream<Once<DocumentSavedEventFuture>>>>,
    pub write_count: usize,

    pub count: Option<std::num::NonZeroUsize>,
    pub selected_register: Option<char>,
    pub registers: Registers,
    pub macro_recording: Option<(char, Vec<KeyEvent>)>,
    pub macro_replaying: Vec<char>,
    pub language_servers: helix_lsp::Registry,
    pub diagnostics: BTreeMap<lsp::Url, Vec<lsp::Diagnostic>>,

    pub debugger: Option<dap::Client>,
    pub debugger_events: SelectAll<UnboundedReceiverStream<dap::Payload>>,
    pub breakpoints: HashMap<PathBuf, Vec<Breakpoint>>,

    pub clipboard_provider: Box<dyn ClipboardProvider>,

    pub syn_loader: Arc<syntax::Loader>,
    pub theme_loader: Arc<theme::Loader>,
    /// last_theme is used for theme previews. We store the current theme here,
    /// and if previewing is cancelled, we can return to it.
    pub last_theme: Option<Theme>,
    /// The currently applied editor theme. While previewing a theme, the previewed theme
    /// is set here.
    pub theme: Theme,
    pub last_line_number: Option<usize>,
    pub status_msg: Option<(Cow<'static, str>, Severity)>,
    pub autoinfo: Option<Info>,

    pub config: Box<dyn DynAccess<Config>>,
    pub auto_pairs: Option<AutoPairs>,

    pub idle_timer: Pin<Box<Sleep>>,
    pub last_motion: Option<Motion>,

    pub last_completion: Option<CompleteAction>,

    pub exit_code: i32,

    pub config_events: (UnboundedSender<ConfigEvent>, UnboundedReceiver<ConfigEvent>),
}

#[derive(Debug)]
pub enum EditorEvent {
    DocumentSaved(DocumentSavedEventResult),
    ConfigEvent(ConfigEvent),
    LanguageServerMessage((usize, Call)),
    DebuggerEvent(dap::Payload),
    IdleTimer,
}

#[derive(Debug, Clone)]
pub enum ConfigEvent {
    Refresh,
    Update(Box<Config>),
}

enum ThemeAction {
    Set,
    Preview,
}

#[derive(Debug, Clone)]
pub struct CompleteAction {
    pub trigger_offset: usize,
    pub changes: Vec<Change>,
}

#[derive(Debug, Copy, Clone)]
pub enum Action {
    Load,
    Replace,
    HorizontalSplit,
    VerticalSplit,
}

/// Error thrown on failed document closed
pub enum CloseError {
    /// Document doesn't exist
    DoesNotExist,
    /// Buffer is modified
    BufferModified(String),
    /// Document failed to save
    SaveError(anyhow::Error),
}

impl Editor {
    pub fn new(
        mut area: Rect,
        theme_loader: Arc<theme::Loader>,
        syn_loader: Arc<syntax::Loader>,
        config: Box<dyn DynAccess<Config>>,
    ) -> Self {
        let conf = config.load();
        let auto_pairs = (&conf.auto_pairs).into();

        // HAXX: offset the render area height by 1 to account for prompt/commandline
        area.height -= 1;

        Self {
            mode: Mode::Normal,
            tree: Tree::new(area),
            next_document_id: DocumentId::default(),
            documents: BTreeMap::new(),
            saves: HashMap::new(),
            save_queue: SelectAll::new(),
            write_count: 0,
            count: None,
            selected_register: None,
            macro_recording: None,
            macro_replaying: Vec::new(),
            theme: theme_loader.default(),
            language_servers: helix_lsp::Registry::new(),
            diagnostics: BTreeMap::new(),
            debugger: None,
            debugger_events: SelectAll::new(),
            breakpoints: HashMap::new(),
            syn_loader,
            theme_loader,
            last_theme: None,
            last_line_number: None,
            registers: Registers::default(),
            clipboard_provider: get_clipboard_provider(),
            status_msg: None,
            autoinfo: None,
            idle_timer: Box::pin(sleep(conf.idle_timeout)),
            last_motion: None,
            last_completion: None,
            config,
            auto_pairs,
            exit_code: 0,
            config_events: unbounded_channel(),
        }
    }

    /// Current editing mode for the [`Editor`].
    pub fn mode(&self) -> Mode {
        self.mode
    }

    pub fn config(&self) -> DynGuard<Config> {
        self.config.load()
    }

    /// Call if the config has changed to let the editor update all
    /// relevant members.
    pub fn refresh_config(&mut self) {
        let config = self.config();
        self.auto_pairs = (&config.auto_pairs).into();
        self.reset_idle_timer();
    }

    pub fn clear_idle_timer(&mut self) {
        // equivalent to internal Instant::far_future() (30 years)
        self.idle_timer
            .as_mut()
            .reset(Instant::now() + Duration::from_secs(86400 * 365 * 30));
    }

    pub fn reset_idle_timer(&mut self) {
        let config = self.config();
        self.idle_timer
            .as_mut()
            .reset(Instant::now() + config.idle_timeout);
    }

    pub fn clear_status(&mut self) {
        self.status_msg = None;
    }

    #[inline]
    pub fn set_status<T: Into<Cow<'static, str>>>(&mut self, status: T) {
        let status = status.into();
        log::debug!("editor status: {}", status);
        self.status_msg = Some((status, Severity::Info));
    }

    #[inline]
    pub fn set_error<T: Into<Cow<'static, str>>>(&mut self, error: T) {
        let error = error.into();
        log::error!("editor error: {}", error);
        self.status_msg = Some((error, Severity::Error));
    }

    #[inline]
    pub fn get_status(&self) -> Option<(&Cow<'static, str>, &Severity)> {
        self.status_msg.as_ref().map(|(status, sev)| (status, sev))
    }

    /// Returns true if the current status is an error
    #[inline]
    pub fn is_err(&self) -> bool {
        self.status_msg
            .as_ref()
            .map(|(_, sev)| *sev == Severity::Error)
            .unwrap_or(false)
    }

    pub fn unset_theme_preview(&mut self) {
        if let Some(last_theme) = self.last_theme.take() {
            self.set_theme(last_theme);
        }
        // None likely occurs when the user types ":theme" and then exits before previewing
    }

    pub fn set_theme_preview(&mut self, theme: Theme) {
        self.set_theme_impl(theme, ThemeAction::Preview);
    }

    pub fn set_theme(&mut self, theme: Theme) {
        self.set_theme_impl(theme, ThemeAction::Set);
    }

    fn set_theme_impl(&mut self, theme: Theme, preview: ThemeAction) {
        // `ui.selection` is the only scope required to be able to render a theme.
        if theme.find_scope_index("ui.selection").is_none() {
            self.set_error("Invalid theme: `ui.selection` required");
            return;
        }

        let scopes = theme.scopes();
        self.syn_loader.set_scopes(scopes.to_vec());

        match preview {
            ThemeAction::Preview => {
                let last_theme = std::mem::replace(&mut self.theme, theme);
                // only insert on first preview: this will be the last theme the user has saved
                self.last_theme.get_or_insert(last_theme);
            }
            ThemeAction::Set => {
                self.last_theme = None;
                self.theme = theme;
            }
        }

        self._refresh();
    }

    /// Refreshes the language server for a given document
    pub fn refresh_language_server(&mut self, doc_id: DocumentId) -> Option<()> {
        let doc = self.documents.get_mut(&doc_id)?;
        Self::launch_language_server(&mut self.language_servers, doc)
    }

    /// Launch a language server for a given document
    fn launch_language_server(ls: &mut helix_lsp::Registry, doc: &mut Document) -> Option<()> {
        // if doc doesn't have a URL it's a scratch buffer, ignore it
        let doc_url = doc.url()?;

        // try to find a language server based on the language name
        let language_server = doc.language.as_ref().and_then(|language| {
            ls.get(language, doc.path())
                .map_err(|e| {
                    log::error!(
                        "Failed to initialize the LSP for `{}` {{ {} }}",
                        language.scope(),
                        e
                    )
                })
                .ok()
                .flatten()
        });
        if let Some(language_server) = language_server {
            // only spawn a new lang server if the servers aren't the same
            if Some(language_server.id()) != doc.language_server().map(|server| server.id()) {
                if let Some(language_server) = doc.language_server() {
                    tokio::spawn(language_server.text_document_did_close(doc.identifier()));
                }

                let language_id = doc.language_id().map(ToOwned::to_owned).unwrap_or_default();

                // TODO: this now races with on_init code if the init happens too quickly
                tokio::spawn(language_server.text_document_did_open(
                    doc_url,
                    doc.version(),
                    doc.text(),
                    language_id,
                ));

                doc.set_language_server(Some(language_server));
            }
        }
        Some(())
    }

    fn _refresh(&mut self) {
        let config = self.config();
        for (view, _) in self.tree.views_mut() {
            let doc = &self.documents[&view.doc];
            view.ensure_cursor_in_view(doc, config.scrolloff)
        }
    }

    fn replace_document_in_view(&mut self, current_view: ViewId, doc_id: DocumentId) {
        let view = self.tree.get_mut(current_view);
        view.doc = doc_id;
        view.offset = Position::default();

        let doc = doc_mut!(self, &doc_id);
        doc.ensure_view_init(view.id);

        align_view(doc, view, Align::Center);
    }

    pub fn switch(&mut self, id: DocumentId, action: Action) {
        use crate::tree::Layout;

        if !self.documents.contains_key(&id) {
            log::error!("cannot switch to document that does not exist (anymore)");
            return;
        }

        match action {
            Action::Replace => {
                let (view, doc) = current_ref!(self);
                // If the current view is an empty scratch buffer and is not displayed in any other views, delete it.
                // Boolean value is determined before the call to `view_mut` because the operation requires a borrow
                // of `self.tree`, which is mutably borrowed when `view_mut` is called.
                let remove_empty_scratch = !doc.is_modified()
                    // If the buffer has no path and is not modified, it is an empty scratch buffer.
                    && doc.path().is_none()
                    // If the buffer we are changing to is not this buffer
                    && id != doc.id
                    // Ensure the buffer is not displayed in any other splits.
                    && !self
                        .tree
                        .traverse()
                        .any(|(_, v)| v.doc == doc.id && v.id != view.id);

                let (view, doc) = current!(self);
                let view_id = view.id;

                if remove_empty_scratch {
                    // Copy `doc.id` into a variable before calling `self.documents.remove`, which requires a mutable
                    // borrow, invalidating direct access to `doc.id`.
                    let id = doc.id;
                    self.documents.remove(&id);

                    // Remove the scratch buffer from any jumplists
                    for (view, _) in self.tree.views_mut() {
                        view.remove_document(&id);
                    }
                } else {
                    let jump = (view.doc, doc.selection(view.id).clone());
                    view.jumps.push(jump);
                    // Set last accessed doc if it is a different document
                    if doc.id != id {
                        view.add_to_history(view.doc);
                        // Set last modified doc if modified and last modified doc is different
                        if std::mem::take(&mut doc.modified_since_accessed)
                            && view.last_modified_docs[0] != Some(view.doc)
                        {
                            view.last_modified_docs = [Some(view.doc), view.last_modified_docs[0]];
                        }
                    }
                }

                self.replace_document_in_view(view_id, id);

                return;
            }
            Action::Load => {
                let view_id = view!(self).id;
                let doc = doc_mut!(self, &id);
                doc.ensure_view_init(view_id);
                return;
            }
            Action::HorizontalSplit | Action::VerticalSplit => {
                // copy the current view, unless there is no view yet
                let view = self
                    .tree
                    .try_get(self.tree.focus)
                    .filter(|v| id == v.doc) // Different Document
                    .cloned()
                    .unwrap_or_else(|| View::new(id, self.config().gutters.clone()));
                let view_id = self.tree.split(
                    view,
                    match action {
                        Action::HorizontalSplit => Layout::Horizontal,
                        Action::VerticalSplit => Layout::Vertical,
                        _ => unreachable!(),
                    },
                );
                // initialize selection for view
                let doc = doc_mut!(self, &id);
                doc.ensure_view_init(view_id);
            }
        }

        self._refresh();
    }

    /// Generate an id for a new document and register it.
    fn new_document(&mut self, mut doc: Document) -> DocumentId {
        let id = self.next_document_id;
        // Safety: adding 1 from 1 is fine, probably impossible to reach usize max
        self.next_document_id =
            DocumentId(unsafe { NonZeroUsize::new_unchecked(self.next_document_id.0.get() + 1) });
        doc.id = id;
        self.documents.insert(id, doc);

        let (save_sender, save_receiver) = tokio::sync::mpsc::unbounded_channel();
        self.saves.insert(id, save_sender);

        let stream = UnboundedReceiverStream::new(save_receiver).flatten();
        self.save_queue.push(stream);

        id
    }

    fn new_file_from_document(&mut self, action: Action, doc: Document) -> DocumentId {
        let id = self.new_document(doc);
        self.switch(id, action);
        id
    }

    pub fn new_file(&mut self, action: Action) -> DocumentId {
        self.new_file_from_document(action, Document::default())
    }

    pub fn new_file_from_stdin(&mut self, action: Action) -> Result<DocumentId, Error> {
        let (rope, encoding) = crate::document::from_reader(&mut stdin(), None)?;
        Ok(self.new_file_from_document(action, Document::from(rope, Some(encoding))))
    }

    // ??? possible use for integration tests
    pub fn open(&mut self, path: &Path, action: Action) -> Result<DocumentId, Error> {
        let path = helix_core::path::get_canonicalized_path(path)?;
        let id = self.document_by_path(&path).map(|doc| doc.id);

        let id = if let Some(id) = id {
            id
        } else {
            let mut doc = Document::open(&path, None, Some(self.syn_loader.clone()))?;

            let _ = Self::launch_language_server(&mut self.language_servers, &mut doc);

            self.new_document(doc)
        };

        self.switch(id, action);
        Ok(id)
    }

    pub fn close(&mut self, id: ViewId) {
        let (_view, doc) = current!(self);
        // remove selection
        doc.remove_view(id);
        self.tree.remove(id);
        self._refresh();
    }

    pub fn close_document(&mut self, doc_id: DocumentId, force: bool) -> Result<(), CloseError> {
        let doc = match self.documents.get_mut(&doc_id) {
            Some(doc) => doc,
            None => return Err(CloseError::DoesNotExist),
        };
        if !force && doc.is_modified() {
            return Err(CloseError::BufferModified(doc.display_name().into_owned()));
        }

        // This will also disallow any follow-up writes
        self.saves.remove(&doc_id);

        if let Some(language_server) = doc.language_server() {
            // TODO: track error
            tokio::spawn(language_server.text_document_did_close(doc.identifier()));
        }

        enum Action {
            Close(ViewId),
            ReplaceDoc(ViewId, DocumentId),
        }

        let actions: Vec<Action> = self
            .tree
            .views_mut()
            .filter_map(|(view, _focus)| {
                view.remove_document(&doc_id);

                if view.doc == doc_id {
                    // something was previously open in the view, switch to previous doc
                    if let Some(prev_doc) = view.docs_access_history.pop() {
                        Some(Action::ReplaceDoc(view.id, prev_doc))
                    } else {
                        // only the document that is being closed was in the view, close it
                        Some(Action::Close(view.id))
                    }
                } else {
                    None
                }
            })
            .collect();

        for action in actions {
            match action {
                Action::Close(view_id) => {
                    self.close(view_id);
                }
                Action::ReplaceDoc(view_id, doc_id) => {
                    self.replace_document_in_view(view_id, doc_id);
                }
            }
        }

        self.documents.remove(&doc_id);

        // If the document we removed was visible in all views, we will have no more views. We don't
        // want to close the editor just for a simple buffer close, so we need to create a new view
        // containing either an existing document, or a brand new document.
        if self.tree.views().next().is_none() {
            let doc_id = self
                .documents
                .iter()
                .map(|(&doc_id, _)| doc_id)
                .next()
                .unwrap_or_else(|| self.new_document(Document::default()));
            let view = View::new(doc_id, self.config().gutters.clone());
            let view_id = self.tree.insert(view);
            let doc = doc_mut!(self, &doc_id);
            doc.ensure_view_init(view_id);
        }

        self._refresh();

        Ok(())
    }

    pub fn save<P: Into<PathBuf>>(
        &mut self,
        doc_id: DocumentId,
        path: Option<P>,
        force: bool,
    ) -> anyhow::Result<()> {
        // convert a channel of futures to pipe into main queue one by one
        // via stream.then() ? then push into main future

        let path = path.map(|path| path.into());
        let doc = doc_mut!(self, &doc_id);
        let future = doc.save(path, force)?;

        use futures_util::stream;

        self.saves
            .get(&doc_id)
            .ok_or_else(|| anyhow::format_err!("saves are closed for this document!"))?
            .send(stream::once(Box::pin(future)))
            .map_err(|err| anyhow!("failed to send save event: {}", err))?;

        self.write_count += 1;

        Ok(())
    }

    pub fn resize(&mut self, area: Rect) {
        if self.tree.resize(area) {
            self._refresh();
        };
    }

    pub fn focus(&mut self, view_id: ViewId) {
        let prev_id = std::mem::replace(&mut self.tree.focus, view_id);

        // if leaving the view: mode should reset
        if prev_id != view_id {
            self.mode = Mode::Normal;
        }
    }

    pub fn focus_next(&mut self) {
        let prev_id = self.tree.focus;
        self.tree.focus_next();
        let id = self.tree.focus;

        // if leaving the view: mode should reset
        if prev_id != id {
            self.mode = Mode::Normal;
        }
    }

    pub fn focus_direction(&mut self, direction: tree::Direction) {
        let current_view = self.tree.focus;
        if let Some(id) = self.tree.find_split_in_direction(current_view, direction) {
            self.focus(id)
        }
    }

    pub fn swap_split_in_direction(&mut self, direction: tree::Direction) {
        self.tree.swap_split_in_direction(direction);
    }

    pub fn transpose_view(&mut self) {
        self.tree.transpose();
    }

    pub fn resize_buffer(&mut self, resize_type: Resize, dimension: Dimension) {
        self.tree.resize_buffer(resize_type, dimension);
    }

    pub fn buffer_expand_mode(&mut self) {
        self.tree.buffer_expand_mode();
    }

    pub fn should_close(&self) -> bool {
        self.tree.is_empty()
    }

    pub fn ensure_cursor_in_view(&mut self, id: ViewId) {
        let config = self.config();
        let view = self.tree.get_mut(id);
        let doc = &self.documents[&view.doc];
        view.ensure_cursor_in_view(doc, config.scrolloff)
    }

    #[inline]
    pub fn document(&self, id: DocumentId) -> Option<&Document> {
        self.documents.get(&id)
    }

    #[inline]
    pub fn document_mut(&mut self, id: DocumentId) -> Option<&mut Document> {
        self.documents.get_mut(&id)
    }

    #[inline]
    pub fn documents(&self) -> impl Iterator<Item = &Document> {
        self.documents.values()
    }

    #[inline]
    pub fn documents_mut(&mut self) -> impl Iterator<Item = &mut Document> {
        self.documents.values_mut()
    }

    pub fn document_by_path<P: AsRef<Path>>(&self, path: P) -> Option<&Document> {
        self.documents()
            .find(|doc| doc.path().map(|p| p == path.as_ref()).unwrap_or(false))
    }

    pub fn document_by_path_mut<P: AsRef<Path>>(&mut self, path: P) -> Option<&mut Document> {
        self.documents_mut()
            .find(|doc| doc.path().map(|p| p == path.as_ref()).unwrap_or(false))
    }

    pub fn cursor(&self) -> (Option<Position>, CursorKind) {
        let config = self.config();
        let (view, doc) = current_ref!(self);
        let cursor = doc
            .selection(view.id)
            .primary()
            .cursor(doc.text().slice(..));
        if let Some(mut pos) = view.screen_coords_at_pos(doc, doc.text().slice(..), cursor) {
            let inner = view.inner_area();
            pos.col += inner.x as usize;
            pos.row += inner.y as usize;
            let cursorkind = config.cursor_shape.from_mode(self.mode);
            (Some(pos), cursorkind)
        } else {
            (None, CursorKind::default())
        }
    }

    /// Closes language servers with timeout. The default timeout is 10000 ms, use
    /// `timeout` parameter to override this.
    pub async fn close_language_servers(
        &self,
        timeout: Option<u64>,
    ) -> Result<(), tokio::time::error::Elapsed> {
        tokio::time::timeout(
            Duration::from_millis(timeout.unwrap_or(3000)),
            future::join_all(
                self.language_servers
                    .iter_clients()
                    .map(|client| client.force_shutdown()),
            ),
        )
        .await
        .map(|_| ())
    }

    pub async fn wait_event(&mut self) -> EditorEvent {
        tokio::select! {
            biased;

            Some(event) = self.save_queue.next() => {
                self.write_count -= 1;
                EditorEvent::DocumentSaved(event)
            }
            Some(config_event) = self.config_events.1.recv() => {
                EditorEvent::ConfigEvent(config_event)
            }
            Some(message) = self.language_servers.incoming.next() => {
                EditorEvent::LanguageServerMessage(message)
            }
            Some(event) = self.debugger_events.next() => {
                EditorEvent::DebuggerEvent(event)
            }
            _ = &mut self.idle_timer => {
                EditorEvent::IdleTimer
            }
        }
    }

    pub async fn flush_writes(&mut self) -> anyhow::Result<()> {
        while self.write_count > 0 {
            if let Some(save_event) = self.save_queue.next().await {
                self.write_count -= 1;

                let save_event = match save_event {
                    Ok(event) => event,
                    Err(err) => {
                        self.set_error(err.to_string());
                        bail!(err);
                    }
                };

                let doc = doc_mut!(self, &save_event.doc_id);
                doc.set_last_saved_revision(save_event.revision);
            }
        }

        Ok(())
    }
}<|MERGE_RESOLUTION|>--- conflicted
+++ resolved
@@ -6,13 +6,8 @@
     info::Info,
     input::KeyEvent,
     theme::{self, Theme},
-<<<<<<< HEAD
     tree::{self, Dimension, Resize, Tree},
-    Document, DocumentId, View, ViewId,
-=======
-    tree::{self, Tree},
     Align, Document, DocumentId, View, ViewId,
->>>>>>> 801984c7
 };
 
 use futures_util::stream::select_all::SelectAll;
