use crate::{
    align_view,
    clipboard::{get_clipboard_provider, ClipboardProvider},
    document::{DocumentSavedEventFuture, DocumentSavedEventResult, Mode},
    graphics::{CursorKind, Rect},
    info::Info,
    input::KeyEvent,
    theme::{self, Theme},
    tree::{self, Tree},
    Align, Document, DocumentId, View, ViewId,
};

use futures_util::stream::select_all::SelectAll;
use futures_util::{future, StreamExt};
use helix_lsp::Call;
use tokio_stream::wrappers::UnboundedReceiverStream;

use std::{
    borrow::Cow,
    collections::{BTreeMap, HashMap},
    io::stdin,
    num::NonZeroUsize,
    path::{Path, PathBuf},
    pin::Pin,
    sync::Arc,
};

use tokio::{
    sync::mpsc::{unbounded_channel, UnboundedReceiver, UnboundedSender},
    time::{sleep, Duration, Instant, Sleep},
};

use anyhow::{anyhow, bail, Error};

pub use helix_core::diagnostic::Severity;
pub use helix_core::register::Registers;
use helix_core::Position;
use helix_core::{
    auto_pairs::AutoPairs,
    syntax::{self, AutoPairConfig},
    Change,
};
use helix_dap as dap;
use helix_lsp::lsp;

use serde::{ser::SerializeMap, Deserialize, Deserializer, Serialize, Serializer};

use arc_swap::access::{DynAccess, DynGuard};

fn deserialize_duration_millis<'de, D>(deserializer: D) -> Result<Duration, D::Error>
where
    D: serde::Deserializer<'de>,
{
    let millis = u64::deserialize(deserializer)?;
    Ok(Duration::from_millis(millis))
}

fn serialize_duration_millis<S>(duration: &Duration, serializer: S) -> Result<S::Ok, S::Error>
where
    S: Serializer,
{
    serializer.serialize_u64(
        duration
            .as_millis()
            .try_into()
            .map_err(|_| serde::ser::Error::custom("duration value overflowed u64"))?,
    )
}

#[derive(Debug, Clone, PartialEq, Eq, Serialize, Deserialize)]
#[serde(rename_all = "kebab-case", default, deny_unknown_fields)]
pub struct FilePickerConfig {
    /// IgnoreOptions
    /// Enables ignoring hidden files.
    /// Whether to hide hidden files in file picker and global search results. Defaults to true.
    pub hidden: bool,
    /// Enables following symlinks.
    /// Whether to follow symbolic links in file picker and file or directory completions. Defaults to true.
    pub follow_symlinks: bool,
    /// Enables reading ignore files from parent directories. Defaults to true.
    pub parents: bool,
    /// Enables reading `.ignore` files.
    /// Whether to hide files listed in .ignore in file picker and global search results. Defaults to true.
    pub ignore: bool,
    /// Enables reading `.gitignore` files.
    /// Whether to hide files listed in .gitignore in file picker and global search results. Defaults to true.
    pub git_ignore: bool,
    /// Enables reading global .gitignore, whose path is specified in git's config: `core.excludefile` option.
    /// Whether to hide files listed in global .gitignore in file picker and global search results. Defaults to true.
    pub git_global: bool,
    /// Enables reading `.git/info/exclude` files.
    /// Whether to hide files listed in .git/info/exclude in file picker and global search results. Defaults to true.
    pub git_exclude: bool,
    /// WalkBuilder options
    /// Maximum Depth to recurse directories in file picker and global search. Defaults to `None`.
    pub max_depth: Option<usize>,
}

impl Default for FilePickerConfig {
    fn default() -> Self {
        Self {
            hidden: true,
            follow_symlinks: true,
            parents: true,
            ignore: true,
            git_ignore: true,
            git_global: true,
            git_exclude: true,
            max_depth: None,
        }
    }
}

#[derive(Debug, Clone, Copy, PartialEq, Serialize, Deserialize)]
#[serde(rename_all = "kebab-case")]
pub enum ExplorerStyle {
    Tree,
    List,
}

#[derive(Debug, Clone, Copy, PartialEq, Serialize, Deserialize)]
#[serde(rename_all = "kebab-case")]
pub enum ExplorerPosition {
    Embed,
    Overlay,
}

#[derive(Debug, Clone, PartialEq, Serialize, Deserialize)]
#[serde(rename_all = "kebab-case", default, deny_unknown_fields)]
pub struct ExplorerConfig {
    pub style: ExplorerStyle,
    pub position: ExplorerPosition,
    /// explorer column width
    pub column_width: usize,
}

impl ExplorerConfig {
    pub fn is_embed(&self) -> bool {
        match self.position {
            ExplorerPosition::Embed => true,
            ExplorerPosition::Overlay => false,
        }
    }

    pub fn is_overlay(&self) -> bool {
        match self.position {
            ExplorerPosition::Embed => false,
            ExplorerPosition::Overlay => true,
        }
    }

    pub fn is_list(&self) -> bool {
        match self.style {
            ExplorerStyle::List => true,
            ExplorerStyle::Tree => false,
        }
    }

    pub fn is_tree(&self) -> bool {
        match self.style {
            ExplorerStyle::List => false,
            ExplorerStyle::Tree => true,
        }
    }
}

impl Default for ExplorerConfig {
    fn default() -> Self {
        Self {
            style: ExplorerStyle::Tree,
            position: ExplorerPosition::Overlay,
            column_width: 30,
        }
    }
}

#[derive(Debug, Clone, PartialEq, Serialize, Deserialize)]
#[serde(rename_all = "kebab-case", default, deny_unknown_fields)]
pub struct Config {
    /// Padding to keep between the edge of the screen and the cursor when scrolling. Defaults to 5.
    pub scrolloff: usize,
    /// Number of lines to scroll at once. Defaults to 3
    pub scroll_lines: isize,
    /// Mouse support. Defaults to true.
    pub mouse: bool,
    /// Shell to use for shell commands. Defaults to ["cmd", "/C"] on Windows and ["sh", "-c"] otherwise.
    pub shell: Vec<String>,
    /// Line number mode.
    pub line_number: LineNumber,
    /// Highlight the lines cursors are currently on. Defaults to false.
    pub cursorline: bool,
    /// Highlight the columns cursors are currently on. Defaults to false.
    pub cursorcolumn: bool,
    /// Gutters. Default ["diagnostics", "line-numbers"]
    pub gutters: Vec<GutterType>,
    /// Middle click paste support. Defaults to true.
    pub middle_click_paste: bool,
    /// Automatic insertion of pairs to parentheses, brackets,
    /// etc. Optionally, this can be a list of 2-tuples to specify a
    /// global list of characters to pair. Defaults to true.
    pub auto_pairs: AutoPairConfig,
    /// Automatic auto-completion, automatically pop up without user trigger. Defaults to true.
    pub auto_completion: bool,
    /// Automatic formatting on save. Defaults to true.
    pub auto_format: bool,
    /// Automatic save on focus lost. Defaults to false.
    pub auto_save: bool,
    /// Time in milliseconds since last keypress before idle timers trigger.
    /// Used for autocompletion, set to 0 for instant. Defaults to 400ms.
    #[serde(
        serialize_with = "serialize_duration_millis",
        deserialize_with = "deserialize_duration_millis"
    )]
    pub idle_timeout: Duration,
    pub completion_trigger_len: u8,
    /// Whether to display infoboxes. Defaults to true.
    pub auto_info: bool,
    pub file_picker: FilePickerConfig,
    /// Configuration of the statusline elements
    pub statusline: StatusLineConfig,
    /// Shape for cursor in each mode
    pub cursor_shape: CursorShapeConfig,
    /// Set to `true` to override automatic detection of terminal truecolor support in the event of a false negative. Defaults to `false`.
    pub true_color: bool,
    /// Search configuration.
    #[serde(default)]
    pub search: SearchConfig,
    pub lsp: LspConfig,
    pub terminal: Option<TerminalConfig>,
    /// Column numbers at which to draw the rulers. Default to `[]`, meaning no rulers.
    pub rulers: Vec<u16>,
    #[serde(default)]
    pub whitespace: WhitespaceConfig,
    /// Persistently display open buffers along the top
    pub bufferline: BufferLine,
    /// Vertical indent width guides.
    pub indent_guides: IndentGuidesConfig,
    /// Whether to color modes with different colors. Defaults to `false`.
    pub color_modes: bool,
<<<<<<< HEAD
    /// Draw border around popups.
    pub popup_border: PopupBorderConfig,
=======
    /// explore config
    pub explorer: ExplorerConfig,
>>>>>>> b652f964
}

#[derive(Debug, Default, Clone, PartialEq, Eq, Serialize, Deserialize)]
#[serde(default, rename_all = "kebab-case", deny_unknown_fields)]
pub struct TerminalConfig {
    pub command: String,
    #[serde(default)]
    #[serde(skip_serializing_if = "Vec::is_empty")]
    pub args: Vec<String>,
}

#[cfg(windows)]
pub fn get_terminal_provider() -> Option<TerminalConfig> {
    use crate::clipboard::provider::command::exists;

    if exists("wt") {
        return Some(TerminalConfig {
            command: "wt".to_string(),
            args: vec![
                "new-tab".to_string(),
                "--title".to_string(),
                "DEBUG".to_string(),
                "cmd".to_string(),
                "/C".to_string(),
            ],
        });
    }

    return Some(TerminalConfig {
        command: "conhost".to_string(),
        args: vec!["cmd".to_string(), "/C".to_string()],
    });
}

#[cfg(not(any(windows, target_os = "wasm32")))]
pub fn get_terminal_provider() -> Option<TerminalConfig> {
    use crate::clipboard::provider::command::{env_var_is_set, exists};

    if env_var_is_set("TMUX") && exists("tmux") {
        return Some(TerminalConfig {
            command: "tmux".to_string(),
            args: vec!["split-window".to_string()],
        });
    }

    if env_var_is_set("WEZTERM_UNIX_SOCKET") && exists("wezterm") {
        return Some(TerminalConfig {
            command: "wezterm".to_string(),
            args: vec!["cli".to_string(), "split-pane".to_string()],
        });
    }

    None
}

#[derive(Debug, Clone, PartialEq, Eq, Serialize, Deserialize)]
#[serde(default, rename_all = "kebab-case", deny_unknown_fields)]
pub struct LspConfig {
    /// Display LSP progress messages below statusline
    pub display_messages: bool,
    /// Enable automatic pop up of signature help (parameter hints)
    pub auto_signature_help: bool,
    /// Display docs under signature help popup
    pub display_signature_help_docs: bool,
}

impl Default for LspConfig {
    fn default() -> Self {
        Self {
            display_messages: false,
            auto_signature_help: true,
            display_signature_help_docs: true,
        }
    }
}

#[derive(Debug, Clone, PartialEq, Eq, Serialize, Deserialize)]
#[serde(rename_all = "kebab-case", default, deny_unknown_fields)]
pub struct SearchConfig {
    /// Smart case: Case insensitive searching unless pattern contains upper case characters. Defaults to true.
    pub smart_case: bool,
    /// Whether the search should wrap after depleting the matches. Default to true.
    pub wrap_around: bool,
}

#[derive(Debug, Clone, PartialEq, Eq, Serialize, Deserialize)]
#[serde(rename_all = "kebab-case", default, deny_unknown_fields)]
pub struct StatusLineConfig {
    pub left: Vec<StatusLineElement>,
    pub center: Vec<StatusLineElement>,
    pub right: Vec<StatusLineElement>,
    pub separator: String,
    pub mode: ModeConfig,
}

impl Default for StatusLineConfig {
    fn default() -> Self {
        use StatusLineElement as E;

        Self {
            left: vec![E::Mode, E::Spinner, E::FileName],
            center: vec![],
            right: vec![E::Diagnostics, E::Selections, E::Position, E::FileEncoding],
            separator: String::from("│"),
            mode: ModeConfig::default(),
        }
    }
}

#[derive(Debug, Clone, PartialEq, Eq, Serialize, Deserialize)]
#[serde(rename_all = "kebab-case", default, deny_unknown_fields)]
pub struct ModeConfig {
    pub normal: String,
    pub insert: String,
    pub select: String,
}

impl Default for ModeConfig {
    fn default() -> Self {
        Self {
            normal: String::from("NOR"),
            insert: String::from("INS"),
            select: String::from("SEL"),
        }
    }
}

#[derive(Debug, Copy, Clone, PartialEq, Eq, Serialize, Deserialize)]
#[serde(rename_all = "kebab-case")]
pub enum StatusLineElement {
    /// The editor mode (Normal, Insert, Visual/Selection)
    Mode,

    /// The LSP activity spinner
    Spinner,

    /// The file nane/path, including a dirty flag if it's unsaved
    FileName,

    /// The file encoding
    FileEncoding,

    /// The file line endings (CRLF or LF)
    FileLineEnding,

    /// The file type (language ID or "text")
    FileType,

    /// A summary of the number of errors and warnings
    Diagnostics,

    /// The number of selections (cursors)
    Selections,

    /// The cursor position
    Position,

    /// The separator string
    Separator,

    /// The cursor position as a percent of the total file
    PositionPercentage,

    /// The total line numbers of the current file
    TotalLineNumbers,

    /// A single space
    Spacer,
}

// Cursor shape is read and used on every rendered frame and so needs
// to be fast. Therefore we avoid a hashmap and use an enum indexed array.
#[derive(Debug, Clone, PartialEq)]
pub struct CursorShapeConfig([CursorKind; 3]);

impl CursorShapeConfig {
    pub fn from_mode(&self, mode: Mode) -> CursorKind {
        self.get(mode as usize).copied().unwrap_or_default()
    }
}

impl<'de> Deserialize<'de> for CursorShapeConfig {
    fn deserialize<D>(deserializer: D) -> Result<Self, D::Error>
    where
        D: Deserializer<'de>,
    {
        let m = HashMap::<Mode, CursorKind>::deserialize(deserializer)?;
        let into_cursor = |mode: Mode| m.get(&mode).copied().unwrap_or_default();
        Ok(CursorShapeConfig([
            into_cursor(Mode::Normal),
            into_cursor(Mode::Select),
            into_cursor(Mode::Insert),
        ]))
    }
}

impl Serialize for CursorShapeConfig {
    fn serialize<S>(&self, serializer: S) -> Result<S::Ok, S::Error>
    where
        S: serde::Serializer,
    {
        let mut map = serializer.serialize_map(Some(self.len()))?;
        let modes = [Mode::Normal, Mode::Select, Mode::Insert];
        for mode in modes {
            map.serialize_entry(&mode, &self.from_mode(mode))?;
        }
        map.end()
    }
}

impl std::ops::Deref for CursorShapeConfig {
    type Target = [CursorKind; 3];

    fn deref(&self) -> &Self::Target {
        &self.0
    }
}

impl Default for CursorShapeConfig {
    fn default() -> Self {
        Self([CursorKind::Block; 3])
    }
}

/// bufferline render modes
#[derive(Debug, Clone, PartialEq, Eq, Serialize, Deserialize)]
#[serde(rename_all = "kebab-case")]
pub enum BufferLine {
    /// Don't render bufferline
    Never,
    /// Always render
    Always,
    /// Only if multiple buffers are open
    Multiple,
}

impl Default for BufferLine {
    fn default() -> Self {
        BufferLine::Never
    }
}

#[derive(Debug, Copy, Clone, PartialEq, Eq, Serialize, Deserialize)]
#[serde(rename_all = "kebab-case")]
pub enum LineNumber {
    /// Show absolute line number
    Absolute,

    /// If focused and in normal/select mode, show relative line number to the primary cursor.
    /// If unfocused or in insert mode, show absolute line number.
    Relative,
}

impl std::str::FromStr for LineNumber {
    type Err = anyhow::Error;

    fn from_str(s: &str) -> Result<Self, Self::Err> {
        match s.to_lowercase().as_str() {
            "absolute" | "abs" => Ok(Self::Absolute),
            "relative" | "rel" => Ok(Self::Relative),
            _ => anyhow::bail!("Line number can only be `absolute` or `relative`."),
        }
    }
}

#[derive(Debug, Copy, Clone, PartialEq, Eq, Serialize, Deserialize)]
#[serde(rename_all = "kebab-case")]
pub enum GutterType {
    /// Show diagnostics and other features like breakpoints
    Diagnostics,
    /// Show line numbers
    LineNumbers,
    /// Show one blank space
    Spacer,
}

impl std::str::FromStr for GutterType {
    type Err = anyhow::Error;

    fn from_str(s: &str) -> Result<Self, Self::Err> {
        match s.to_lowercase().as_str() {
            "diagnostics" => Ok(Self::Diagnostics),
            "line-numbers" => Ok(Self::LineNumbers),
            _ => anyhow::bail!("Gutter type can only be `diagnostics` or `line-numbers`."),
        }
    }
}

#[derive(Debug, Clone, PartialEq, Eq, Serialize, Deserialize)]
#[serde(default)]
pub struct WhitespaceConfig {
    pub render: WhitespaceRender,
    pub characters: WhitespaceCharacters,
}

impl Default for WhitespaceConfig {
    fn default() -> Self {
        Self {
            render: WhitespaceRender::Basic(WhitespaceRenderValue::None),
            characters: WhitespaceCharacters::default(),
        }
    }
}

#[derive(Debug, Copy, Clone, PartialEq, Eq, Serialize, Deserialize)]
#[serde(untagged, rename_all = "kebab-case")]
pub enum WhitespaceRender {
    Basic(WhitespaceRenderValue),
    Specific {
        default: Option<WhitespaceRenderValue>,
        space: Option<WhitespaceRenderValue>,
        nbsp: Option<WhitespaceRenderValue>,
        tab: Option<WhitespaceRenderValue>,
        newline: Option<WhitespaceRenderValue>,
    },
}

#[derive(Debug, Copy, Clone, PartialEq, Eq, Serialize, Deserialize)]
#[serde(rename_all = "kebab-case")]
pub enum WhitespaceRenderValue {
    None,
    // TODO
    // Selection,
    All,
}

impl WhitespaceRender {
    pub fn space(&self) -> WhitespaceRenderValue {
        match *self {
            Self::Basic(val) => val,
            Self::Specific { default, space, .. } => {
                space.or(default).unwrap_or(WhitespaceRenderValue::None)
            }
        }
    }
    pub fn nbsp(&self) -> WhitespaceRenderValue {
        match *self {
            Self::Basic(val) => val,
            Self::Specific { default, nbsp, .. } => {
                nbsp.or(default).unwrap_or(WhitespaceRenderValue::None)
            }
        }
    }
    pub fn tab(&self) -> WhitespaceRenderValue {
        match *self {
            Self::Basic(val) => val,
            Self::Specific { default, tab, .. } => {
                tab.or(default).unwrap_or(WhitespaceRenderValue::None)
            }
        }
    }
    pub fn newline(&self) -> WhitespaceRenderValue {
        match *self {
            Self::Basic(val) => val,
            Self::Specific {
                default, newline, ..
            } => newline.or(default).unwrap_or(WhitespaceRenderValue::None),
        }
    }
}

#[derive(Debug, Clone, PartialEq, Eq, Serialize, Deserialize)]
#[serde(default)]
pub struct WhitespaceCharacters {
    pub space: char,
    pub nbsp: char,
    pub tab: char,
    pub tabpad: char,
    pub newline: char,
}

impl Default for WhitespaceCharacters {
    fn default() -> Self {
        Self {
            space: '·',    // U+00B7
            nbsp: '⍽',    // U+237D
            tab: '→',     // U+2192
            newline: '⏎', // U+23CE
            tabpad: ' ',
        }
    }
}

#[derive(Debug, Clone, PartialEq, Eq, Serialize, Deserialize)]
#[serde(default, rename_all = "kebab-case")]
pub struct IndentGuidesConfig {
    pub render: bool,
    pub character: char,
    pub skip_levels: u8,
}

impl Default for IndentGuidesConfig {
    fn default() -> Self {
        Self {
            skip_levels: 0,
            render: false,
            character: '│',
        }
    }
}

#[derive(Debug, Clone, PartialEq, Eq, Serialize, Deserialize)]
#[serde(rename_all = "kebab-case")]
pub enum PopupBorderConfig {
    None,
    All,
    Popup,
    Menu,
}

impl Default for Config {
    fn default() -> Self {
        Self {
            scrolloff: 5,
            scroll_lines: 3,
            mouse: true,
            shell: if cfg!(windows) {
                vec!["cmd".to_owned(), "/C".to_owned()]
            } else {
                vec!["sh".to_owned(), "-c".to_owned()]
            },
            line_number: LineNumber::Absolute,
            cursorline: false,
            cursorcolumn: false,
            gutters: vec![GutterType::Diagnostics, GutterType::LineNumbers],
            middle_click_paste: true,
            auto_pairs: AutoPairConfig::default(),
            auto_completion: true,
            auto_format: true,
            auto_save: false,
            idle_timeout: Duration::from_millis(400),
            completion_trigger_len: 2,
            auto_info: true,
            file_picker: FilePickerConfig::default(),
            statusline: StatusLineConfig::default(),
            cursor_shape: CursorShapeConfig::default(),
            true_color: false,
            search: SearchConfig::default(),
            lsp: LspConfig::default(),
            terminal: get_terminal_provider(),
            rulers: Vec::new(),
            whitespace: WhitespaceConfig::default(),
            bufferline: BufferLine::default(),
            indent_guides: IndentGuidesConfig::default(),
            color_modes: false,
<<<<<<< HEAD
            popup_border: PopupBorderConfig::None,
=======
            explorer: ExplorerConfig::default(),
>>>>>>> b652f964
        }
    }
}

impl Default for SearchConfig {
    fn default() -> Self {
        Self {
            wrap_around: true,
            smart_case: true,
        }
    }
}

pub struct Motion(pub Box<dyn Fn(&mut Editor)>);
impl Motion {
    pub fn run(&self, e: &mut Editor) {
        (self.0)(e)
    }
}
impl std::fmt::Debug for Motion {
    fn fmt(&self, f: &mut std::fmt::Formatter<'_>) -> std::fmt::Result {
        f.write_str("motion")
    }
}

#[derive(Debug, Clone, Default)]
pub struct Breakpoint {
    pub id: Option<usize>,
    pub verified: bool,
    pub message: Option<String>,

    pub line: usize,
    pub column: Option<usize>,
    pub condition: Option<String>,
    pub hit_condition: Option<String>,
    pub log_message: Option<String>,
}

use futures_util::stream::{Flatten, Once};

pub struct Editor {
    /// Current editing mode.
    pub mode: Mode,
    pub tree: Tree,
    pub next_document_id: DocumentId,
    pub documents: BTreeMap<DocumentId, Document>,

    // We Flatten<> to resolve the inner DocumentSavedEventFuture. For that we need a stream of streams, hence the Once<>.
    // https://stackoverflow.com/a/66875668
    pub saves: HashMap<DocumentId, UnboundedSender<Once<DocumentSavedEventFuture>>>,
    pub save_queue: SelectAll<Flatten<UnboundedReceiverStream<Once<DocumentSavedEventFuture>>>>,
    pub write_count: usize,

    pub count: Option<std::num::NonZeroUsize>,
    pub selected_register: Option<char>,
    pub registers: Registers,
    pub macro_recording: Option<(char, Vec<KeyEvent>)>,
    pub macro_replaying: Vec<char>,
    pub language_servers: helix_lsp::Registry,
    pub diagnostics: BTreeMap<lsp::Url, Vec<lsp::Diagnostic>>,

    pub debugger: Option<dap::Client>,
    pub debugger_events: SelectAll<UnboundedReceiverStream<dap::Payload>>,
    pub breakpoints: HashMap<PathBuf, Vec<Breakpoint>>,

    pub clipboard_provider: Box<dyn ClipboardProvider>,

    pub syn_loader: Arc<syntax::Loader>,
    pub theme_loader: Arc<theme::Loader>,
    /// last_theme is used for theme previews. We store the current theme here,
    /// and if previewing is cancelled, we can return to it.
    pub last_theme: Option<Theme>,
    /// The currently applied editor theme. While previewing a theme, the previewed theme
    /// is set here.
    pub theme: Theme,
    pub last_line_number: Option<usize>,
    pub status_msg: Option<(Cow<'static, str>, Severity)>,
    pub autoinfo: Option<Info>,

    pub config: Box<dyn DynAccess<Config>>,
    pub auto_pairs: Option<AutoPairs>,

    pub idle_timer: Pin<Box<Sleep>>,
    pub last_motion: Option<Motion>,

    pub last_completion: Option<CompleteAction>,

    pub exit_code: i32,

    pub config_events: (UnboundedSender<ConfigEvent>, UnboundedReceiver<ConfigEvent>),
}

#[derive(Debug)]
pub enum EditorEvent {
    DocumentSaved(DocumentSavedEventResult),
    ConfigEvent(ConfigEvent),
    LanguageServerMessage((usize, Call)),
    DebuggerEvent(dap::Payload),
    IdleTimer,
}

#[derive(Debug, Clone)]
pub enum ConfigEvent {
    Refresh,
    Update(Box<Config>),
}

enum ThemeAction {
    Set,
    Preview,
}

#[derive(Debug, Clone)]
pub struct CompleteAction {
    pub trigger_offset: usize,
    pub changes: Vec<Change>,
}

#[derive(Debug, Copy, Clone)]
pub enum Action {
    Load,
    Replace,
    HorizontalSplit,
    VerticalSplit,
}

/// Error thrown on failed document closed
pub enum CloseError {
    /// Document doesn't exist
    DoesNotExist,
    /// Buffer is modified
    BufferModified(String),
    /// Document failed to save
    SaveError(anyhow::Error),
}

impl Editor {
    pub fn new(
        mut area: Rect,
        theme_loader: Arc<theme::Loader>,
        syn_loader: Arc<syntax::Loader>,
        config: Box<dyn DynAccess<Config>>,
    ) -> Self {
        let conf = config.load();
        let auto_pairs = (&conf.auto_pairs).into();

        // HAXX: offset the render area height by 1 to account for prompt/commandline
        area.height -= 1;

        Self {
            mode: Mode::Normal,
            tree: Tree::new(area),
            next_document_id: DocumentId::default(),
            documents: BTreeMap::new(),
            saves: HashMap::new(),
            save_queue: SelectAll::new(),
            write_count: 0,
            count: None,
            selected_register: None,
            macro_recording: None,
            macro_replaying: Vec::new(),
            theme: theme_loader.default(),
            language_servers: helix_lsp::Registry::new(),
            diagnostics: BTreeMap::new(),
            debugger: None,
            debugger_events: SelectAll::new(),
            breakpoints: HashMap::new(),
            syn_loader,
            theme_loader,
            last_theme: None,
            last_line_number: None,
            registers: Registers::default(),
            clipboard_provider: get_clipboard_provider(),
            status_msg: None,
            autoinfo: None,
            idle_timer: Box::pin(sleep(conf.idle_timeout)),
            last_motion: None,
            last_completion: None,
            config,
            auto_pairs,
            exit_code: 0,
            config_events: unbounded_channel(),
        }
    }

    /// Current editing mode for the [`Editor`].
    pub fn mode(&self) -> Mode {
        self.mode
    }

    pub fn config(&self) -> DynGuard<Config> {
        self.config.load()
    }

    /// Call if the config has changed to let the editor update all
    /// relevant members.
    pub fn refresh_config(&mut self) {
        let config = self.config();
        self.auto_pairs = (&config.auto_pairs).into();
        self.reset_idle_timer();
    }

    pub fn clear_idle_timer(&mut self) {
        // equivalent to internal Instant::far_future() (30 years)
        self.idle_timer
            .as_mut()
            .reset(Instant::now() + Duration::from_secs(86400 * 365 * 30));
    }

    pub fn reset_idle_timer(&mut self) {
        let config = self.config();
        self.idle_timer
            .as_mut()
            .reset(Instant::now() + config.idle_timeout);
    }

    pub fn clear_status(&mut self) {
        self.status_msg = None;
    }

    #[inline]
    pub fn set_status<T: Into<Cow<'static, str>>>(&mut self, status: T) {
        let status = status.into();
        log::debug!("editor status: {}", status);
        self.status_msg = Some((status, Severity::Info));
    }

    #[inline]
    pub fn set_error<T: Into<Cow<'static, str>>>(&mut self, error: T) {
        let error = error.into();
        log::error!("editor error: {}", error);
        self.status_msg = Some((error, Severity::Error));
    }

    #[inline]
    pub fn get_status(&self) -> Option<(&Cow<'static, str>, &Severity)> {
        self.status_msg.as_ref().map(|(status, sev)| (status, sev))
    }

    /// Returns true if the current status is an error
    #[inline]
    pub fn is_err(&self) -> bool {
        self.status_msg
            .as_ref()
            .map(|(_, sev)| *sev == Severity::Error)
            .unwrap_or(false)
    }

    pub fn unset_theme_preview(&mut self) {
        if let Some(last_theme) = self.last_theme.take() {
            self.set_theme(last_theme);
        }
        // None likely occurs when the user types ":theme" and then exits before previewing
    }

    pub fn set_theme_preview(&mut self, theme: Theme) {
        self.set_theme_impl(theme, ThemeAction::Preview);
    }

    pub fn set_theme(&mut self, theme: Theme) {
        self.set_theme_impl(theme, ThemeAction::Set);
    }

    fn set_theme_impl(&mut self, theme: Theme, preview: ThemeAction) {
        // `ui.selection` is the only scope required to be able to render a theme.
        if theme.find_scope_index("ui.selection").is_none() {
            self.set_error("Invalid theme: `ui.selection` required");
            return;
        }

        let scopes = theme.scopes();
        self.syn_loader.set_scopes(scopes.to_vec());

        match preview {
            ThemeAction::Preview => {
                let last_theme = std::mem::replace(&mut self.theme, theme);
                // only insert on first preview: this will be the last theme the user has saved
                self.last_theme.get_or_insert(last_theme);
            }
            ThemeAction::Set => {
                self.last_theme = None;
                self.theme = theme;
            }
        }

        self._refresh();
    }

    /// Refreshes the language server for a given document
    pub fn refresh_language_server(&mut self, doc_id: DocumentId) -> Option<()> {
        let doc = self.documents.get_mut(&doc_id)?;
        Self::launch_language_server(&mut self.language_servers, doc)
    }

    /// Launch a language server for a given document
    fn launch_language_server(ls: &mut helix_lsp::Registry, doc: &mut Document) -> Option<()> {
        // if doc doesn't have a URL it's a scratch buffer, ignore it
        let doc_url = doc.url()?;

        // try to find a language server based on the language name
        let language_server = doc.language.as_ref().and_then(|language| {
            ls.get(language, doc.path())
                .map_err(|e| {
                    log::error!(
                        "Failed to initialize the LSP for `{}` {{ {} }}",
                        language.scope(),
                        e
                    )
                })
                .ok()
                .flatten()
        });
        if let Some(language_server) = language_server {
            // only spawn a new lang server if the servers aren't the same
            if Some(language_server.id()) != doc.language_server().map(|server| server.id()) {
                if let Some(language_server) = doc.language_server() {
                    tokio::spawn(language_server.text_document_did_close(doc.identifier()));
                }

                let language_id = doc.language_id().map(ToOwned::to_owned).unwrap_or_default();

                // TODO: this now races with on_init code if the init happens too quickly
                tokio::spawn(language_server.text_document_did_open(
                    doc_url,
                    doc.version(),
                    doc.text(),
                    language_id,
                ));

                doc.set_language_server(Some(language_server));
            }
        }
        Some(())
    }

    fn _refresh(&mut self) {
        let config = self.config();
        for (view, _) in self.tree.views_mut() {
            let doc = &self.documents[&view.doc];
            view.ensure_cursor_in_view(doc, config.scrolloff)
        }
    }

    fn replace_document_in_view(&mut self, current_view: ViewId, doc_id: DocumentId) {
        let view = self.tree.get_mut(current_view);
        view.doc = doc_id;
        view.offset = Position::default();

        let doc = doc_mut!(self, &doc_id);
        doc.ensure_view_init(view.id);

        align_view(doc, view, Align::Center);
    }

    pub fn switch(&mut self, id: DocumentId, action: Action) {
        use crate::tree::Layout;

        if !self.documents.contains_key(&id) {
            log::error!("cannot switch to document that does not exist (anymore)");
            return;
        }

        match action {
            Action::Replace => {
                let (view, doc) = current_ref!(self);
                // If the current view is an empty scratch buffer and is not displayed in any other views, delete it.
                // Boolean value is determined before the call to `view_mut` because the operation requires a borrow
                // of `self.tree`, which is mutably borrowed when `view_mut` is called.
                let remove_empty_scratch = !doc.is_modified()
                    // If the buffer has no path and is not modified, it is an empty scratch buffer.
                    && doc.path().is_none()
                    // If the buffer we are changing to is not this buffer
                    && id != doc.id
                    // Ensure the buffer is not displayed in any other splits.
                    && !self
                        .tree
                        .traverse()
                        .any(|(_, v)| v.doc == doc.id && v.id != view.id);

                let (view, doc) = current!(self);
                let view_id = view.id;

                if remove_empty_scratch {
                    // Copy `doc.id` into a variable before calling `self.documents.remove`, which requires a mutable
                    // borrow, invalidating direct access to `doc.id`.
                    let id = doc.id;
                    self.documents.remove(&id);

                    // Remove the scratch buffer from any jumplists
                    for (view, _) in self.tree.views_mut() {
                        view.remove_document(&id);
                    }
                } else {
                    let jump = (view.doc, doc.selection(view.id).clone());
                    view.jumps.push(jump);
                    // Set last accessed doc if it is a different document
                    if doc.id != id {
                        view.add_to_history(view.doc);
                        // Set last modified doc if modified and last modified doc is different
                        if std::mem::take(&mut doc.modified_since_accessed)
                            && view.last_modified_docs[0] != Some(view.doc)
                        {
                            view.last_modified_docs = [Some(view.doc), view.last_modified_docs[0]];
                        }
                    }
                }

                self.replace_document_in_view(view_id, id);

                return;
            }
            Action::Load => {
                let view_id = view!(self).id;
                let doc = doc_mut!(self, &id);
                doc.ensure_view_init(view_id);
                return;
            }
            Action::HorizontalSplit | Action::VerticalSplit => {
                // copy the current view, unless there is no view yet
                let view = self
                    .tree
                    .try_get(self.tree.focus)
                    .filter(|v| id == v.doc) // Different Document
                    .cloned()
                    .unwrap_or_else(|| View::new(id, self.config().gutters.clone()));
                let view_id = self.tree.split(
                    view,
                    match action {
                        Action::HorizontalSplit => Layout::Horizontal,
                        Action::VerticalSplit => Layout::Vertical,
                        _ => unreachable!(),
                    },
                );
                // initialize selection for view
                let doc = doc_mut!(self, &id);
                doc.ensure_view_init(view_id);
            }
        }

        self._refresh();
    }

    /// Generate an id for a new document and register it.
    fn new_document(&mut self, mut doc: Document) -> DocumentId {
        let id = self.next_document_id;
        // Safety: adding 1 from 1 is fine, probably impossible to reach usize max
        self.next_document_id =
            DocumentId(unsafe { NonZeroUsize::new_unchecked(self.next_document_id.0.get() + 1) });
        doc.id = id;
        self.documents.insert(id, doc);

        let (save_sender, save_receiver) = tokio::sync::mpsc::unbounded_channel();
        self.saves.insert(id, save_sender);

        let stream = UnboundedReceiverStream::new(save_receiver).flatten();
        self.save_queue.push(stream);

        id
    }

    fn new_file_from_document(&mut self, action: Action, doc: Document) -> DocumentId {
        let id = self.new_document(doc);
        self.switch(id, action);
        id
    }

    pub fn new_file(&mut self, action: Action) -> DocumentId {
        self.new_file_from_document(action, Document::default())
    }

    pub fn new_file_from_stdin(&mut self, action: Action) -> Result<DocumentId, Error> {
        let (rope, encoding) = crate::document::from_reader(&mut stdin(), None)?;
        Ok(self.new_file_from_document(action, Document::from(rope, Some(encoding))))
    }

    // ??? possible use for integration tests
    pub fn open(&mut self, path: &Path, action: Action) -> Result<DocumentId, Error> {
        let path = helix_core::path::get_canonicalized_path(path)?;
        let id = self.document_by_path(&path).map(|doc| doc.id);

        let id = if let Some(id) = id {
            id
        } else {
            let mut doc = Document::open(&path, None, Some(self.syn_loader.clone()))?;

            let _ = Self::launch_language_server(&mut self.language_servers, &mut doc);

            self.new_document(doc)
        };

        self.switch(id, action);
        Ok(id)
    }

    pub fn close(&mut self, id: ViewId) {
        let (_view, doc) = current!(self);
        // remove selection
        doc.remove_view(id);
        self.tree.remove(id);
        self._refresh();
    }

    pub fn close_document(&mut self, doc_id: DocumentId, force: bool) -> Result<(), CloseError> {
        let doc = match self.documents.get_mut(&doc_id) {
            Some(doc) => doc,
            None => return Err(CloseError::DoesNotExist),
        };
        if !force && doc.is_modified() {
            return Err(CloseError::BufferModified(doc.display_name().into_owned()));
        }

        // This will also disallow any follow-up writes
        self.saves.remove(&doc_id);

        if let Some(language_server) = doc.language_server() {
            // TODO: track error
            tokio::spawn(language_server.text_document_did_close(doc.identifier()));
        }

        enum Action {
            Close(ViewId),
            ReplaceDoc(ViewId, DocumentId),
        }

        let actions: Vec<Action> = self
            .tree
            .views_mut()
            .filter_map(|(view, _focus)| {
                view.remove_document(&doc_id);

                if view.doc == doc_id {
                    // something was previously open in the view, switch to previous doc
                    if let Some(prev_doc) = view.docs_access_history.pop() {
                        Some(Action::ReplaceDoc(view.id, prev_doc))
                    } else {
                        // only the document that is being closed was in the view, close it
                        Some(Action::Close(view.id))
                    }
                } else {
                    None
                }
            })
            .collect();

        for action in actions {
            match action {
                Action::Close(view_id) => {
                    self.close(view_id);
                }
                Action::ReplaceDoc(view_id, doc_id) => {
                    self.replace_document_in_view(view_id, doc_id);
                }
            }
        }

        self.documents.remove(&doc_id);

        // If the document we removed was visible in all views, we will have no more views. We don't
        // want to close the editor just for a simple buffer close, so we need to create a new view
        // containing either an existing document, or a brand new document.
        if self.tree.views().next().is_none() {
            let doc_id = self
                .documents
                .iter()
                .map(|(&doc_id, _)| doc_id)
                .next()
                .unwrap_or_else(|| self.new_document(Document::default()));
            let view = View::new(doc_id, self.config().gutters.clone());
            let view_id = self.tree.insert(view);
            let doc = doc_mut!(self, &doc_id);
            doc.ensure_view_init(view_id);
        }

        self._refresh();

        Ok(())
    }

    pub fn save<P: Into<PathBuf>>(
        &mut self,
        doc_id: DocumentId,
        path: Option<P>,
        force: bool,
    ) -> anyhow::Result<()> {
        // convert a channel of futures to pipe into main queue one by one
        // via stream.then() ? then push into main future

        let path = path.map(|path| path.into());
        let doc = doc_mut!(self, &doc_id);
        let future = doc.save(path, force)?;

        use futures_util::stream;

        self.saves
            .get(&doc_id)
            .ok_or_else(|| anyhow::format_err!("saves are closed for this document!"))?
            .send(stream::once(Box::pin(future)))
            .map_err(|err| anyhow!("failed to send save event: {}", err))?;

        self.write_count += 1;

        Ok(())
    }

    pub fn resize(&mut self, area: Rect) {
        if self.tree.resize(area) {
            self._refresh();
        };
    }

    pub fn focus(&mut self, view_id: ViewId) {
        let prev_id = std::mem::replace(&mut self.tree.focus, view_id);

        // if leaving the view: mode should reset
        if prev_id != view_id {
            self.mode = Mode::Normal;
        }
    }

    pub fn focus_next(&mut self) {
        let prev_id = self.tree.focus;
        self.tree.focus_next();
        let id = self.tree.focus;

        // if leaving the view: mode should reset
        if prev_id != id {
            self.mode = Mode::Normal;
        }
    }

    pub fn focus_direction(&mut self, direction: tree::Direction) {
        let current_view = self.tree.focus;
        if let Some(id) = self.tree.find_split_in_direction(current_view, direction) {
            self.focus(id)
        }
    }

    pub fn swap_split_in_direction(&mut self, direction: tree::Direction) {
        self.tree.swap_split_in_direction(direction);
    }

    pub fn transpose_view(&mut self) {
        self.tree.transpose();
    }

    pub fn should_close(&self) -> bool {
        self.tree.is_empty()
    }

    pub fn ensure_cursor_in_view(&mut self, id: ViewId) {
        let config = self.config();
        let view = self.tree.get_mut(id);
        let doc = &self.documents[&view.doc];
        view.ensure_cursor_in_view(doc, config.scrolloff)
    }

    #[inline]
    pub fn document(&self, id: DocumentId) -> Option<&Document> {
        self.documents.get(&id)
    }

    #[inline]
    pub fn document_mut(&mut self, id: DocumentId) -> Option<&mut Document> {
        self.documents.get_mut(&id)
    }

    #[inline]
    pub fn documents(&self) -> impl Iterator<Item = &Document> {
        self.documents.values()
    }

    #[inline]
    pub fn documents_mut(&mut self) -> impl Iterator<Item = &mut Document> {
        self.documents.values_mut()
    }

    pub fn document_by_path<P: AsRef<Path>>(&self, path: P) -> Option<&Document> {
        self.documents()
            .find(|doc| doc.path().map(|p| p == path.as_ref()).unwrap_or(false))
    }

    pub fn document_by_path_mut<P: AsRef<Path>>(&mut self, path: P) -> Option<&mut Document> {
        self.documents_mut()
            .find(|doc| doc.path().map(|p| p == path.as_ref()).unwrap_or(false))
    }

    pub fn cursor(&self) -> (Option<Position>, CursorKind) {
        let config = self.config();
        let (view, doc) = current_ref!(self);
        let cursor = doc
            .selection(view.id)
            .primary()
            .cursor(doc.text().slice(..));
        if let Some(mut pos) = view.screen_coords_at_pos(doc, doc.text().slice(..), cursor) {
            let inner = view.inner_area();
            pos.col += inner.x as usize;
            pos.row += inner.y as usize;
            let cursorkind = config.cursor_shape.from_mode(self.mode);
            (Some(pos), cursorkind)
        } else {
            (None, CursorKind::default())
        }
    }

    /// Closes language servers with timeout. The default timeout is 10000 ms, use
    /// `timeout` parameter to override this.
    pub async fn close_language_servers(
        &self,
        timeout: Option<u64>,
    ) -> Result<(), tokio::time::error::Elapsed> {
        tokio::time::timeout(
            Duration::from_millis(timeout.unwrap_or(3000)),
            future::join_all(
                self.language_servers
                    .iter_clients()
                    .map(|client| client.force_shutdown()),
            ),
        )
        .await
        .map(|_| ())
    }

    pub async fn wait_event(&mut self) -> EditorEvent {
        tokio::select! {
            biased;

            Some(event) = self.save_queue.next() => {
                self.write_count -= 1;
                EditorEvent::DocumentSaved(event)
            }
            Some(config_event) = self.config_events.1.recv() => {
                EditorEvent::ConfigEvent(config_event)
            }
            Some(message) = self.language_servers.incoming.next() => {
                EditorEvent::LanguageServerMessage(message)
            }
            Some(event) = self.debugger_events.next() => {
                EditorEvent::DebuggerEvent(event)
            }
            _ = &mut self.idle_timer => {
                EditorEvent::IdleTimer
            }
        }
    }

    pub async fn flush_writes(&mut self) -> anyhow::Result<()> {
        while self.write_count > 0 {
            if let Some(save_event) = self.save_queue.next().await {
                self.write_count -= 1;

                let save_event = match save_event {
                    Ok(event) => event,
                    Err(err) => {
                        self.set_error(err.to_string());
                        bail!(err);
                    }
                };

                let doc = doc_mut!(self, &save_event.doc_id);
                doc.set_last_saved_revision(save_event.revision);
            }
        }

        Ok(())
    }
}<|MERGE_RESOLUTION|>--- conflicted
+++ resolved
@@ -237,13 +237,10 @@
     pub indent_guides: IndentGuidesConfig,
     /// Whether to color modes with different colors. Defaults to `false`.
     pub color_modes: bool,
-<<<<<<< HEAD
     /// Draw border around popups.
     pub popup_border: PopupBorderConfig,
-=======
     /// explore config
     pub explorer: ExplorerConfig,
->>>>>>> b652f964
 }
 
 #[derive(Debug, Default, Clone, PartialEq, Eq, Serialize, Deserialize)]
@@ -689,11 +686,8 @@
             bufferline: BufferLine::default(),
             indent_guides: IndentGuidesConfig::default(),
             color_modes: false,
-<<<<<<< HEAD
             popup_border: PopupBorderConfig::None,
-=======
             explorer: ExplorerConfig::default(),
->>>>>>> b652f964
         }
     }
 }
