use crate::{
    align_view,
    clipboard::{get_clipboard_provider, ClipboardProvider},
    document::{DocumentSavedEventFuture, DocumentSavedEventResult, Mode},
    graphics::{CursorKind, Rect},
    info::Info,
    input::KeyEvent,
    theme::{self, Theme},
    tree::{self, Tree},
    Align, Document, DocumentId, View, ViewId,
};

use futures_util::stream::select_all::SelectAll;
use futures_util::{future, StreamExt};
use helix_lsp::Call;
use tokio_stream::wrappers::UnboundedReceiverStream;

use std::{
    borrow::Cow,
    collections::{BTreeMap, HashMap},
    io::stdin,
    num::NonZeroUsize,
    path::{Path, PathBuf},
    pin::Pin,
    sync::Arc,
};

use tokio::{
    sync::mpsc::{unbounded_channel, UnboundedReceiver, UnboundedSender},
    time::{sleep, Duration, Instant, Sleep},
};

use anyhow::{anyhow, bail, Error};

pub use helix_core::diagnostic::Severity;
pub use helix_core::register::Registers;
use helix_core::Position;
use helix_core::{
    auto_pairs::AutoPairs,
    syntax::{self, AutoPairConfig},
    Change,
};
use helix_dap as dap;
use helix_lsp::lsp;

use serde::{ser::SerializeMap, Deserialize, Deserializer, Serialize, Serializer};

use arc_swap::access::{DynAccess, DynGuard};

fn deserialize_duration_millis<'de, D>(deserializer: D) -> Result<Duration, D::Error>
where
    D: serde::Deserializer<'de>,
{
    let millis = u64::deserialize(deserializer)?;
    Ok(Duration::from_millis(millis))
}

fn serialize_duration_millis<S>(duration: &Duration, serializer: S) -> Result<S::Ok, S::Error>
where
    S: Serializer,
{
    serializer.serialize_u64(
        duration
            .as_millis()
            .try_into()
            .map_err(|_| serde::ser::Error::custom("duration value overflowed u64"))?,
    )
}

#[derive(Debug, Clone, PartialEq, Eq, Serialize, Deserialize)]
#[serde(rename_all = "kebab-case", default, deny_unknown_fields)]
pub struct FilePickerConfig {
    /// IgnoreOptions
    /// Enables ignoring hidden files.
    /// Whether to hide hidden files in file picker and global search results. Defaults to true.
    pub hidden: bool,
    /// Enables following symlinks.
    /// Whether to follow symbolic links in file picker and file or directory completions. Defaults to true.
    pub follow_symlinks: bool,
    /// Enables reading ignore files from parent directories. Defaults to true.
    pub parents: bool,
    /// Enables reading `.ignore` files.
    /// Whether to hide files listed in .ignore in file picker and global search results. Defaults to true.
    pub ignore: bool,
    /// Enables reading `.gitignore` files.
    /// Whether to hide files listed in .gitignore in file picker and global search results. Defaults to true.
    pub git_ignore: bool,
    /// Enables reading global .gitignore, whose path is specified in git's config: `core.excludefile` option.
    /// Whether to hide files listed in global .gitignore in file picker and global search results. Defaults to true.
    pub git_global: bool,
    /// Enables reading `.git/info/exclude` files.
    /// Whether to hide files listed in .git/info/exclude in file picker and global search results. Defaults to true.
    pub git_exclude: bool,
    /// WalkBuilder options
    /// Maximum Depth to recurse directories in file picker and global search. Defaults to `None`.
    pub max_depth: Option<usize>,
}

impl Default for FilePickerConfig {
    fn default() -> Self {
        Self {
            hidden: true,
            follow_symlinks: true,
            parents: true,
            ignore: true,
            git_ignore: true,
            git_global: true,
            git_exclude: true,
            max_depth: None,
        }
    }
}

<<<<<<< HEAD
#[derive(Debug, Clone, Copy, PartialEq, Serialize, Deserialize)]
#[serde(rename_all = "kebab-case")]
pub enum ExplorerStyle {
    Tree,
    List,
}

#[derive(Debug, Clone, Copy, PartialEq, Serialize, Deserialize)]
#[serde(rename_all = "kebab-case")]
pub enum ExplorerPosition {
    Embed,
    Overlay,
}

#[derive(Debug, Clone, PartialEq, Serialize, Deserialize)]
#[serde(rename_all = "kebab-case", default, deny_unknown_fields)]
pub struct ExplorerConfig {
    pub style: ExplorerStyle,
    pub position: ExplorerPosition,
    /// explorer column width
    pub column_width: usize,
}

impl ExplorerConfig {
    pub fn is_embed(&self) -> bool {
        match self.position {
            ExplorerPosition::Embed => true,
            ExplorerPosition::Overlay => false,
        }
    }

    pub fn is_overlay(&self) -> bool {
        match self.position {
            ExplorerPosition::Embed => false,
            ExplorerPosition::Overlay => true,
        }
    }

    pub fn is_list(&self) -> bool {
        match self.style {
            ExplorerStyle::List => true,
            ExplorerStyle::Tree => false,
        }
    }

    pub fn is_tree(&self) -> bool {
        match self.style {
            ExplorerStyle::List => false,
            ExplorerStyle::Tree => true,
        }
    }
}

impl Default for ExplorerConfig {
    fn default() -> Self {
        Self {
            style: ExplorerStyle::Tree,
            position: ExplorerPosition::Overlay,
            column_width: 30,
        }
    }
}

#[derive(Debug, Clone, PartialEq, Serialize, Deserialize)]
=======
#[derive(Debug, Clone, PartialEq, Eq, Serialize, Deserialize)]
>>>>>>> 1f72d342
#[serde(rename_all = "kebab-case", default, deny_unknown_fields)]
pub struct Config {
    /// Padding to keep between the edge of the screen and the cursor when scrolling. Defaults to 5.
    pub scrolloff: usize,
    /// Number of lines to scroll at once. Defaults to 3
    pub scroll_lines: isize,
    /// Mouse support. Defaults to true.
    pub mouse: bool,
    /// Shell to use for shell commands. Defaults to ["cmd", "/C"] on Windows and ["sh", "-c"] otherwise.
    pub shell: Vec<String>,
    /// Line number mode.
    pub line_number: LineNumber,
    /// Highlight the lines cursors are currently on. Defaults to false.
    pub cursorline: bool,
    /// Highlight the columns cursors are currently on. Defaults to false.
    pub cursorcolumn: bool,
    /// Gutters. Default ["diagnostics", "line-numbers"]
    pub gutters: Vec<GutterType>,
    /// Middle click paste support. Defaults to true.
    pub middle_click_paste: bool,
    /// Automatic insertion of pairs to parentheses, brackets,
    /// etc. Optionally, this can be a list of 2-tuples to specify a
    /// global list of characters to pair. Defaults to true.
    pub auto_pairs: AutoPairConfig,
    /// Automatic auto-completion, automatically pop up without user trigger. Defaults to true.
    pub auto_completion: bool,
    /// Automatic formatting on save. Defaults to true.
    pub auto_format: bool,
    /// Automatic save on focus lost. Defaults to false.
    pub auto_save: bool,
    /// Time in milliseconds since last keypress before idle timers trigger.
    /// Used for autocompletion, set to 0 for instant. Defaults to 400ms.
    #[serde(
        serialize_with = "serialize_duration_millis",
        deserialize_with = "deserialize_duration_millis"
    )]
    pub idle_timeout: Duration,
    pub completion_trigger_len: u8,
    /// Whether to display infoboxes. Defaults to true.
    pub auto_info: bool,
    pub file_picker: FilePickerConfig,
    /// Configuration of the statusline elements
    pub statusline: StatusLineConfig,
    /// Shape for cursor in each mode
    pub cursor_shape: CursorShapeConfig,
    /// Set to `true` to override automatic detection of terminal truecolor support in the event of a false negative. Defaults to `false`.
    pub true_color: bool,
    /// Search configuration.
    #[serde(default)]
    pub search: SearchConfig,
    pub lsp: LspConfig,
    pub terminal: Option<TerminalConfig>,
    /// Column numbers at which to draw the rulers. Default to `[]`, meaning no rulers.
    pub rulers: Vec<u16>,
    #[serde(default)]
    pub whitespace: WhitespaceConfig,
    /// Persistently display open buffers along the top
    pub bufferline: BufferLine,
    /// Vertical indent width guides.
    pub indent_guides: IndentGuidesConfig,
    /// Whether to color modes with different colors. Defaults to `false`.
    pub color_modes: bool,
    /// Whether to render rainbow highlights. Defaults to `false`.
    pub rainbow_brackets: bool,
    /// Draw border around popups.
    pub popup_border: PopupBorderConfig,
    /// explore config
    pub explorer: ExplorerConfig,
    /// Display context of current cursor line if it is outside the view.
    pub sticky_context: bool,
}

#[derive(Debug, Default, Clone, PartialEq, Eq, Serialize, Deserialize)]
#[serde(default, rename_all = "kebab-case", deny_unknown_fields)]
pub struct TerminalConfig {
    pub command: String,
    #[serde(default)]
    #[serde(skip_serializing_if = "Vec::is_empty")]
    pub args: Vec<String>,
}

#[cfg(windows)]
pub fn get_terminal_provider() -> Option<TerminalConfig> {
    use crate::env::binary_exists;

    if binary_exists("wt") {
        return Some(TerminalConfig {
            command: "wt".to_string(),
            args: vec![
                "new-tab".to_string(),
                "--title".to_string(),
                "DEBUG".to_string(),
                "cmd".to_string(),
                "/C".to_string(),
            ],
        });
    }

    return Some(TerminalConfig {
        command: "conhost".to_string(),
        args: vec!["cmd".to_string(), "/C".to_string()],
    });
}

#[cfg(not(any(windows, target_os = "wasm32")))]
pub fn get_terminal_provider() -> Option<TerminalConfig> {
    use crate::env::{binary_exists, env_var_is_set};

    if env_var_is_set("TMUX") && binary_exists("tmux") {
        return Some(TerminalConfig {
            command: "tmux".to_string(),
            args: vec!["split-window".to_string()],
        });
    }

    if env_var_is_set("WEZTERM_UNIX_SOCKET") && binary_exists("wezterm") {
        return Some(TerminalConfig {
            command: "wezterm".to_string(),
            args: vec!["cli".to_string(), "split-pane".to_string()],
        });
    }

    None
}

#[derive(Debug, Clone, PartialEq, Eq, Serialize, Deserialize)]
#[serde(default, rename_all = "kebab-case", deny_unknown_fields)]
pub struct LspConfig {
    /// Display LSP progress messages below statusline
    pub display_messages: bool,
    /// Enable automatic pop up of signature help (parameter hints)
    pub auto_signature_help: bool,
    /// Display docs under signature help popup
    pub display_signature_help_docs: bool,
}

impl Default for LspConfig {
    fn default() -> Self {
        Self {
            display_messages: false,
            auto_signature_help: true,
            display_signature_help_docs: true,
        }
    }
}

#[derive(Debug, Clone, PartialEq, Eq, Serialize, Deserialize)]
#[serde(rename_all = "kebab-case", default, deny_unknown_fields)]
pub struct SearchConfig {
    /// Smart case: Case insensitive searching unless pattern contains upper case characters. Defaults to true.
    pub smart_case: bool,
    /// Whether the search should wrap after depleting the matches. Default to true.
    pub wrap_around: bool,
}

#[derive(Debug, Clone, PartialEq, Eq, Serialize, Deserialize)]
#[serde(rename_all = "kebab-case", default, deny_unknown_fields)]
pub struct StatusLineConfig {
    pub left: Vec<StatusLineElement>,
    pub center: Vec<StatusLineElement>,
    pub right: Vec<StatusLineElement>,
    pub separator: String,
    pub mode: ModeConfig,
}

impl Default for StatusLineConfig {
    fn default() -> Self {
        use StatusLineElement as E;

        Self {
            left: vec![E::Mode, E::Spinner, E::FileName],
            center: vec![],
            right: vec![E::Diagnostics, E::Selections, E::Position, E::FileEncoding],
            separator: String::from("│"),
            mode: ModeConfig::default(),
        }
    }
}

#[derive(Debug, Clone, PartialEq, Eq, Serialize, Deserialize)]
#[serde(rename_all = "kebab-case", default, deny_unknown_fields)]
pub struct ModeConfig {
    pub normal: String,
    pub insert: String,
    pub select: String,
}

impl Default for ModeConfig {
    fn default() -> Self {
        Self {
            normal: String::from("NOR"),
            insert: String::from("INS"),
            select: String::from("SEL"),
        }
    }
}

#[derive(Debug, Copy, Clone, PartialEq, Eq, Serialize, Deserialize)]
#[serde(rename_all = "kebab-case")]
pub enum StatusLineElement {
    /// The editor mode (Normal, Insert, Visual/Selection)
    Mode,

    /// The LSP activity spinner
    Spinner,

    /// The file nane/path, including a dirty flag if it's unsaved
    FileName,

    /// The file encoding
    FileEncoding,

    /// The file line endings (CRLF or LF)
    FileLineEnding,

    /// The file type (language ID or "text")
    FileType,

    /// A summary of the number of errors and warnings
    Diagnostics,

    /// The number of selections (cursors)
    Selections,

    /// The cursor position
    Position,

    /// The separator string
    Separator,

    /// The cursor position as a percent of the total file
    PositionPercentage,

    /// The total line numbers of the current file
    TotalLineNumbers,

    /// A single space
    Spacer,
}

// Cursor shape is read and used on every rendered frame and so needs
// to be fast. Therefore we avoid a hashmap and use an enum indexed array.
#[derive(Debug, Clone, PartialEq, Eq)]
pub struct CursorShapeConfig([CursorKind; 3]);

impl CursorShapeConfig {
    pub fn from_mode(&self, mode: Mode) -> CursorKind {
        self.get(mode as usize).copied().unwrap_or_default()
    }
}

impl<'de> Deserialize<'de> for CursorShapeConfig {
    fn deserialize<D>(deserializer: D) -> Result<Self, D::Error>
    where
        D: Deserializer<'de>,
    {
        let m = HashMap::<Mode, CursorKind>::deserialize(deserializer)?;
        let into_cursor = |mode: Mode| m.get(&mode).copied().unwrap_or_default();
        Ok(CursorShapeConfig([
            into_cursor(Mode::Normal),
            into_cursor(Mode::Select),
            into_cursor(Mode::Insert),
        ]))
    }
}

impl Serialize for CursorShapeConfig {
    fn serialize<S>(&self, serializer: S) -> Result<S::Ok, S::Error>
    where
        S: serde::Serializer,
    {
        let mut map = serializer.serialize_map(Some(self.len()))?;
        let modes = [Mode::Normal, Mode::Select, Mode::Insert];
        for mode in modes {
            map.serialize_entry(&mode, &self.from_mode(mode))?;
        }
        map.end()
    }
}

impl std::ops::Deref for CursorShapeConfig {
    type Target = [CursorKind; 3];

    fn deref(&self) -> &Self::Target {
        &self.0
    }
}

impl Default for CursorShapeConfig {
    fn default() -> Self {
        Self([CursorKind::Block; 3])
    }
}

/// bufferline render modes
#[derive(Debug, Clone, PartialEq, Eq, Serialize, Deserialize)]
#[serde(rename_all = "kebab-case")]
pub enum BufferLine {
    /// Don't render bufferline
    Never,
    /// Always render
    Always,
    /// Only if multiple buffers are open
    Multiple,
}

impl Default for BufferLine {
    fn default() -> Self {
        BufferLine::Never
    }
}

#[derive(Debug, Copy, Clone, PartialEq, Eq, Serialize, Deserialize)]
#[serde(rename_all = "kebab-case")]
pub enum LineNumber {
    /// Show absolute line number
    Absolute,

    /// If focused and in normal/select mode, show relative line number to the primary cursor.
    /// If unfocused or in insert mode, show absolute line number.
    Relative,
}

impl std::str::FromStr for LineNumber {
    type Err = anyhow::Error;

    fn from_str(s: &str) -> Result<Self, Self::Err> {
        match s.to_lowercase().as_str() {
            "absolute" | "abs" => Ok(Self::Absolute),
            "relative" | "rel" => Ok(Self::Relative),
            _ => anyhow::bail!("Line number can only be `absolute` or `relative`."),
        }
    }
}

#[derive(Debug, Copy, Clone, PartialEq, Eq, Serialize, Deserialize)]
#[serde(rename_all = "kebab-case")]
pub enum GutterType {
    /// Show diagnostics and other features like breakpoints
    Diagnostics,
    /// Show line numbers
    LineNumbers,
    /// Show one blank space
    Spacer,
}

impl std::str::FromStr for GutterType {
    type Err = anyhow::Error;

    fn from_str(s: &str) -> Result<Self, Self::Err> {
        match s.to_lowercase().as_str() {
            "diagnostics" => Ok(Self::Diagnostics),
            "spacer" => Ok(Self::Spacer),
            "line-numbers" => Ok(Self::LineNumbers),
            _ => anyhow::bail!("Gutter type can only be `diagnostics` or `line-numbers`."),
        }
    }
}

#[derive(Debug, Clone, PartialEq, Eq, Serialize, Deserialize)]
#[serde(default)]
pub struct WhitespaceConfig {
    pub render: WhitespaceRender,
    pub characters: WhitespaceCharacters,
}

impl Default for WhitespaceConfig {
    fn default() -> Self {
        Self {
            render: WhitespaceRender::Basic(WhitespaceRenderValue::None),
            characters: WhitespaceCharacters::default(),
        }
    }
}

#[derive(Debug, Copy, Clone, PartialEq, Eq, Serialize, Deserialize)]
#[serde(untagged, rename_all = "kebab-case")]
pub enum WhitespaceRender {
    Basic(WhitespaceRenderValue),
    Specific {
        default: Option<WhitespaceRenderValue>,
        space: Option<WhitespaceRenderValue>,
        nbsp: Option<WhitespaceRenderValue>,
        tab: Option<WhitespaceRenderValue>,
        newline: Option<WhitespaceRenderValue>,
    },
}

#[derive(Debug, Copy, Clone, PartialEq, Eq, Serialize, Deserialize)]
#[serde(rename_all = "kebab-case")]
pub enum WhitespaceRenderValue {
    None,
    // TODO
    // Selection,
    All,
}

impl WhitespaceRender {
    pub fn space(&self) -> WhitespaceRenderValue {
        match *self {
            Self::Basic(val) => val,
            Self::Specific { default, space, .. } => {
                space.or(default).unwrap_or(WhitespaceRenderValue::None)
            }
        }
    }
    pub fn nbsp(&self) -> WhitespaceRenderValue {
        match *self {
            Self::Basic(val) => val,
            Self::Specific { default, nbsp, .. } => {
                nbsp.or(default).unwrap_or(WhitespaceRenderValue::None)
            }
        }
    }
    pub fn tab(&self) -> WhitespaceRenderValue {
        match *self {
            Self::Basic(val) => val,
            Self::Specific { default, tab, .. } => {
                tab.or(default).unwrap_or(WhitespaceRenderValue::None)
            }
        }
    }
    pub fn newline(&self) -> WhitespaceRenderValue {
        match *self {
            Self::Basic(val) => val,
            Self::Specific {
                default, newline, ..
            } => newline.or(default).unwrap_or(WhitespaceRenderValue::None),
        }
    }
}

#[derive(Debug, Clone, PartialEq, Eq, Serialize, Deserialize)]
#[serde(default)]
pub struct WhitespaceCharacters {
    pub space: char,
    pub nbsp: char,
    pub tab: char,
    pub tabpad: char,
    pub newline: char,
}

impl Default for WhitespaceCharacters {
    fn default() -> Self {
        Self {
            space: '·',    // U+00B7
            nbsp: '⍽',    // U+237D
            tab: '→',     // U+2192
            newline: '⏎', // U+23CE
            tabpad: ' ',
        }
    }
}

#[derive(Debug, Clone, PartialEq, Eq, Serialize, Deserialize)]
#[serde(rename_all = "kebab-case")]
pub enum RainbowIndentOptions {
    None,
    Dim,
    Normal,
}

#[derive(Debug, Clone, PartialEq, Eq, Serialize, Deserialize)]
#[serde(default, rename_all = "kebab-case")]
pub struct IndentGuidesConfig {
    pub render: bool,
    pub character: char,
    pub rainbow: RainbowIndentOptions,
    pub skip_levels: u8,
}

impl Default for IndentGuidesConfig {
    fn default() -> Self {
        Self {
            skip_levels: 0,
            render: false,
            character: '│',
            rainbow: RainbowIndentOptions::None,
        }
    }
}

#[derive(Debug, Clone, PartialEq, Eq, Serialize, Deserialize)]
#[serde(rename_all = "kebab-case")]
pub enum PopupBorderConfig {
    None,
    All,
    Popup,
    Menu,
}

impl Default for Config {
    fn default() -> Self {
        Self {
            scrolloff: 5,
            scroll_lines: 3,
            mouse: true,
            shell: if cfg!(windows) {
                vec!["cmd".to_owned(), "/C".to_owned()]
            } else {
                vec!["sh".to_owned(), "-c".to_owned()]
            },
            line_number: LineNumber::Absolute,
            cursorline: false,
            cursorcolumn: false,
            gutters: vec![
                GutterType::Diagnostics,
                GutterType::Spacer,
                GutterType::LineNumbers,
            ],
            middle_click_paste: true,
            auto_pairs: AutoPairConfig::default(),
            auto_completion: true,
            auto_format: true,
            auto_save: false,
            idle_timeout: Duration::from_millis(400),
            completion_trigger_len: 2,
            auto_info: true,
            file_picker: FilePickerConfig::default(),
            statusline: StatusLineConfig::default(),
            cursor_shape: CursorShapeConfig::default(),
            true_color: false,
            search: SearchConfig::default(),
            lsp: LspConfig::default(),
            terminal: get_terminal_provider(),
            rulers: Vec::new(),
            whitespace: WhitespaceConfig::default(),
            bufferline: BufferLine::default(),
            indent_guides: IndentGuidesConfig::default(),
            color_modes: false,
            rainbow_brackets: true,
            popup_border: PopupBorderConfig::None,
            explorer: ExplorerConfig::default(),
            sticky_context: false,
        }
    }
}

impl Default for SearchConfig {
    fn default() -> Self {
        Self {
            wrap_around: true,
            smart_case: true,
        }
    }
}

pub struct Motion(pub Box<dyn Fn(&mut Editor)>);
impl Motion {
    pub fn run(&self, e: &mut Editor) {
        (self.0)(e)
    }
}
impl std::fmt::Debug for Motion {
    fn fmt(&self, f: &mut std::fmt::Formatter<'_>) -> std::fmt::Result {
        f.write_str("motion")
    }
}

#[derive(Debug, Clone, Default)]
pub struct Breakpoint {
    pub id: Option<usize>,
    pub verified: bool,
    pub message: Option<String>,

    pub line: usize,
    pub column: Option<usize>,
    pub condition: Option<String>,
    pub hit_condition: Option<String>,
    pub log_message: Option<String>,
}

use futures_util::stream::{Flatten, Once};

pub struct Editor {
    /// Current editing mode.
    pub mode: Mode,
    pub tree: Tree,
    pub next_document_id: DocumentId,
    pub documents: BTreeMap<DocumentId, Document>,

    // We Flatten<> to resolve the inner DocumentSavedEventFuture. For that we need a stream of streams, hence the Once<>.
    // https://stackoverflow.com/a/66875668
    pub saves: HashMap<DocumentId, UnboundedSender<Once<DocumentSavedEventFuture>>>,
    pub save_queue: SelectAll<Flatten<UnboundedReceiverStream<Once<DocumentSavedEventFuture>>>>,
    pub write_count: usize,

    pub count: Option<std::num::NonZeroUsize>,
    pub selected_register: Option<char>,
    pub registers: Registers,
    pub macro_recording: Option<(char, Vec<KeyEvent>)>,
    pub macro_replaying: Vec<char>,
    pub language_servers: helix_lsp::Registry,
    pub diagnostics: BTreeMap<lsp::Url, Vec<lsp::Diagnostic>>,

    pub debugger: Option<dap::Client>,
    pub debugger_events: SelectAll<UnboundedReceiverStream<dap::Payload>>,
    pub breakpoints: HashMap<PathBuf, Vec<Breakpoint>>,

    pub clipboard_provider: Box<dyn ClipboardProvider>,

    pub syn_loader: Arc<syntax::Loader>,
    pub theme_loader: Arc<theme::Loader>,
    /// last_theme is used for theme previews. We store the current theme here,
    /// and if previewing is cancelled, we can return to it.
    pub last_theme: Option<Theme>,
    /// The currently applied editor theme. While previewing a theme, the previewed theme
    /// is set here.
    pub theme: Theme,
    pub last_line_number: Option<usize>,
    pub status_msg: Option<(Cow<'static, str>, Severity)>,
    pub autoinfo: Option<Info>,

    pub config: Box<dyn DynAccess<Config>>,
    pub auto_pairs: Option<AutoPairs>,

    pub idle_timer: Pin<Box<Sleep>>,
    pub last_motion: Option<Motion>,

    pub last_completion: Option<CompleteAction>,

    pub exit_code: i32,

    pub config_events: (UnboundedSender<ConfigEvent>, UnboundedReceiver<ConfigEvent>),
}

#[derive(Debug)]
pub enum EditorEvent {
    DocumentSaved(DocumentSavedEventResult),
    ConfigEvent(ConfigEvent),
    LanguageServerMessage((usize, Call)),
    DebuggerEvent(dap::Payload),
    IdleTimer,
}

#[derive(Debug, Clone)]
pub enum ConfigEvent {
    Refresh,
    Update(Box<Config>),
}

enum ThemeAction {
    Set,
    Preview,
}

#[derive(Debug, Clone)]
pub struct CompleteAction {
    pub trigger_offset: usize,
    pub changes: Vec<Change>,
}

#[derive(Debug, Copy, Clone)]
pub enum Action {
    Load,
    Replace,
    HorizontalSplit,
    VerticalSplit,
}

/// Error thrown on failed document closed
pub enum CloseError {
    /// Document doesn't exist
    DoesNotExist,
    /// Buffer is modified
    BufferModified(String),
    /// Document failed to save
    SaveError(anyhow::Error),
}

impl Editor {
    pub fn new(
        mut area: Rect,
        theme_loader: Arc<theme::Loader>,
        syn_loader: Arc<syntax::Loader>,
        config: Box<dyn DynAccess<Config>>,
    ) -> Self {
        let conf = config.load();
        let auto_pairs = (&conf.auto_pairs).into();

        // HAXX: offset the render area height by 1 to account for prompt/commandline
        area.height -= 1;

        Self {
            mode: Mode::Normal,
            tree: Tree::new(area),
            next_document_id: DocumentId::default(),
            documents: BTreeMap::new(),
            saves: HashMap::new(),
            save_queue: SelectAll::new(),
            write_count: 0,
            count: None,
            selected_register: None,
            macro_recording: None,
            macro_replaying: Vec::new(),
            theme: theme_loader.default(),
            language_servers: helix_lsp::Registry::new(),
            diagnostics: BTreeMap::new(),
            debugger: None,
            debugger_events: SelectAll::new(),
            breakpoints: HashMap::new(),
            syn_loader,
            theme_loader,
            last_theme: None,
            last_line_number: None,
            registers: Registers::default(),
            clipboard_provider: get_clipboard_provider(),
            status_msg: None,
            autoinfo: None,
            idle_timer: Box::pin(sleep(conf.idle_timeout)),
            last_motion: None,
            last_completion: None,
            config,
            auto_pairs,
            exit_code: 0,
            config_events: unbounded_channel(),
        }
    }

    /// Current editing mode for the [`Editor`].
    pub fn mode(&self) -> Mode {
        self.mode
    }

    pub fn config(&self) -> DynGuard<Config> {
        self.config.load()
    }

    /// Call if the config has changed to let the editor update all
    /// relevant members.
    pub fn refresh_config(&mut self) {
        let config = self.config();
        self.auto_pairs = (&config.auto_pairs).into();
        self.reset_idle_timer();
    }

    pub fn clear_idle_timer(&mut self) {
        // equivalent to internal Instant::far_future() (30 years)
        self.idle_timer
            .as_mut()
            .reset(Instant::now() + Duration::from_secs(86400 * 365 * 30));
    }

    pub fn reset_idle_timer(&mut self) {
        let config = self.config();
        self.idle_timer
            .as_mut()
            .reset(Instant::now() + config.idle_timeout);
    }

    pub fn clear_status(&mut self) {
        self.status_msg = None;
    }

    #[inline]
    pub fn set_status<T: Into<Cow<'static, str>>>(&mut self, status: T) {
        let status = status.into();
        log::debug!("editor status: {}", status);
        self.status_msg = Some((status, Severity::Info));
    }

    #[inline]
    pub fn set_error<T: Into<Cow<'static, str>>>(&mut self, error: T) {
        let error = error.into();
        log::error!("editor error: {}", error);
        self.status_msg = Some((error, Severity::Error));
    }

    #[inline]
    pub fn get_status(&self) -> Option<(&Cow<'static, str>, &Severity)> {
        self.status_msg.as_ref().map(|(status, sev)| (status, sev))
    }

    /// Returns true if the current status is an error
    #[inline]
    pub fn is_err(&self) -> bool {
        self.status_msg
            .as_ref()
            .map(|(_, sev)| *sev == Severity::Error)
            .unwrap_or(false)
    }

    pub fn unset_theme_preview(&mut self) {
        if let Some(last_theme) = self.last_theme.take() {
            self.set_theme(last_theme);
        }
        // None likely occurs when the user types ":theme" and then exits before previewing
    }

    pub fn set_theme_preview(&mut self, theme: Theme) {
        self.set_theme_impl(theme, ThemeAction::Preview);
    }

    pub fn set_theme(&mut self, theme: Theme) {
        self.set_theme_impl(theme, ThemeAction::Set);
    }

    fn set_theme_impl(&mut self, theme: Theme, preview: ThemeAction) {
        // `ui.selection` is the only scope required to be able to render a theme.
        if theme.find_scope_index("ui.selection").is_none() {
            self.set_error("Invalid theme: `ui.selection` required");
            return;
        }

        self.syn_loader.set_scopes(theme.scopes().to_vec());

        match preview {
            ThemeAction::Preview => {
                let last_theme = std::mem::replace(&mut self.theme, theme);
                // only insert on first preview: this will be the last theme the user has saved
                self.last_theme.get_or_insert(last_theme);
            }
            ThemeAction::Set => {
                self.last_theme = None;
                self.theme = theme;
            }
        }

        self._refresh();
    }

    /// Refreshes the language server for a given document
    pub fn refresh_language_server(&mut self, doc_id: DocumentId) -> Option<()> {
        let doc = self.documents.get_mut(&doc_id)?;
        Self::launch_language_server(&mut self.language_servers, doc)
    }

    /// Launch a language server for a given document
    fn launch_language_server(ls: &mut helix_lsp::Registry, doc: &mut Document) -> Option<()> {
        // if doc doesn't have a URL it's a scratch buffer, ignore it
        let doc_url = doc.url()?;

        // try to find a language server based on the language name
        let language_server = doc.language.as_ref().and_then(|language| {
            ls.get(language, doc.path())
                .map_err(|e| {
                    log::error!(
                        "Failed to initialize the LSP for `{}` {{ {} }}",
                        language.scope(),
                        e
                    )
                })
                .ok()
                .flatten()
        });
        if let Some(language_server) = language_server {
            // only spawn a new lang server if the servers aren't the same
            if Some(language_server.id()) != doc.language_server().map(|server| server.id()) {
                if let Some(language_server) = doc.language_server() {
                    tokio::spawn(language_server.text_document_did_close(doc.identifier()));
                }

                let language_id = doc.language_id().map(ToOwned::to_owned).unwrap_or_default();

                // TODO: this now races with on_init code if the init happens too quickly
                tokio::spawn(language_server.text_document_did_open(
                    doc_url,
                    doc.version(),
                    doc.text(),
                    language_id,
                ));

                doc.set_language_server(Some(language_server));
            }
        }
        Some(())
    }

    fn _refresh(&mut self) {
        let config = self.config();
        for (view, _) in self.tree.views_mut() {
            let doc = &self.documents[&view.doc];
            view.ensure_cursor_in_view(doc, config.scrolloff)
        }
    }

    fn replace_document_in_view(&mut self, current_view: ViewId, doc_id: DocumentId) {
        let view = self.tree.get_mut(current_view);
        view.doc = doc_id;
        view.offset = Position::default();

        let doc = doc_mut!(self, &doc_id);
        doc.ensure_view_init(view.id);

        align_view(doc, view, Align::Center);
    }

    pub fn switch(&mut self, id: DocumentId, action: Action) {
        use crate::tree::Layout;

        if !self.documents.contains_key(&id) {
            log::error!("cannot switch to document that does not exist (anymore)");
            return;
        }

        match action {
            Action::Replace => {
                let (view, doc) = current_ref!(self);
                // If the current view is an empty scratch buffer and is not displayed in any other views, delete it.
                // Boolean value is determined before the call to `view_mut` because the operation requires a borrow
                // of `self.tree`, which is mutably borrowed when `view_mut` is called.
                let remove_empty_scratch = !doc.is_modified()
                    // If the buffer has no path and is not modified, it is an empty scratch buffer.
                    && doc.path().is_none()
                    // If the buffer we are changing to is not this buffer
                    && id != doc.id
                    // Ensure the buffer is not displayed in any other splits.
                    && !self
                        .tree
                        .traverse()
                        .any(|(_, v)| v.doc == doc.id && v.id != view.id);

                let (view, doc) = current!(self);
                let view_id = view.id;

                if remove_empty_scratch {
                    // Copy `doc.id` into a variable before calling `self.documents.remove`, which requires a mutable
                    // borrow, invalidating direct access to `doc.id`.
                    let id = doc.id;
                    self.documents.remove(&id);

                    // Remove the scratch buffer from any jumplists
                    for (view, _) in self.tree.views_mut() {
                        view.remove_document(&id);
                    }
                } else {
                    let jump = (view.doc, doc.selection(view.id).clone());
                    view.jumps.push(jump);
                    // Set last accessed doc if it is a different document
                    if doc.id != id {
                        view.add_to_history(view.doc);
                        // Set last modified doc if modified and last modified doc is different
                        if std::mem::take(&mut doc.modified_since_accessed)
                            && view.last_modified_docs[0] != Some(view.doc)
                        {
                            view.last_modified_docs = [Some(view.doc), view.last_modified_docs[0]];
                        }
                    }
                }

                self.replace_document_in_view(view_id, id);

                return;
            }
            Action::Load => {
                let view_id = view!(self).id;
                let doc = doc_mut!(self, &id);
                doc.ensure_view_init(view_id);
                return;
            }
            Action::HorizontalSplit | Action::VerticalSplit => {
                // copy the current view, unless there is no view yet
                let view = self
                    .tree
                    .try_get(self.tree.focus)
                    .filter(|v| id == v.doc) // Different Document
                    .cloned()
                    .unwrap_or_else(|| View::new(id, self.config().gutters.clone()));
                let view_id = self.tree.split(
                    view,
                    match action {
                        Action::HorizontalSplit => Layout::Horizontal,
                        Action::VerticalSplit => Layout::Vertical,
                        _ => unreachable!(),
                    },
                );
                // initialize selection for view
                let doc = doc_mut!(self, &id);
                doc.ensure_view_init(view_id);
            }
        }

        self._refresh();
    }

    /// Generate an id for a new document and register it.
    fn new_document(&mut self, mut doc: Document) -> DocumentId {
        let id = self.next_document_id;
        // Safety: adding 1 from 1 is fine, probably impossible to reach usize max
        self.next_document_id =
            DocumentId(unsafe { NonZeroUsize::new_unchecked(self.next_document_id.0.get() + 1) });
        doc.id = id;
        self.documents.insert(id, doc);

        let (save_sender, save_receiver) = tokio::sync::mpsc::unbounded_channel();
        self.saves.insert(id, save_sender);

        let stream = UnboundedReceiverStream::new(save_receiver).flatten();
        self.save_queue.push(stream);

        id
    }

    fn new_file_from_document(&mut self, action: Action, doc: Document) -> DocumentId {
        let id = self.new_document(doc);
        self.switch(id, action);
        id
    }

    pub fn new_file(&mut self, action: Action) -> DocumentId {
        self.new_file_from_document(action, Document::default())
    }

    pub fn new_file_from_stdin(&mut self, action: Action) -> Result<DocumentId, Error> {
        let (rope, encoding) = crate::document::from_reader(&mut stdin(), None)?;
        Ok(self.new_file_from_document(action, Document::from(rope, Some(encoding))))
    }

    // ??? possible use for integration tests
    pub fn open(&mut self, path: &Path, action: Action) -> Result<DocumentId, Error> {
        let path = helix_core::path::get_canonicalized_path(path)?;
        let id = self.document_by_path(&path).map(|doc| doc.id);

        let id = if let Some(id) = id {
            id
        } else {
            let mut doc = Document::open(&path, None, Some(self.syn_loader.clone()))?;

            let _ = Self::launch_language_server(&mut self.language_servers, &mut doc);

            self.new_document(doc)
        };

        self.switch(id, action);
        Ok(id)
    }

    pub fn close(&mut self, id: ViewId) {
        let (_view, doc) = current!(self);
        // remove selection
        doc.remove_view(id);
        self.tree.remove(id);
        self._refresh();
    }

    pub fn close_document(&mut self, doc_id: DocumentId, force: bool) -> Result<(), CloseError> {
        let doc = match self.documents.get_mut(&doc_id) {
            Some(doc) => doc,
            None => return Err(CloseError::DoesNotExist),
        };
        if !force && doc.is_modified() {
            return Err(CloseError::BufferModified(doc.display_name().into_owned()));
        }

        // This will also disallow any follow-up writes
        self.saves.remove(&doc_id);

        if let Some(language_server) = doc.language_server() {
            // TODO: track error
            tokio::spawn(language_server.text_document_did_close(doc.identifier()));
        }

        enum Action {
            Close(ViewId),
            ReplaceDoc(ViewId, DocumentId),
        }

        let actions: Vec<Action> = self
            .tree
            .views_mut()
            .filter_map(|(view, _focus)| {
                view.remove_document(&doc_id);

                if view.doc == doc_id {
                    // something was previously open in the view, switch to previous doc
                    if let Some(prev_doc) = view.docs_access_history.pop() {
                        Some(Action::ReplaceDoc(view.id, prev_doc))
                    } else {
                        // only the document that is being closed was in the view, close it
                        Some(Action::Close(view.id))
                    }
                } else {
                    None
                }
            })
            .collect();

        for action in actions {
            match action {
                Action::Close(view_id) => {
                    self.close(view_id);
                }
                Action::ReplaceDoc(view_id, doc_id) => {
                    self.replace_document_in_view(view_id, doc_id);
                }
            }
        }

        self.documents.remove(&doc_id);

        // If the document we removed was visible in all views, we will have no more views. We don't
        // want to close the editor just for a simple buffer close, so we need to create a new view
        // containing either an existing document, or a brand new document.
        if self.tree.views().next().is_none() {
            let doc_id = self
                .documents
                .iter()
                .map(|(&doc_id, _)| doc_id)
                .next()
                .unwrap_or_else(|| self.new_document(Document::default()));
            let view = View::new(doc_id, self.config().gutters.clone());
            let view_id = self.tree.insert(view);
            let doc = doc_mut!(self, &doc_id);
            doc.ensure_view_init(view_id);
        }

        self._refresh();

        Ok(())
    }

    pub fn save<P: Into<PathBuf>>(
        &mut self,
        doc_id: DocumentId,
        path: Option<P>,
        force: bool,
    ) -> anyhow::Result<()> {
        // convert a channel of futures to pipe into main queue one by one
        // via stream.then() ? then push into main future

        let path = path.map(|path| path.into());
        let doc = doc_mut!(self, &doc_id);
        let future = doc.save(path, force)?;

        use futures_util::stream;

        self.saves
            .get(&doc_id)
            .ok_or_else(|| anyhow::format_err!("saves are closed for this document!"))?
            .send(stream::once(Box::pin(future)))
            .map_err(|err| anyhow!("failed to send save event: {}", err))?;

        self.write_count += 1;

        Ok(())
    }

    pub fn resize(&mut self, area: Rect) {
        if self.tree.resize(area) {
            self._refresh();
        };
    }

    pub fn focus(&mut self, view_id: ViewId) {
        let prev_id = std::mem::replace(&mut self.tree.focus, view_id);

        // if leaving the view: mode should reset and the cursor should be
        // within view
        if prev_id != view_id {
            self.mode = Mode::Normal;
            self.ensure_cursor_in_view(view_id);
        }
    }

    pub fn focus_next(&mut self) {
        let prev_id = self.tree.focus;
        self.tree.focus_next();
        let id = self.tree.focus;

        // if leaving the view: mode should reset and the cursor should be
        // within view
        if prev_id != id {
            self.mode = Mode::Normal;
            self.ensure_cursor_in_view(id);
        }
    }

    pub fn focus_direction(&mut self, direction: tree::Direction) {
        let current_view = self.tree.focus;
        if let Some(id) = self.tree.find_split_in_direction(current_view, direction) {
            self.focus(id)
        }
    }

    pub fn swap_split_in_direction(&mut self, direction: tree::Direction) {
        self.tree.swap_split_in_direction(direction);
    }

    pub fn transpose_view(&mut self) {
        self.tree.transpose();
    }

    pub fn should_close(&self) -> bool {
        self.tree.is_empty()
    }

    pub fn ensure_cursor_in_view(&mut self, id: ViewId) {
        let config = self.config();
        let view = self.tree.get_mut(id);
        let doc = &self.documents[&view.doc];
        view.ensure_cursor_in_view(doc, config.scrolloff)
    }

    #[inline]
    pub fn document(&self, id: DocumentId) -> Option<&Document> {
        self.documents.get(&id)
    }

    #[inline]
    pub fn document_mut(&mut self, id: DocumentId) -> Option<&mut Document> {
        self.documents.get_mut(&id)
    }

    #[inline]
    pub fn documents(&self) -> impl Iterator<Item = &Document> {
        self.documents.values()
    }

    #[inline]
    pub fn documents_mut(&mut self) -> impl Iterator<Item = &mut Document> {
        self.documents.values_mut()
    }

    pub fn document_by_path<P: AsRef<Path>>(&self, path: P) -> Option<&Document> {
        self.documents()
            .find(|doc| doc.path().map(|p| p == path.as_ref()).unwrap_or(false))
    }

    pub fn document_by_path_mut<P: AsRef<Path>>(&mut self, path: P) -> Option<&mut Document> {
        self.documents_mut()
            .find(|doc| doc.path().map(|p| p == path.as_ref()).unwrap_or(false))
    }

    pub fn cursor(&self) -> (Option<Position>, CursorKind) {
        let config = self.config();
        let (view, doc) = current_ref!(self);
        let cursor = doc
            .selection(view.id)
            .primary()
            .cursor(doc.text().slice(..));
        if let Some(mut pos) = view.screen_coords_at_pos(doc, doc.text().slice(..), cursor) {
            let inner = view.inner_area(doc);
            pos.col += inner.x as usize;
            pos.row += inner.y as usize;
            let cursorkind = config.cursor_shape.from_mode(self.mode);
            (Some(pos), cursorkind)
        } else {
            (None, CursorKind::default())
        }
    }

    /// Closes language servers with timeout. The default timeout is 10000 ms, use
    /// `timeout` parameter to override this.
    pub async fn close_language_servers(
        &self,
        timeout: Option<u64>,
    ) -> Result<(), tokio::time::error::Elapsed> {
        tokio::time::timeout(
            Duration::from_millis(timeout.unwrap_or(3000)),
            future::join_all(
                self.language_servers
                    .iter_clients()
                    .map(|client| client.force_shutdown()),
            ),
        )
        .await
        .map(|_| ())
    }

    pub async fn wait_event(&mut self) -> EditorEvent {
        tokio::select! {
            biased;

            Some(event) = self.save_queue.next() => {
                self.write_count -= 1;
                EditorEvent::DocumentSaved(event)
            }
            Some(config_event) = self.config_events.1.recv() => {
                EditorEvent::ConfigEvent(config_event)
            }
            Some(message) = self.language_servers.incoming.next() => {
                EditorEvent::LanguageServerMessage(message)
            }
            Some(event) = self.debugger_events.next() => {
                EditorEvent::DebuggerEvent(event)
            }
            _ = &mut self.idle_timer => {
                EditorEvent::IdleTimer
            }
        }
    }

    pub async fn flush_writes(&mut self) -> anyhow::Result<()> {
        while self.write_count > 0 {
            if let Some(save_event) = self.save_queue.next().await {
                self.write_count -= 1;

                let save_event = match save_event {
                    Ok(event) => event,
                    Err(err) => {
                        self.set_error(err.to_string());
                        bail!(err);
                    }
                };

                let doc = doc_mut!(self, &save_event.doc_id);
                doc.set_last_saved_revision(save_event.revision);
            }
        }

        Ok(())
    }
}<|MERGE_RESOLUTION|>--- conflicted
+++ resolved
@@ -111,7 +111,6 @@
     }
 }
 
-<<<<<<< HEAD
 #[derive(Debug, Clone, Copy, PartialEq, Serialize, Deserialize)]
 #[serde(rename_all = "kebab-case")]
 pub enum ExplorerStyle {
@@ -176,9 +175,6 @@
 }
 
 #[derive(Debug, Clone, PartialEq, Serialize, Deserialize)]
-=======
-#[derive(Debug, Clone, PartialEq, Eq, Serialize, Deserialize)]
->>>>>>> 1f72d342
 #[serde(rename_all = "kebab-case", default, deny_unknown_fields)]
 pub struct Config {
     /// Padding to keep between the edge of the screen and the cursor when scrolling. Defaults to 5.
