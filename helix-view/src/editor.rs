--- conflicted
+++ resolved
@@ -321,13 +321,10 @@
     pub insert_final_newline: bool,
     /// Enables smart tab
     pub smart_tab: Option<SmartTabConfig>,
-<<<<<<< HEAD
     /// Draw border around popups.
     pub popup_border: PopupBorderConfig,
-=======
     /// Whether to render rainbow highlights. Defaults to `false`.
     pub rainbow_brackets: bool,
->>>>>>> 7463977d
 }
 
 #[derive(Debug, Clone, PartialEq, Deserialize, Serialize, Eq, PartialOrd, Ord)]
@@ -946,11 +943,8 @@
             default_line_ending: LineEndingConfig::default(),
             insert_final_newline: true,
             smart_tab: Some(SmartTabConfig::default()),
-<<<<<<< HEAD
             popup_border: PopupBorderConfig::None,
-=======
             rainbow_brackets: false,
->>>>>>> 7463977d
         }
     }
 }
