--- conflicted
+++ resolved
@@ -237,17 +237,14 @@
     pub indent_guides: IndentGuidesConfig,
     /// Whether to color modes with different colors. Defaults to `false`.
     pub color_modes: bool,
-<<<<<<< HEAD
     /// Whether to render rainbow highlights. Defaults to `false`.
     pub rainbow_brackets: bool,
     /// Draw border around popups.
     pub popup_border: PopupBorderConfig,
     /// explore config
     pub explorer: ExplorerConfig,
-=======
     /// Display context of current cursor line if it is outside the view.
     pub sticky_context: bool,
->>>>>>> f76a789b
 }
 
 #[derive(Debug, Default, Clone, PartialEq, Eq, Serialize, Deserialize)]
@@ -693,13 +690,10 @@
             bufferline: BufferLine::default(),
             indent_guides: IndentGuidesConfig::default(),
             color_modes: false,
-<<<<<<< HEAD
             rainbow_brackets: true,
             popup_border: PopupBorderConfig::None,
             explorer: ExplorerConfig::default(),
-=======
             sticky_context: false,
->>>>>>> f76a789b
         }
     }
 }
