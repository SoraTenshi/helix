use crate::{
    align_view,
    clipboard::{get_clipboard_provider, ClipboardProvider},
    document::{DocumentSavedEventFuture, DocumentSavedEventResult, Mode},
    graphics::{CursorKind, Rect},
    icons::{self, Icons},
    info::Info,
    input::KeyEvent,
    theme::{self, Theme},
    tree::{self, Tree},
    view::ViewPosition,
    Align, Document, DocumentId, View, ViewId,
};
use helix_vcs::DiffProviderRegistry;

use futures_util::stream::select_all::SelectAll;
use futures_util::{future, StreamExt};
use helix_lsp::Call;
use tokio_stream::wrappers::UnboundedReceiverStream;

use std::{
    borrow::Cow,
    cell::Cell,
    collections::{BTreeMap, HashMap},
    io::stdin,
    num::NonZeroUsize,
    path::{Path, PathBuf},
    pin::Pin,
    sync::Arc,
};

use tokio::{
    sync::{
        mpsc::{unbounded_channel, UnboundedReceiver, UnboundedSender},
        Notify, RwLock,
    },
    time::{sleep, Duration, Instant, Sleep},
};

use anyhow::{anyhow, bail, Error};

pub use helix_core::diagnostic::Severity;
pub use helix_core::register::Registers;
use helix_core::Position;
use helix_core::{
    auto_pairs::AutoPairs,
    syntax::{self, AutoPairConfig},
    Change,
};
use helix_dap as dap;
use helix_lsp::lsp;

use serde::{ser::SerializeMap, Deserialize, Deserializer, Serialize, Serializer};

use arc_swap::access::{DynAccess, DynGuard};

fn deserialize_duration_millis<'de, D>(deserializer: D) -> Result<Duration, D::Error>
where
    D: serde::Deserializer<'de>,
{
    let millis = u64::deserialize(deserializer)?;
    Ok(Duration::from_millis(millis))
}

fn serialize_duration_millis<S>(duration: &Duration, serializer: S) -> Result<S::Ok, S::Error>
where
    S: Serializer,
{
    serializer.serialize_u64(
        duration
            .as_millis()
            .try_into()
            .map_err(|_| serde::ser::Error::custom("duration value overflowed u64"))?,
    )
}

#[derive(Debug, Clone, PartialEq, Eq, Serialize, Deserialize)]
#[serde(rename_all = "kebab-case", default, deny_unknown_fields)]
pub struct GutterConfig {
    /// Gutter Layout
    pub layout: Vec<GutterType>,
    /// Options specific to the "line-numbers" gutter
    pub line_numbers: GutterLineNumbersConfig,
}

impl Default for GutterConfig {
    fn default() -> Self {
        Self {
            layout: vec![
                GutterType::Diagnostics,
                GutterType::Spacer,
                GutterType::LineNumbers,
                GutterType::Spacer,
                GutterType::Diff,
            ],
            line_numbers: GutterLineNumbersConfig::default(),
        }
    }
}

impl From<Vec<GutterType>> for GutterConfig {
    fn from(x: Vec<GutterType>) -> Self {
        GutterConfig {
            layout: x,
            ..Default::default()
        }
    }
}

fn deserialize_gutter_seq_or_struct<'de, D>(deserializer: D) -> Result<GutterConfig, D::Error>
where
    D: Deserializer<'de>,
{
    struct GutterVisitor;

    impl<'de> serde::de::Visitor<'de> for GutterVisitor {
        type Value = GutterConfig;

        fn expecting(&self, formatter: &mut std::fmt::Formatter) -> std::fmt::Result {
            write!(
                formatter,
                "an array of gutter names or a detailed gutter configuration"
            )
        }

        fn visit_seq<S>(self, mut seq: S) -> Result<Self::Value, S::Error>
        where
            S: serde::de::SeqAccess<'de>,
        {
            let mut gutters = Vec::new();
            while let Some(gutter) = seq.next_element::<String>()? {
                gutters.push(
                    gutter
                        .parse::<GutterType>()
                        .map_err(serde::de::Error::custom)?,
                )
            }

            Ok(gutters.into())
        }

        fn visit_map<M>(self, map: M) -> Result<Self::Value, M::Error>
        where
            M: serde::de::MapAccess<'de>,
        {
            let deserializer = serde::de::value::MapAccessDeserializer::new(map);
            Deserialize::deserialize(deserializer)
        }
    }

    deserializer.deserialize_any(GutterVisitor)
}

#[derive(Debug, Clone, Copy, PartialEq, Eq, Serialize, Deserialize)]
#[serde(rename_all = "kebab-case", default, deny_unknown_fields)]
pub struct GutterLineNumbersConfig {
    /// Minimum number of characters to use for line number gutter. Defaults to 3.
    pub min_width: usize,
}

impl Default for GutterLineNumbersConfig {
    fn default() -> Self {
        Self { min_width: 3 }
    }
}

#[derive(Debug, Clone, PartialEq, Eq, Serialize, Deserialize)]
#[serde(rename_all = "kebab-case", default, deny_unknown_fields)]
pub struct FilePickerConfig {
    /// IgnoreOptions
    /// Enables ignoring hidden files.
    /// Whether to hide hidden files in file picker and global search results. Defaults to true.
    pub hidden: bool,
    /// Enables following symlinks.
    /// Whether to follow symbolic links in file picker and file or directory completions. Defaults to true.
    pub follow_symlinks: bool,
    /// Hides symlinks that point into the current directory. Defaults to true.
    pub deduplicate_links: bool,
    /// Enables reading ignore files from parent directories. Defaults to true.
    pub parents: bool,
    /// Enables reading `.ignore` files.
    /// Whether to hide files listed in .ignore in file picker and global search results. Defaults to true.
    pub ignore: bool,
    /// Enables reading `.gitignore` files.
    /// Whether to hide files listed in .gitignore in file picker and global search results. Defaults to true.
    pub git_ignore: bool,
    /// Enables reading global .gitignore, whose path is specified in git's config: `core.excludefile` option.
    /// Whether to hide files listed in global .gitignore in file picker and global search results. Defaults to true.
    pub git_global: bool,
    /// Enables reading `.git/info/exclude` files.
    /// Whether to hide files listed in .git/info/exclude in file picker and global search results. Defaults to true.
    pub git_exclude: bool,
    /// WalkBuilder options
    /// Maximum Depth to recurse directories in file picker and global search. Defaults to `None`.
    pub max_depth: Option<usize>,
}

impl Default for FilePickerConfig {
    fn default() -> Self {
        Self {
            hidden: true,
            follow_symlinks: true,
            deduplicate_links: true,
            parents: true,
            ignore: true,
            git_ignore: true,
            git_global: true,
            git_exclude: true,
            max_depth: None,
        }
    }
}

#[derive(Debug, Clone, PartialEq, Eq, Serialize, Deserialize)]
#[serde(rename_all = "kebab-case", default, deny_unknown_fields)]
pub struct IconsConfig {
    /// Globally enables or disables icons. Defaults to `false`.
    pub enable: bool,
    /// Enables icons in front of buffer names in bufferline. Defaults to `true`
    bufferline: bool,
    /// Enables icons in front of items in the picker. Defaults to `true`
    picker: bool,
    /// Enables icons in front of items in the statusline. Defaults to `true`
    statusline: bool,
}

impl Default for IconsConfig {
    fn default() -> Self {
        Self {
            enable: false,
            bufferline: true,
            picker: true,
            statusline: true,
        }
    }
}

impl IconsConfig {
    /// Check both global icons' configuration and individual bufferline configuration
    pub fn bufferline(&self) -> bool {
        self.enable && self.bufferline
    }

    /// Check both global icons' configuration and individual picker configuration
    pub fn picker(&self) -> bool {
        self.enable && self.picker
    }

    /// Check both global icons' configuration and individual statusline configuration
    pub fn statusline(&self) -> bool {
        self.enable && self.statusline
    }
}

#[derive(Debug, Clone, PartialEq, Eq, Serialize, Deserialize)]
#[serde(rename_all = "kebab-case", default, deny_unknown_fields)]
pub struct Config {
    /// Padding to keep between the edge of the screen and the cursor when scrolling. Defaults to 5.
    pub scrolloff: usize,
    /// Number of lines to scroll at once. Defaults to 3
    pub scroll_lines: isize,
    /// Mouse support. Defaults to true.
    pub mouse: bool,
    /// Shell to use for shell commands. Defaults to ["cmd", "/C"] on Windows and ["sh", "-c"] otherwise.
    pub shell: Vec<String>,
    /// Line number mode.
    pub line_number: LineNumber,
    /// Highlight the lines cursors are currently on. Defaults to false.
    pub cursorline: bool,
    /// Highlight the columns cursors are currently on. Defaults to false.
    pub cursorcolumn: bool,
    #[serde(deserialize_with = "deserialize_gutter_seq_or_struct")]
    pub gutters: GutterConfig,
    /// Middle click paste support. Defaults to true.
    pub middle_click_paste: bool,
    /// Automatic insertion of pairs to parentheses, brackets,
    /// etc. Optionally, this can be a list of 2-tuples to specify a
    /// global list of characters to pair. Defaults to true.
    pub auto_pairs: AutoPairConfig,
    /// Automatic auto-completion, automatically pop up without user trigger. Defaults to true.
    pub auto_completion: bool,
    /// Automatic formatting on save. Defaults to true.
    pub auto_format: bool,
    /// Automatic save on focus lost. Defaults to false.
    pub auto_save: bool,
    /// Time in milliseconds since last keypress before idle timers trigger.
    /// Used for autocompletion, set to 0 for instant. Defaults to 400ms.
    #[serde(
        serialize_with = "serialize_duration_millis",
        deserialize_with = "deserialize_duration_millis"
    )]
    pub idle_timeout: Duration,
    pub completion_trigger_len: u8,
    /// Whether to display infoboxes. Defaults to true.
    pub auto_info: bool,
    pub file_picker: FilePickerConfig,
    /// Configuration of the statusline elements
    pub statusline: StatusLineConfig,
    /// Shape for cursor in each mode
    pub cursor_shape: CursorShapeConfig,
    /// Set to `true` to override automatic detection of terminal truecolor support in the event of a false negative. Defaults to `false`.
    pub true_color: bool,
    /// Search configuration.
    #[serde(default)]
    pub search: SearchConfig,
    pub lsp: LspConfig,
    pub terminal: Option<TerminalConfig>,
    /// Column numbers at which to draw the rulers. Default to `[]`, meaning no rulers.
    pub rulers: Vec<u16>,
    #[serde(default)]
    pub whitespace: WhitespaceConfig,
    /// Persistently display open buffers along the top
    pub bufferline: BufferLine,
    /// Vertical indent width guides.
    pub indent_guides: IndentGuidesConfig,
    /// Whether to color modes with different colors. Defaults to `false`.
    pub color_modes: bool,
<<<<<<< HEAD
    /// Icons configuration
    pub icons: IconsConfig,
=======
    pub soft_wrap: SoftWrap,
}

#[derive(Debug, Clone, PartialEq, Eq, Serialize, Deserialize)]
#[serde(default, rename_all = "kebab-case", deny_unknown_fields)]
pub struct SoftWrap {
    /// Soft wrap lines that exceed viewport width. Default to off
    pub enable: bool,
    /// Maximum space left free at the end of the line.
    /// This space is used to wrap text at word boundaries. If that is not possible within this limit
    /// the word is simply split at the end of the line.
    ///
    /// This is automatically hard-limited to a quarter of the viewport to ensure correct display on small views.
    ///
    /// Default to 20
    pub max_wrap: u16,
    /// Maximum number of indentation that can be carried over from the previous line when softwrapping.
    /// If a line is indented further then this limit it is rendered at the start of the viewport instead.
    ///
    /// This is automatically hard-limited to a quarter of the viewport to ensure correct display on small views.
    ///
    /// Default to 40
    pub max_indent_retain: u16,
    /// Indicator placed at the beginning of softwrapped lines
    ///
    /// Defaults to ↪
    pub wrap_indicator: String,
}

impl Default for SoftWrap {
    fn default() -> Self {
        SoftWrap {
            enable: false,
            max_wrap: 20,
            max_indent_retain: 40,
            wrap_indicator: "↪ ".into(),
        }
    }
>>>>>>> b2e83f81
}

#[derive(Debug, Default, Clone, PartialEq, Eq, Serialize, Deserialize)]
#[serde(default, rename_all = "kebab-case", deny_unknown_fields)]
pub struct TerminalConfig {
    pub command: String,
    #[serde(default)]
    #[serde(skip_serializing_if = "Vec::is_empty")]
    pub args: Vec<String>,
}

#[cfg(windows)]
pub fn get_terminal_provider() -> Option<TerminalConfig> {
    use crate::env::binary_exists;

    if binary_exists("wt") {
        return Some(TerminalConfig {
            command: "wt".to_string(),
            args: vec![
                "new-tab".to_string(),
                "--title".to_string(),
                "DEBUG".to_string(),
                "cmd".to_string(),
                "/C".to_string(),
            ],
        });
    }

    Some(TerminalConfig {
        command: "conhost".to_string(),
        args: vec!["cmd".to_string(), "/C".to_string()],
    })
}

#[cfg(not(any(windows, target_os = "wasm32")))]
pub fn get_terminal_provider() -> Option<TerminalConfig> {
    use crate::env::{binary_exists, env_var_is_set};

    if env_var_is_set("TMUX") && binary_exists("tmux") {
        return Some(TerminalConfig {
            command: "tmux".to_string(),
            args: vec!["split-window".to_string()],
        });
    }

    if env_var_is_set("WEZTERM_UNIX_SOCKET") && binary_exists("wezterm") {
        return Some(TerminalConfig {
            command: "wezterm".to_string(),
            args: vec!["cli".to_string(), "split-pane".to_string()],
        });
    }

    None
}

#[derive(Debug, Clone, PartialEq, Eq, Serialize, Deserialize)]
#[serde(default, rename_all = "kebab-case", deny_unknown_fields)]
pub struct LspConfig {
    /// Enables LSP
    pub enable: bool,
    /// Display LSP progress messages below statusline
    pub display_messages: bool,
    /// Enable automatic pop up of signature help (parameter hints)
    pub auto_signature_help: bool,
    /// Display docs under signature help popup
    pub display_signature_help_docs: bool,
}

impl Default for LspConfig {
    fn default() -> Self {
        Self {
            enable: true,
            display_messages: false,
            auto_signature_help: true,
            display_signature_help_docs: true,
        }
    }
}

#[derive(Debug, Clone, PartialEq, Eq, Serialize, Deserialize)]
#[serde(rename_all = "kebab-case", default, deny_unknown_fields)]
pub struct SearchConfig {
    /// Smart case: Case insensitive searching unless pattern contains upper case characters. Defaults to true.
    pub smart_case: bool,
    /// Whether the search should wrap after depleting the matches. Default to true.
    pub wrap_around: bool,
}

#[derive(Debug, Clone, PartialEq, Eq, Serialize, Deserialize)]
#[serde(rename_all = "kebab-case", default, deny_unknown_fields)]
pub struct StatusLineConfig {
    pub left: Vec<StatusLineElement>,
    pub center: Vec<StatusLineElement>,
    pub right: Vec<StatusLineElement>,
    pub separator: String,
    pub mode: ModeConfig,
}

impl Default for StatusLineConfig {
    fn default() -> Self {
        use StatusLineElement as E;

        Self {
            left: vec![E::Mode, E::Spinner, E::FileName],
            center: vec![],
            right: vec![E::Diagnostics, E::Selections, E::Position, E::FileEncoding],
            separator: String::from("│"),
            mode: ModeConfig::default(),
        }
    }
}

#[derive(Debug, Clone, PartialEq, Eq, Serialize, Deserialize)]
#[serde(rename_all = "kebab-case", default, deny_unknown_fields)]
pub struct ModeConfig {
    pub normal: String,
    pub insert: String,
    pub select: String,
}

impl Default for ModeConfig {
    fn default() -> Self {
        Self {
            normal: String::from("NOR"),
            insert: String::from("INS"),
            select: String::from("SEL"),
        }
    }
}

#[derive(Debug, Copy, Clone, PartialEq, Eq, Serialize, Deserialize)]
#[serde(rename_all = "kebab-case")]
pub enum StatusLineElement {
    /// The editor mode (Normal, Insert, Visual/Selection)
    Mode,

    /// The LSP activity spinner
    Spinner,

    /// The base file name, including a dirty flag if it's unsaved
    FileBaseName,

    /// The relative file path, including a dirty flag if it's unsaved
    FileName,

    /// The file encoding
    FileEncoding,

    /// The file line endings (CRLF or LF)
    FileLineEnding,

    /// The file type (language ID or "text")
    FileType,

    /// The file type icon (from file path)
    FileTypeIcon,

    /// A summary of the number of errors and warnings
    Diagnostics,

    /// A summary of the number of errors and warnings on file and workspace
    WorkspaceDiagnostics,

    /// The number of selections (cursors)
    Selections,

    /// The number of characters currently in primary selection
    PrimarySelectionLength,

    /// The cursor position
    Position,

    /// The separator string
    Separator,

    /// The cursor position as a percent of the total file
    PositionPercentage,

    /// The total line numbers of the current file
    TotalLineNumbers,

    /// A single space
    Spacer,
}

// Cursor shape is read and used on every rendered frame and so needs
// to be fast. Therefore we avoid a hashmap and use an enum indexed array.
#[derive(Debug, Clone, PartialEq, Eq)]
pub struct CursorShapeConfig([CursorKind; 3]);

impl CursorShapeConfig {
    pub fn from_mode(&self, mode: Mode) -> CursorKind {
        self.get(mode as usize).copied().unwrap_or_default()
    }
}

impl<'de> Deserialize<'de> for CursorShapeConfig {
    fn deserialize<D>(deserializer: D) -> Result<Self, D::Error>
    where
        D: Deserializer<'de>,
    {
        let m = HashMap::<Mode, CursorKind>::deserialize(deserializer)?;
        let into_cursor = |mode: Mode| m.get(&mode).copied().unwrap_or_default();
        Ok(CursorShapeConfig([
            into_cursor(Mode::Normal),
            into_cursor(Mode::Select),
            into_cursor(Mode::Insert),
        ]))
    }
}

impl Serialize for CursorShapeConfig {
    fn serialize<S>(&self, serializer: S) -> Result<S::Ok, S::Error>
    where
        S: serde::Serializer,
    {
        let mut map = serializer.serialize_map(Some(self.len()))?;
        let modes = [Mode::Normal, Mode::Select, Mode::Insert];
        for mode in modes {
            map.serialize_entry(&mode, &self.from_mode(mode))?;
        }
        map.end()
    }
}

impl std::ops::Deref for CursorShapeConfig {
    type Target = [CursorKind; 3];

    fn deref(&self) -> &Self::Target {
        &self.0
    }
}

impl Default for CursorShapeConfig {
    fn default() -> Self {
        Self([CursorKind::Block; 3])
    }
}

/// bufferline render modes
#[derive(Debug, Clone, PartialEq, Eq, Serialize, Deserialize)]
#[serde(rename_all = "kebab-case")]
pub enum BufferLine {
    /// Don't render bufferline
    Never,
    /// Always render
    Always,
    /// Only if multiple buffers are open
    Multiple,
}

impl Default for BufferLine {
    fn default() -> Self {
        BufferLine::Never
    }
}

#[derive(Debug, Copy, Clone, PartialEq, Eq, Serialize, Deserialize)]
#[serde(rename_all = "kebab-case")]
pub enum LineNumber {
    /// Show absolute line number
    Absolute,

    /// If focused and in normal/select mode, show relative line number to the primary cursor.
    /// If unfocused or in insert mode, show absolute line number.
    Relative,
}

impl std::str::FromStr for LineNumber {
    type Err = anyhow::Error;

    fn from_str(s: &str) -> Result<Self, Self::Err> {
        match s.to_lowercase().as_str() {
            "absolute" | "abs" => Ok(Self::Absolute),
            "relative" | "rel" => Ok(Self::Relative),
            _ => anyhow::bail!("Line number can only be `absolute` or `relative`."),
        }
    }
}

#[derive(Debug, Copy, Clone, PartialEq, Eq, Serialize, Deserialize)]
#[serde(rename_all = "kebab-case")]
pub enum GutterType {
    /// Show diagnostics and other features like breakpoints
    Diagnostics,
    /// Show line numbers
    LineNumbers,
    /// Show one blank space
    Spacer,
    /// Highlight local changes
    Diff,
}

impl std::str::FromStr for GutterType {
    type Err = anyhow::Error;

    fn from_str(s: &str) -> Result<Self, Self::Err> {
        match s.to_lowercase().as_str() {
            "diagnostics" => Ok(Self::Diagnostics),
            "spacer" => Ok(Self::Spacer),
            "line-numbers" => Ok(Self::LineNumbers),
            "diff" => Ok(Self::Diff),
            _ => anyhow::bail!("Gutter type can only be `diagnostics` or `line-numbers`."),
        }
    }
}

#[derive(Debug, Clone, PartialEq, Eq, Serialize, Deserialize)]
#[serde(default)]
pub struct WhitespaceConfig {
    pub render: WhitespaceRender,
    pub characters: WhitespaceCharacters,
}

impl Default for WhitespaceConfig {
    fn default() -> Self {
        Self {
            render: WhitespaceRender::Basic(WhitespaceRenderValue::None),
            characters: WhitespaceCharacters::default(),
        }
    }
}

#[derive(Debug, Copy, Clone, PartialEq, Eq, Serialize, Deserialize)]
#[serde(untagged, rename_all = "kebab-case")]
pub enum WhitespaceRender {
    Basic(WhitespaceRenderValue),
    Specific {
        default: Option<WhitespaceRenderValue>,
        space: Option<WhitespaceRenderValue>,
        nbsp: Option<WhitespaceRenderValue>,
        tab: Option<WhitespaceRenderValue>,
        newline: Option<WhitespaceRenderValue>,
    },
}

#[derive(Debug, Copy, Clone, PartialEq, Eq, Serialize, Deserialize)]
#[serde(rename_all = "kebab-case")]
pub enum WhitespaceRenderValue {
    None,
    // TODO
    // Selection,
    All,
}

impl WhitespaceRender {
    pub fn space(&self) -> WhitespaceRenderValue {
        match *self {
            Self::Basic(val) => val,
            Self::Specific { default, space, .. } => {
                space.or(default).unwrap_or(WhitespaceRenderValue::None)
            }
        }
    }
    pub fn nbsp(&self) -> WhitespaceRenderValue {
        match *self {
            Self::Basic(val) => val,
            Self::Specific { default, nbsp, .. } => {
                nbsp.or(default).unwrap_or(WhitespaceRenderValue::None)
            }
        }
    }
    pub fn tab(&self) -> WhitespaceRenderValue {
        match *self {
            Self::Basic(val) => val,
            Self::Specific { default, tab, .. } => {
                tab.or(default).unwrap_or(WhitespaceRenderValue::None)
            }
        }
    }
    pub fn newline(&self) -> WhitespaceRenderValue {
        match *self {
            Self::Basic(val) => val,
            Self::Specific {
                default, newline, ..
            } => newline.or(default).unwrap_or(WhitespaceRenderValue::None),
        }
    }
}

#[derive(Debug, Clone, PartialEq, Eq, Serialize, Deserialize)]
#[serde(default)]
pub struct WhitespaceCharacters {
    pub space: char,
    pub nbsp: char,
    pub tab: char,
    pub tabpad: char,
    pub newline: char,
}

impl Default for WhitespaceCharacters {
    fn default() -> Self {
        Self {
            space: '·',    // U+00B7
            nbsp: '⍽',    // U+237D
            tab: '→',     // U+2192
            newline: '⏎', // U+23CE
            tabpad: ' ',
        }
    }
}

#[derive(Debug, Clone, PartialEq, Eq, Serialize, Deserialize)]
#[serde(default, rename_all = "kebab-case")]
pub struct IndentGuidesConfig {
    pub render: bool,
    pub character: char,
    pub skip_levels: u8,
}

impl Default for IndentGuidesConfig {
    fn default() -> Self {
        Self {
            skip_levels: 0,
            render: false,
            character: '│',
        }
    }
}

impl Default for Config {
    fn default() -> Self {
        Self {
            scrolloff: 5,
            scroll_lines: 3,
            mouse: true,
            shell: if cfg!(windows) {
                vec!["cmd".to_owned(), "/C".to_owned()]
            } else {
                vec!["sh".to_owned(), "-c".to_owned()]
            },
            line_number: LineNumber::Absolute,
            cursorline: false,
            cursorcolumn: false,
            gutters: GutterConfig::default(),
            middle_click_paste: true,
            auto_pairs: AutoPairConfig::default(),
            auto_completion: true,
            auto_format: true,
            auto_save: false,
            idle_timeout: Duration::from_millis(400),
            completion_trigger_len: 2,
            auto_info: true,
            file_picker: FilePickerConfig::default(),
            icons: IconsConfig::default(),
            statusline: StatusLineConfig::default(),
            cursor_shape: CursorShapeConfig::default(),
            true_color: false,
            search: SearchConfig::default(),
            lsp: LspConfig::default(),
            terminal: get_terminal_provider(),
            rulers: Vec::new(),
            whitespace: WhitespaceConfig::default(),
            bufferline: BufferLine::default(),
            indent_guides: IndentGuidesConfig::default(),
            color_modes: false,
            soft_wrap: SoftWrap::default(),
        }
    }
}

impl Default for SearchConfig {
    fn default() -> Self {
        Self {
            wrap_around: true,
            smart_case: true,
        }
    }
}

pub struct Motion(pub Box<dyn Fn(&mut Editor)>);
impl Motion {
    pub fn run(&self, e: &mut Editor) {
        (self.0)(e)
    }
}
impl std::fmt::Debug for Motion {
    fn fmt(&self, f: &mut std::fmt::Formatter<'_>) -> std::fmt::Result {
        f.write_str("motion")
    }
}

#[derive(Debug, Clone, Default)]
pub struct Breakpoint {
    pub id: Option<usize>,
    pub verified: bool,
    pub message: Option<String>,

    pub line: usize,
    pub column: Option<usize>,
    pub condition: Option<String>,
    pub hit_condition: Option<String>,
    pub log_message: Option<String>,
}

use futures_util::stream::{Flatten, Once};

pub struct Editor {
    /// Current editing mode.
    pub mode: Mode,
    pub tree: Tree,
    pub next_document_id: DocumentId,
    pub documents: BTreeMap<DocumentId, Document>,

    // We Flatten<> to resolve the inner DocumentSavedEventFuture. For that we need a stream of streams, hence the Once<>.
    // https://stackoverflow.com/a/66875668
    pub saves: HashMap<DocumentId, UnboundedSender<Once<DocumentSavedEventFuture>>>,
    pub save_queue: SelectAll<Flatten<UnboundedReceiverStream<Once<DocumentSavedEventFuture>>>>,
    pub write_count: usize,

    pub count: Option<std::num::NonZeroUsize>,
    pub selected_register: Option<char>,
    pub registers: Registers,
    pub macro_recording: Option<(char, Vec<KeyEvent>)>,
    pub macro_replaying: Vec<char>,
    pub icons: Icons,
    pub language_servers: helix_lsp::Registry,
    pub diagnostics: BTreeMap<lsp::Url, Vec<lsp::Diagnostic>>,
    pub diff_providers: DiffProviderRegistry,

    pub debugger: Option<dap::Client>,
    pub debugger_events: SelectAll<UnboundedReceiverStream<dap::Payload>>,
    pub breakpoints: HashMap<PathBuf, Vec<Breakpoint>>,

    pub clipboard_provider: Box<dyn ClipboardProvider>,

    pub syn_loader: Arc<syntax::Loader>,
    pub theme_loader: Arc<theme::Loader>,
    /// last_theme is used for theme previews. We store the current theme here,
    /// and if previewing is cancelled, we can return to it.
    pub last_theme: Option<Theme>,
    /// The currently applied editor theme. While previewing a theme, the previewed theme
    /// is set here.
    pub theme: Theme,
    pub last_line_number: Option<usize>,
    pub icons_loader: Arc<icons::Loader>,

    pub status_msg: Option<(Cow<'static, str>, Severity)>,
    pub autoinfo: Option<Info>,

    pub config: Arc<dyn DynAccess<Config>>,
    pub auto_pairs: Option<AutoPairs>,

    pub idle_timer: Pin<Box<Sleep>>,
    pub last_motion: Option<Motion>,

    pub last_completion: Option<CompleteAction>,

    pub exit_code: i32,

    pub config_events: (UnboundedSender<ConfigEvent>, UnboundedReceiver<ConfigEvent>),
    /// Allows asynchronous tasks to control the rendering
    /// The `Notify` allows asynchronous tasks to request the editor to perform a redraw
    /// The `RwLock` blocks the editor from performing the render until an exclusive lock can be aquired
    pub redraw_handle: RedrawHandle,
    pub needs_redraw: bool,
    /// Cached position of the cursor calculated during rendering.
    /// The content of `cursor_cache` is returned by `Editor::cursor` if
    /// set to `Some(_)`. The value will be cleared after it's used.
    /// If `cursor_cache` is `None` then the `Editor::cursor` function will
    /// calculate the cursor position.
    ///
    /// `Some(None)` represents a cursor position outside of the visible area.
    /// This will just cause `Editor::cursor` to return `None`.
    ///
    /// This cache is only a performance optimization to
    /// avoid calculating the cursor position multiple
    /// times during rendering and should not be set by other functions.
    pub cursor_cache: Cell<Option<Option<Position>>>,
}

pub type RedrawHandle = (Arc<Notify>, Arc<RwLock<()>>);

#[derive(Debug)]
pub enum EditorEvent {
    DocumentSaved(DocumentSavedEventResult),
    ConfigEvent(ConfigEvent),
    LanguageServerMessage((usize, Call)),
    DebuggerEvent(dap::Payload),
    IdleTimer,
}

#[derive(Debug, Clone)]
pub enum ConfigEvent {
    Refresh,
    Update(Box<Config>),
}

enum ThemeAction {
    Set,
    Preview,
}

#[derive(Debug, Clone)]
pub struct CompleteAction {
    pub trigger_offset: usize,
    pub changes: Vec<Change>,
}

#[derive(Debug, Copy, Clone)]
pub enum Action {
    Load,
    Replace,
    HorizontalSplit,
    VerticalSplit,
}

/// Error thrown on failed document closed
pub enum CloseError {
    /// Document doesn't exist
    DoesNotExist,
    /// Buffer is modified
    BufferModified(String),
    /// Document failed to save
    SaveError(anyhow::Error),
}

impl Editor {
    pub fn new(
        mut area: Rect,
        theme_loader: Arc<theme::Loader>,
        icons_loader: Arc<icons::Loader>,
        syn_loader: Arc<syntax::Loader>,
        config: Arc<dyn DynAccess<Config>>,
    ) -> Self {
        let conf = config.load();
        let auto_pairs = (&conf.auto_pairs).into();
        let theme = theme_loader.default();
        let icons = icons_loader.default(&theme);

        // HAXX: offset the render area height by 1 to account for prompt/commandline
        area.height -= 1;

        Self {
            mode: Mode::Normal,
            tree: Tree::new(area),
            next_document_id: DocumentId::default(),
            documents: BTreeMap::new(),
            saves: HashMap::new(),
            save_queue: SelectAll::new(),
            write_count: 0,
            count: None,
            selected_register: None,
            macro_recording: None,
            macro_replaying: Vec::new(),
            theme,
            language_servers: helix_lsp::Registry::new(),
            diagnostics: BTreeMap::new(),
            diff_providers: DiffProviderRegistry::default(),
            icons,
            debugger: None,
            debugger_events: SelectAll::new(),
            breakpoints: HashMap::new(),
            syn_loader,
            theme_loader,
            last_theme: None,
            last_line_number: None,
            icons_loader,
            registers: Registers::default(),
            clipboard_provider: get_clipboard_provider(),
            status_msg: None,
            autoinfo: None,
            idle_timer: Box::pin(sleep(conf.idle_timeout)),
            last_motion: None,
            last_completion: None,
            config,
            auto_pairs,
            exit_code: 0,
            config_events: unbounded_channel(),
            redraw_handle: Default::default(),
            needs_redraw: false,
            cursor_cache: Cell::new(None),
        }
    }

    /// Current editing mode for the [`Editor`].
    pub fn mode(&self) -> Mode {
        self.mode
    }

    pub fn config(&self) -> DynGuard<Config> {
        self.config.load()
    }

    /// Call if the config has changed to let the editor update all
    /// relevant members.
    pub fn refresh_config(&mut self) {
        let config = self.config();
        self.auto_pairs = (&config.auto_pairs).into();
        self.reset_idle_timer();
        self._refresh();
    }

    pub fn clear_idle_timer(&mut self) {
        // equivalent to internal Instant::far_future() (30 years)
        self.idle_timer
            .as_mut()
            .reset(Instant::now() + Duration::from_secs(86400 * 365 * 30));
    }

    pub fn reset_idle_timer(&mut self) {
        let config = self.config();
        self.idle_timer
            .as_mut()
            .reset(Instant::now() + config.idle_timeout);
    }

    pub fn clear_status(&mut self) {
        self.status_msg = None;
    }

    #[inline]
    pub fn set_status<T: Into<Cow<'static, str>>>(&mut self, status: T) {
        let status = status.into();
        log::debug!("editor status: {}", status);
        self.status_msg = Some((status, Severity::Info));
    }

    #[inline]
    pub fn set_error<T: Into<Cow<'static, str>>>(&mut self, error: T) {
        let error = error.into();
        log::error!("editor error: {}", error);
        self.status_msg = Some((error, Severity::Error));
    }

    #[inline]
    pub fn get_status(&self) -> Option<(&Cow<'static, str>, &Severity)> {
        self.status_msg.as_ref().map(|(status, sev)| (status, sev))
    }

    /// Returns true if the current status is an error
    #[inline]
    pub fn is_err(&self) -> bool {
        self.status_msg
            .as_ref()
            .map(|(_, sev)| *sev == Severity::Error)
            .unwrap_or(false)
    }

    pub fn unset_theme_preview(&mut self) {
        if let Some(last_theme) = self.last_theme.take() {
            self.set_theme(last_theme);
        }
        // None likely occurs when the user types ":theme" and then exits before previewing
    }

    pub fn set_theme_preview(&mut self, theme: Theme) {
        self.set_theme_impl(theme, ThemeAction::Preview);
    }

    pub fn set_theme(&mut self, theme: Theme) {
        self.set_theme_impl(theme, ThemeAction::Set);
    }

    fn set_theme_impl(&mut self, theme: Theme, preview: ThemeAction) {
        // `ui.selection` is the only scope required to be able to render a theme.
        if theme.find_scope_index_exact("ui.selection").is_none() {
            self.set_error("Invalid theme: `ui.selection` required");
            return;
        }

        let scopes = theme.scopes();
        self.syn_loader.set_scopes(scopes.to_vec());

        match preview {
            ThemeAction::Preview => {
                let last_theme = std::mem::replace(&mut self.theme, theme);
                // only insert on first preview: this will be the last theme the user has saved
                self.last_theme.get_or_insert(last_theme);
            }
            ThemeAction::Set => {
                self.last_theme = None;
                // Reload the icons to apply default colors based on theme
                self.icons.set_diagnostic_icons_base_style(&theme);
                self.icons.set_symbolkind_icons_base_style(&theme);
                self.theme = theme;
            }
        }

        self._refresh();
    }

    pub fn set_icons(&mut self, icons: Icons) {
        self.icons = icons;
        self._refresh();
    }

    /// Refreshes the language server for a given document
    pub fn refresh_language_server(&mut self, doc_id: DocumentId) -> Option<()> {
        self.launch_language_server(doc_id)
    }

    /// Launch a language server for a given document
    fn launch_language_server(&mut self, doc_id: DocumentId) -> Option<()> {
        if !self.config().lsp.enable {
            return None;
        }

        // if doc doesn't have a URL it's a scratch buffer, ignore it
        let (lang, path) = {
            let doc = self.document(doc_id)?;
            (doc.language.clone(), doc.path().cloned())
        };

        // try to find a language server based on the language name
        let language_server = lang.as_ref().and_then(|language| {
            self.language_servers
                .get(language, path.as_ref())
                .map_err(|e| {
                    log::error!(
                        "Failed to initialize the LSP for `{}` {{ {} }}",
                        language.scope(),
                        e
                    )
                })
                .ok()
                .flatten()
        });

        let doc = self.document_mut(doc_id)?;
        let doc_url = doc.url()?;

        if let Some(language_server) = language_server {
            // only spawn a new lang server if the servers aren't the same
            if Some(language_server.id()) != doc.language_server().map(|server| server.id()) {
                if let Some(language_server) = doc.language_server() {
                    tokio::spawn(language_server.text_document_did_close(doc.identifier()));
                }

                let language_id = doc.language_id().map(ToOwned::to_owned).unwrap_or_default();

                // TODO: this now races with on_init code if the init happens too quickly
                tokio::spawn(language_server.text_document_did_open(
                    doc_url,
                    doc.version(),
                    doc.text(),
                    language_id,
                ));

                doc.set_language_server(Some(language_server));
            }
        }
        Some(())
    }

    fn _refresh(&mut self) {
        let config = self.config();
        for (view, _) in self.tree.views_mut() {
            let doc = doc_mut!(self, &view.doc);
            view.sync_changes(doc);
            view.gutters = config.gutters.clone();
            view.ensure_cursor_in_view(doc, config.scrolloff)
        }
    }

    fn replace_document_in_view(&mut self, current_view: ViewId, doc_id: DocumentId) {
        let view = self.tree.get_mut(current_view);
        view.doc = doc_id;
        view.offset = ViewPosition::default();

        let doc = doc_mut!(self, &doc_id);
        doc.ensure_view_init(view.id);
        view.sync_changes(doc);

        align_view(doc, view, Align::Center);
    }

    pub fn switch(&mut self, id: DocumentId, action: Action) {
        use crate::tree::Layout;

        if !self.documents.contains_key(&id) {
            log::error!("cannot switch to document that does not exist (anymore)");
            return;
        }

        self.enter_normal_mode();

        match action {
            Action::Replace => {
                let (view, doc) = current_ref!(self);
                // If the current view is an empty scratch buffer and is not displayed in any other views, delete it.
                // Boolean value is determined before the call to `view_mut` because the operation requires a borrow
                // of `self.tree`, which is mutably borrowed when `view_mut` is called.
                let remove_empty_scratch = !doc.is_modified()
                    // If the buffer has no path and is not modified, it is an empty scratch buffer.
                    && doc.path().is_none()
                    // If the buffer we are changing to is not this buffer
                    && id != doc.id
                    // Ensure the buffer is not displayed in any other splits.
                    && !self
                        .tree
                        .traverse()
                        .any(|(_, v)| v.doc == doc.id && v.id != view.id);

                let (view, doc) = current!(self);
                let view_id = view.id;

                // Append any outstanding changes to history in the old document.
                doc.append_changes_to_history(view);

                if remove_empty_scratch {
                    // Copy `doc.id` into a variable before calling `self.documents.remove`, which requires a mutable
                    // borrow, invalidating direct access to `doc.id`.
                    let id = doc.id;
                    self.documents.remove(&id);

                    // Remove the scratch buffer from any jumplists
                    for (view, _) in self.tree.views_mut() {
                        view.remove_document(&id);
                    }
                } else {
                    let jump = (view.doc, doc.selection(view.id).clone());
                    view.jumps.push(jump);
                    // Set last accessed doc if it is a different document
                    if doc.id != id {
                        view.add_to_history(view.doc);
                        // Set last modified doc if modified and last modified doc is different
                        if std::mem::take(&mut doc.modified_since_accessed)
                            && view.last_modified_docs[0] != Some(view.doc)
                        {
                            view.last_modified_docs = [Some(view.doc), view.last_modified_docs[0]];
                        }
                    }
                }

                self.replace_document_in_view(view_id, id);

                return;
            }
            Action::Load => {
                let view_id = view!(self).id;
                let doc = doc_mut!(self, &id);
                doc.ensure_view_init(view_id);
                return;
            }
            Action::HorizontalSplit | Action::VerticalSplit => {
                // copy the current view, unless there is no view yet
                let view = self
                    .tree
                    .try_get(self.tree.focus)
                    .filter(|v| id == v.doc) // Different Document
                    .cloned()
                    .unwrap_or_else(|| View::new(id, self.config().gutters.clone()));
                let view_id = self.tree.split(
                    view,
                    match action {
                        Action::HorizontalSplit => Layout::Horizontal,
                        Action::VerticalSplit => Layout::Vertical,
                        _ => unreachable!(),
                    },
                );
                // initialize selection for view
                let doc = doc_mut!(self, &id);
                doc.ensure_view_init(view_id);
            }
        }

        self._refresh();
    }

    /// Generate an id for a new document and register it.
    fn new_document(&mut self, mut doc: Document) -> DocumentId {
        let id = self.next_document_id;
        // Safety: adding 1 from 1 is fine, probably impossible to reach usize max
        self.next_document_id =
            DocumentId(unsafe { NonZeroUsize::new_unchecked(self.next_document_id.0.get() + 1) });
        doc.id = id;
        self.documents.insert(id, doc);

        let (save_sender, save_receiver) = tokio::sync::mpsc::unbounded_channel();
        self.saves.insert(id, save_sender);

        let stream = UnboundedReceiverStream::new(save_receiver).flatten();
        self.save_queue.push(stream);

        id
    }

    fn new_file_from_document(&mut self, action: Action, doc: Document) -> DocumentId {
        let id = self.new_document(doc);
        self.switch(id, action);
        id
    }

    pub fn new_file(&mut self, action: Action) -> DocumentId {
        self.new_file_from_document(action, Document::default(self.config.clone()))
    }

    pub fn new_file_from_stdin(&mut self, action: Action) -> Result<DocumentId, Error> {
        let (rope, encoding) = crate::document::from_reader(&mut stdin(), None)?;
        Ok(self.new_file_from_document(
            action,
            Document::from(rope, Some(encoding), self.config.clone()),
        ))
    }

    // ??? possible use for integration tests
    pub fn open(&mut self, path: &Path, action: Action) -> Result<DocumentId, Error> {
        let path = helix_core::path::get_canonicalized_path(path)?;
        let id = self.document_by_path(&path).map(|doc| doc.id);

        let id = if let Some(id) = id {
            id
        } else {
            let mut doc = Document::open(
                &path,
                None,
                Some(self.syn_loader.clone()),
                self.config.clone(),
            )?;

            if let Some(diff_base) = self.diff_providers.get_diff_base(&path) {
                doc.set_diff_base(diff_base, self.redraw_handle.clone());
            }

            let id = self.new_document(doc);
            let _ = self.launch_language_server(id);

            id
        };

        self.switch(id, action);
        Ok(id)
    }

    pub fn close(&mut self, id: ViewId) {
        // Remove selections for the closed view on all documents.
        for doc in self.documents_mut() {
            doc.remove_view(id);
        }
        self.tree.remove(id);
        self._refresh();
    }

    pub fn close_document(&mut self, doc_id: DocumentId, force: bool) -> Result<(), CloseError> {
        let doc = match self.documents.get_mut(&doc_id) {
            Some(doc) => doc,
            None => return Err(CloseError::DoesNotExist),
        };
        if !force && doc.is_modified() {
            return Err(CloseError::BufferModified(doc.display_name().into_owned()));
        }

        // This will also disallow any follow-up writes
        self.saves.remove(&doc_id);

        if let Some(language_server) = doc.language_server() {
            // TODO: track error
            tokio::spawn(language_server.text_document_did_close(doc.identifier()));
        }

        enum Action {
            Close(ViewId),
            ReplaceDoc(ViewId, DocumentId),
        }

        let actions: Vec<Action> = self
            .tree
            .views_mut()
            .filter_map(|(view, _focus)| {
                view.remove_document(&doc_id);

                if view.doc == doc_id {
                    // something was previously open in the view, switch to previous doc
                    if let Some(prev_doc) = view.docs_access_history.pop() {
                        Some(Action::ReplaceDoc(view.id, prev_doc))
                    } else {
                        // only the document that is being closed was in the view, close it
                        Some(Action::Close(view.id))
                    }
                } else {
                    None
                }
            })
            .collect();

        for action in actions {
            match action {
                Action::Close(view_id) => {
                    self.close(view_id);
                }
                Action::ReplaceDoc(view_id, doc_id) => {
                    self.replace_document_in_view(view_id, doc_id);
                }
            }
        }

        self.documents.remove(&doc_id);

        // If the document we removed was visible in all views, we will have no more views. We don't
        // want to close the editor just for a simple buffer close, so we need to create a new view
        // containing either an existing document, or a brand new document.
        if self.tree.views().next().is_none() {
            let doc_id = self
                .documents
                .iter()
                .map(|(&doc_id, _)| doc_id)
                .next()
                .unwrap_or_else(|| self.new_document(Document::default(self.config.clone())));
            let view = View::new(doc_id, self.config().gutters.clone());
            let view_id = self.tree.insert(view);
            let doc = doc_mut!(self, &doc_id);
            doc.ensure_view_init(view_id);
        }

        self._refresh();

        Ok(())
    }

    pub fn save<P: Into<PathBuf>>(
        &mut self,
        doc_id: DocumentId,
        path: Option<P>,
        force: bool,
    ) -> anyhow::Result<()> {
        // convert a channel of futures to pipe into main queue one by one
        // via stream.then() ? then push into main future

        let path = path.map(|path| path.into());
        let doc = doc_mut!(self, &doc_id);
        let future = doc.save(path, force)?;

        use futures_util::stream;

        self.saves
            .get(&doc_id)
            .ok_or_else(|| anyhow::format_err!("saves are closed for this document!"))?
            .send(stream::once(Box::pin(future)))
            .map_err(|err| anyhow!("failed to send save event: {}", err))?;

        self.write_count += 1;

        Ok(())
    }

    pub fn resize(&mut self, area: Rect) {
        if self.tree.resize(area) {
            self._refresh();
        };
    }

    pub fn focus(&mut self, view_id: ViewId) {
        let prev_id = std::mem::replace(&mut self.tree.focus, view_id);

        // if leaving the view: mode should reset and the cursor should be
        // within view
        if prev_id != view_id {
            self.enter_normal_mode();
            self.ensure_cursor_in_view(view_id);

            // Update jumplist selections with new document changes.
            for (view, _focused) in self.tree.views_mut() {
                let doc = doc_mut!(self, &view.doc);
                view.sync_changes(doc);
            }
        }
    }

    pub fn focus_next(&mut self) {
        self.focus(self.tree.next());
    }

    pub fn focus_prev(&mut self) {
        self.focus(self.tree.prev());
    }

    pub fn focus_direction(&mut self, direction: tree::Direction) {
        let current_view = self.tree.focus;
        if let Some(id) = self.tree.find_split_in_direction(current_view, direction) {
            self.focus(id)
        }
    }

    pub fn swap_split_in_direction(&mut self, direction: tree::Direction) {
        self.tree.swap_split_in_direction(direction);
    }

    pub fn transpose_view(&mut self) {
        self.tree.transpose();
    }

    pub fn should_close(&self) -> bool {
        self.tree.is_empty()
    }

    pub fn ensure_cursor_in_view(&mut self, id: ViewId) {
        let config = self.config();
        let view = self.tree.get_mut(id);
        let doc = &self.documents[&view.doc];
        view.ensure_cursor_in_view(doc, config.scrolloff)
    }

    #[inline]
    pub fn document(&self, id: DocumentId) -> Option<&Document> {
        self.documents.get(&id)
    }

    #[inline]
    pub fn document_mut(&mut self, id: DocumentId) -> Option<&mut Document> {
        self.documents.get_mut(&id)
    }

    #[inline]
    pub fn documents(&self) -> impl Iterator<Item = &Document> {
        self.documents.values()
    }

    #[inline]
    pub fn documents_mut(&mut self) -> impl Iterator<Item = &mut Document> {
        self.documents.values_mut()
    }

    pub fn document_by_path<P: AsRef<Path>>(&self, path: P) -> Option<&Document> {
        self.documents()
            .find(|doc| doc.path().map(|p| p == path.as_ref()).unwrap_or(false))
    }

    pub fn document_by_path_mut<P: AsRef<Path>>(&mut self, path: P) -> Option<&mut Document> {
        self.documents_mut()
            .find(|doc| doc.path().map(|p| p == path.as_ref()).unwrap_or(false))
    }

    /// Gets the primary cursor position in screen coordinates,
    /// or `None` if the primary cursor is not visible on screen.
    pub fn cursor(&self) -> (Option<Position>, CursorKind) {
        let config = self.config();
        let (view, doc) = current_ref!(self);
        let cursor = doc
            .selection(view.id)
            .primary()
            .cursor(doc.text().slice(..));
        let pos = self
            .cursor_cache
            .get()
            .unwrap_or_else(|| view.screen_coords_at_pos(doc, doc.text().slice(..), cursor));
        if let Some(mut pos) = pos {
            let inner = view.inner_area(doc);
            pos.col += inner.x as usize;
            pos.row += inner.y as usize;
            let cursorkind = config.cursor_shape.from_mode(self.mode);
            (Some(pos), cursorkind)
        } else {
            (None, CursorKind::default())
        }
    }

    /// Closes language servers with timeout. The default timeout is 10000 ms, use
    /// `timeout` parameter to override this.
    pub async fn close_language_servers(
        &self,
        timeout: Option<u64>,
    ) -> Result<(), tokio::time::error::Elapsed> {
        tokio::time::timeout(
            Duration::from_millis(timeout.unwrap_or(3000)),
            future::join_all(
                self.language_servers
                    .iter_clients()
                    .map(|client| client.force_shutdown()),
            ),
        )
        .await
        .map(|_| ())
    }

    pub async fn wait_event(&mut self) -> EditorEvent {
        // the loop only runs once or twice and would be better implemented with a recursion + const generic
        // however due to limitations with async functions that can not be implemented right now
        loop {
            tokio::select! {
                biased;

                Some(event) = self.save_queue.next() => {
                    self.write_count -= 1;
                    return EditorEvent::DocumentSaved(event)
                }
                Some(config_event) = self.config_events.1.recv() => {
                    return EditorEvent::ConfigEvent(config_event)
                }
                Some(message) = self.language_servers.incoming.next() => {
                    return EditorEvent::LanguageServerMessage(message)
                }
                Some(event) = self.debugger_events.next() => {
                    return EditorEvent::DebuggerEvent(event)
                }

                _ = self.redraw_handle.0.notified() => {
                    if  !self.needs_redraw{
                        self.needs_redraw = true;
                        let timeout = Instant::now() + Duration::from_millis(96);
                        if timeout < self.idle_timer.deadline(){
                            self.idle_timer.as_mut().reset(timeout)
                        }
                    }
                }

                _ = &mut self.idle_timer  => {
                    return EditorEvent::IdleTimer
                }
            }
        }
    }

    pub async fn flush_writes(&mut self) -> anyhow::Result<()> {
        while self.write_count > 0 {
            if let Some(save_event) = self.save_queue.next().await {
                self.write_count -= 1;

                let save_event = match save_event {
                    Ok(event) => event,
                    Err(err) => {
                        self.set_error(err.to_string());
                        bail!(err);
                    }
                };

                let doc = doc_mut!(self, &save_event.doc_id);
                doc.set_last_saved_revision(save_event.revision);
            }
        }

        Ok(())
    }

    /// Switches the editor into normal mode.
    pub fn enter_normal_mode(&mut self) {
        use helix_core::{graphemes, Range};

        if self.mode == Mode::Normal {
            return;
        }

        self.mode = Mode::Normal;
        let (view, doc) = current!(self);

        try_restore_indent(doc, view);

        // if leaving append mode, move cursor back by 1
        if doc.restore_cursor {
            let text = doc.text().slice(..);
            let selection = doc.selection(view.id).clone().transform(|range| {
                Range::new(
                    range.from(),
                    graphemes::prev_grapheme_boundary(text, range.to()),
                )
            });

            doc.set_selection(view.id, selection);
            doc.restore_cursor = false;
        }
    }
}

fn try_restore_indent(doc: &mut Document, view: &mut View) {
    use helix_core::{
        chars::char_is_whitespace, line_ending::line_end_char_index, Operation, Transaction,
    };

    fn inserted_a_new_blank_line(changes: &[Operation], pos: usize, line_end_pos: usize) -> bool {
        if let [Operation::Retain(move_pos), Operation::Insert(ref inserted_str), Operation::Retain(_)] =
            changes
        {
            move_pos + inserted_str.len() == pos
                && inserted_str.starts_with('\n')
                && inserted_str.chars().skip(1).all(char_is_whitespace)
                && pos == line_end_pos // ensure no characters exists after current position
        } else {
            false
        }
    }

    let doc_changes = doc.changes().changes();
    let text = doc.text().slice(..);
    let range = doc.selection(view.id).primary();
    let pos = range.cursor(text);
    let line_end_pos = line_end_char_index(&text, range.cursor_line(text));

    if inserted_a_new_blank_line(doc_changes, pos, line_end_pos) {
        // Removes tailing whitespaces.
        let transaction =
            Transaction::change_by_selection(doc.text(), doc.selection(view.id), |range| {
                let line_start_pos = text.line_to_char(range.cursor_line(text));
                (line_start_pos, pos, None)
            });
        doc.apply(&transaction, view.id);
    }
}<|MERGE_RESOLUTION|>--- conflicted
+++ resolved
@@ -315,10 +315,8 @@
     pub indent_guides: IndentGuidesConfig,
     /// Whether to color modes with different colors. Defaults to `false`.
     pub color_modes: bool,
-<<<<<<< HEAD
     /// Icons configuration
     pub icons: IconsConfig,
-=======
     pub soft_wrap: SoftWrap,
 }
 
@@ -357,7 +355,6 @@
             wrap_indicator: "↪ ".into(),
         }
     }
->>>>>>> b2e83f81
 }
 
 #[derive(Debug, Default, Clone, PartialEq, Eq, Serialize, Deserialize)]
