--- conflicted
+++ resolved
@@ -282,7 +282,8 @@
     /// Whether to color modes with different colors. Defaults to `false`.
     pub color_modes: bool,
     pub soft_wrap: SoftWrap,
-<<<<<<< HEAD
+    /// Workspace specific lsp ceiling dirs
+    pub workspace_lsp_roots: Vec<PathBuf>,
     /// Contextual information on top of the viewport
     pub sticky_context: StickyContextConfig,
 }
@@ -308,10 +309,8 @@
     /// Whether or not the Sticky context shall also depend on the cursor position
     /// Default to off
     pub follow_cursor: bool,
-=======
     /// Workspace specific lsp ceiling dirs
     pub workspace_lsp_roots: Vec<PathBuf>,
->>>>>>> 207829ee
 }
 
 #[derive(Debug, Default, Clone, PartialEq, Eq, Serialize, Deserialize)]
@@ -780,18 +779,14 @@
             bufferline: BufferLine::default(),
             indent_guides: IndentGuidesConfig::default(),
             color_modes: false,
-<<<<<<< HEAD
-            soft_wrap: SoftWrap::default(),
-            sticky_context: StickyContextConfig::default(),
-=======
             soft_wrap: SoftWrap {
                 enable: Some(false),
                 ..SoftWrap::default()
             },
->>>>>>> 207829ee
             text_width: 80,
             completion_replace: false,
             workspace_lsp_roots: Vec::new(),
+            sticky_context: StickyContextConfig::default(),
         }
     }
 }
