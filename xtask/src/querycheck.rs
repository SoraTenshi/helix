--- conflicted
+++ resolved
@@ -11,11 +11,8 @@
         "injections.scm",
         "textobjects.scm",
         "indents.scm",
-<<<<<<< HEAD
         "context.scm",
-=======
         "rainbows.scm",
->>>>>>> 7463977d
     ];
 
     for language in lang_config().language {
