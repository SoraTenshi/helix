use futures_util::FutureExt;
use helix_lsp::{
    block_on,
    lsp::{
        self, CodeAction, CodeActionOrCommand, CodeActionTriggerKind, DiagnosticSeverity,
        NumberOrString, SymbolKind,
    },
    util::{diagnostic_to_lsp_diagnostic, lsp_pos_to_pos, lsp_range_to_range, range_to_lsp_range},
    OffsetEncoding,
};
use tui::{text::Span, widgets::Row};

use super::{align_view, push_jump, Align, Context, Editor, Open};

<<<<<<< HEAD
use helix_core::{path, text_annotations::InlineAnnotation, Selection};
use helix_view::{
    document::{DocumentInlayHints, DocumentInlayHintsId, Mode},
    editor::{Action, PopupBorderConfig},
    graphics::Margin,
    theme::Style,
    Document, View,
=======
use helix_core::{path, Selection};
use helix_view::{
    document::Mode,
    editor::Action,
    icons::{self, Icon, Icons},
    theme::Style,
>>>>>>> eca93047
};

use crate::{
    compositor::{self, Compositor},
    ui::{
        self, lsp::SignatureHelp, overlay::overlayed, DynamicPicker, FileLocation, FilePicker,
        Popup, PromptEvent,
    },
};

use std::{
    borrow::Cow, cmp::Ordering, collections::BTreeMap, fmt::Write, future::Future, path::PathBuf,
    sync::Arc,
};

/// Gets the language server that is attached to a document, and
/// if it's not active displays a status message. Using this macro
/// in a context where the editor automatically queries the LSP
/// (instead of when the user explicitly does so via a keybind like
/// `gd`) will spam the "LSP inactive" status message confusingly.
#[macro_export]
macro_rules! language_server {
    ($editor:expr, $doc:expr) => {
        match $doc.language_server() {
            Some(language_server) => language_server,
            None => {
                $editor.set_status("Language server not active for current buffer");
                return;
            }
        }
    };
}

impl ui::menu::Item for lsp::Location {
    /// Current working directory.
    type Data = PathBuf;

    fn format<'a>(&self, cwdir: &Self::Data, _icons: Option<&'a Icons>) -> Row {
        // The preallocation here will overallocate a few characters since it will account for the
        // URL's scheme, which is not used most of the time since that scheme will be "file://".
        // Those extra chars will be used to avoid allocating when writing the line number (in the
        // common case where it has 5 digits or less, which should be enough for a cast majority
        // of usages).
        let mut res = String::with_capacity(self.uri.as_str().len());

        if self.uri.scheme() == "file" {
            // With the preallocation above and UTF-8 paths already, this closure will do one (1)
            // allocation, for `to_file_path`, else there will be two (2), with `to_string_lossy`.
            let mut write_path_to_res = || -> Option<()> {
                let path = self.uri.to_file_path().ok()?;
                res.push_str(&path.strip_prefix(cwdir).unwrap_or(&path).to_string_lossy());
                Some(())
            };
            write_path_to_res();
        } else {
            // Never allocates since we declared the string with this capacity already.
            res.push_str(self.uri.as_str());
        }

        // Most commonly, this will not allocate, especially on Unix systems where the root prefix
        // is a simple `/` and not `C:\` (with whatever drive letter)
        write!(&mut res, ":{}", self.range.start.line)
            .expect("Will only failed if allocating fail");
        res.into()
    }
}

impl ui::menu::Item for lsp::SymbolInformation {
    /// Path to currently focussed document
    type Data = Option<lsp::Url>;

    fn format<'a>(&self, current_doc_path: &Self::Data, icons: Option<&'a Icons>) -> Row {
        let icon =
            icons
                .and_then(|icons| icons.symbol_kind.as_ref())
                .and_then(|symbol_kind_icons| match self.kind {
                    SymbolKind::FILE => symbol_kind_icons.get("file"),
                    SymbolKind::MODULE => symbol_kind_icons.get("module"),
                    SymbolKind::NAMESPACE => symbol_kind_icons.get("namespace"),
                    SymbolKind::PACKAGE => symbol_kind_icons.get("package"),
                    SymbolKind::CLASS => symbol_kind_icons.get("class"),
                    SymbolKind::METHOD => symbol_kind_icons.get("method"),
                    SymbolKind::PROPERTY => symbol_kind_icons.get("property"),
                    SymbolKind::FIELD => symbol_kind_icons.get("field"),
                    SymbolKind::CONSTRUCTOR => symbol_kind_icons.get("constructor"),
                    SymbolKind::ENUM => symbol_kind_icons.get("enumeration"),
                    SymbolKind::INTERFACE => symbol_kind_icons.get("interface"),
                    SymbolKind::FUNCTION => symbol_kind_icons.get("function"),
                    SymbolKind::VARIABLE => symbol_kind_icons.get("variable"),
                    SymbolKind::CONSTANT => symbol_kind_icons.get("constant"),
                    SymbolKind::STRING => symbol_kind_icons.get("string"),
                    SymbolKind::NUMBER => symbol_kind_icons.get("number"),
                    SymbolKind::BOOLEAN => symbol_kind_icons.get("boolean"),
                    SymbolKind::ARRAY => symbol_kind_icons.get("array"),
                    SymbolKind::OBJECT => symbol_kind_icons.get("object"),
                    SymbolKind::KEY => symbol_kind_icons.get("key"),
                    SymbolKind::NULL => symbol_kind_icons.get("null"),
                    SymbolKind::ENUM_MEMBER => symbol_kind_icons.get("enum-member"),
                    SymbolKind::STRUCT => symbol_kind_icons.get("structure"),
                    SymbolKind::EVENT => symbol_kind_icons.get("event"),
                    SymbolKind::OPERATOR => symbol_kind_icons.get("operator"),
                    SymbolKind::TYPE_PARAMETER => symbol_kind_icons.get("type-parameter"),
                    _ => Some(&icons::BLANK_ICON),
                });

        if current_doc_path.as_ref() == Some(&self.location.uri) {
            if let Some(icon) = icon {
                Row::new([Span::from(icon), self.name.as_str().into()])
            } else {
                self.name.as_str().into()
            }
        } else {
            let symbol_span: Span = match self.location.uri.to_file_path() {
                Ok(path) => {
                    let get_relative_path = path::get_relative_path(path.as_path());
                    format!("{} ({})", &self.name, get_relative_path.to_string_lossy()).into()
                }
                Err(_) => format!("{} ({})", &self.name, &self.location.uri).into(),
            };
            if let Some(icon) = icon {
                Row::new([Span::from(icon), symbol_span])
            } else {
                Row::from(symbol_span)
            }
        }
    }
}

struct DiagnosticStyles {
    hint: Style,
    info: Style,
    warning: Style,
    error: Style,
}

struct PickerDiagnostic {
    url: lsp::Url,
    diag: lsp::Diagnostic,
}

impl ui::menu::Item for PickerDiagnostic {
    type Data = (DiagnosticStyles, DiagnosticsFormat);

    fn format<'a>(&self, (styles, format): &Self::Data, icons: Option<&'a Icons>) -> Row {
        let icon: Option<&'a Icon> =
            icons
                .zip(self.diag.severity)
                .map(|(icons, severity)| match severity {
                    DiagnosticSeverity::ERROR => &icons.diagnostic.error,
                    DiagnosticSeverity::WARNING => &icons.diagnostic.warning,
                    DiagnosticSeverity::HINT => &icons.diagnostic.hint,
                    DiagnosticSeverity::INFORMATION => &icons.diagnostic.info,
                    _ => &icons::BLANK_ICON,
                });

        let mut style = self
            .diag
            .severity
            .map(|s| match s {
                DiagnosticSeverity::HINT => styles.hint,
                DiagnosticSeverity::INFORMATION => styles.info,
                DiagnosticSeverity::WARNING => styles.warning,
                DiagnosticSeverity::ERROR => styles.error,
                _ => Style::default(),
            })
            .unwrap_or_default();

        // remove background as it is distracting in the picker list
        style.bg = None;

        let code: Cow<'_, str> = self
            .diag
            .code
            .as_ref()
            .map(|c| match c {
                NumberOrString::Number(n) => n.to_string().into(),
                NumberOrString::String(s) => s.as_str().into(),
            })
            .unwrap_or_default();

        let path = match format {
            DiagnosticsFormat::HideSourcePath => String::new(),
            DiagnosticsFormat::ShowSourcePath => {
                let file_path = self.url.to_file_path().unwrap();
                let path = path::get_truncated_path(file_path);
                format!("{}: ", path.to_string_lossy())
            }
        };

        if let Some(icon) = icon {
            Row::new(vec![
                icon.into(),
                Span::raw(path),
                Span::styled(&self.diag.message, style),
                Span::styled(code, style),
            ])
        } else {
            Row::new(vec![
                Span::raw(path),
                Span::styled(&self.diag.message, style),
                Span::styled(code, style),
            ])
        }
    }
}

fn location_to_file_location(location: &lsp::Location) -> FileLocation {
    let path = location.uri.to_file_path().unwrap();
    let line = Some((
        location.range.start.line as usize,
        location.range.end.line as usize,
    ));
    (path.into(), line)
}

// TODO: share with symbol picker(symbol.location)
fn jump_to_location(
    editor: &mut Editor,
    location: &lsp::Location,
    offset_encoding: OffsetEncoding,
    action: Action,
) {
    let (view, doc) = current!(editor);
    push_jump(view, doc);

    let path = match location.uri.to_file_path() {
        Ok(path) => path,
        Err(_) => {
            let err = format!("unable to convert URI to filepath: {}", location.uri);
            editor.set_error(err);
            return;
        }
    };
    match editor.open(&path, action) {
        Ok(_) => (),
        Err(err) => {
            let err = format!("failed to open path: {:?}: {:?}", location.uri, err);
            editor.set_error(err);
            return;
        }
    }
    let (view, doc) = current!(editor);
    let definition_pos = location.range.start;
    // TODO: convert inside server
    let new_pos = if let Some(new_pos) = lsp_pos_to_pos(doc.text(), definition_pos, offset_encoding)
    {
        new_pos
    } else {
        return;
    };
    doc.set_selection(view.id, Selection::point(new_pos));
    align_view(doc, view, Align::Center);
}

fn sym_picker(
    symbols: Vec<lsp::SymbolInformation>,
    current_path: Option<lsp::Url>,
    offset_encoding: OffsetEncoding,
    editor: &Editor,
) -> FilePicker<lsp::SymbolInformation> {
    // TODO: drop current_path comparison and instead use workspace: bool flag?
    FilePicker::new(
        symbols,
        current_path.clone(),
        editor.config().icons.picker.then(|| &editor.icons),
        move |cx, symbol, action| {
            let (view, doc) = current!(cx.editor);
            push_jump(view, doc);

            if current_path.as_ref() != Some(&symbol.location.uri) {
                let uri = &symbol.location.uri;
                let path = match uri.to_file_path() {
                    Ok(path) => path,
                    Err(_) => {
                        let err = format!("unable to convert URI to filepath: {}", uri);
                        cx.editor.set_error(err);
                        return;
                    }
                };
                if let Err(err) = cx.editor.open(&path, action) {
                    let err = format!("failed to open document: {}: {}", uri, err);
                    log::error!("{}", err);
                    cx.editor.set_error(err);
                    return;
                }
            }

            let (view, doc) = current!(cx.editor);

            if let Some(range) =
                lsp_range_to_range(doc.text(), symbol.location.range, offset_encoding)
            {
                // we flip the range so that the cursor sits on the start of the symbol
                // (for example start of the function).
                doc.set_selection(view.id, Selection::single(range.head, range.anchor));
                align_view(doc, view, Align::Center);
            }
        },
        move |_editor, symbol| Some(location_to_file_location(&symbol.location)),
    )
    .truncate_start(false)
}

#[derive(Copy, Clone, PartialEq)]
enum DiagnosticsFormat {
    ShowSourcePath,
    HideSourcePath,
}

fn diag_picker(
    cx: &Context,
    diagnostics: BTreeMap<lsp::Url, Vec<lsp::Diagnostic>>,
    current_path: Option<lsp::Url>,
    format: DiagnosticsFormat,
    offset_encoding: OffsetEncoding,
) -> FilePicker<PickerDiagnostic> {
    // TODO: drop current_path comparison and instead use workspace: bool flag?

    // flatten the map to a vec of (url, diag) pairs
    let mut flat_diag = Vec::new();
    for (url, diags) in diagnostics {
        flat_diag.reserve(diags.len());
        for diag in diags {
            flat_diag.push(PickerDiagnostic {
                url: url.clone(),
                diag,
            });
        }
    }

    let styles = DiagnosticStyles {
        hint: cx.editor.theme.get("hint"),
        info: cx.editor.theme.get("info"),
        warning: cx.editor.theme.get("warning"),
        error: cx.editor.theme.get("error"),
    };

    FilePicker::new(
        flat_diag,
        (styles, format),
        cx.editor.config().icons.picker.then(|| &cx.editor.icons),
        move |cx, PickerDiagnostic { url, diag }, action| {
            if current_path.as_ref() == Some(url) {
                let (view, doc) = current!(cx.editor);
                push_jump(view, doc);
            } else {
                let path = url.to_file_path().unwrap();
                cx.editor.open(&path, action).expect("editor.open failed");
            }

            let (view, doc) = current!(cx.editor);

            if let Some(range) = lsp_range_to_range(doc.text(), diag.range, offset_encoding) {
                // we flip the range so that the cursor sits on the start of the symbol
                // (for example start of the function).
                doc.set_selection(view.id, Selection::single(range.head, range.anchor));
                align_view(doc, view, Align::Center);
            }
        },
        move |_editor, PickerDiagnostic { url, diag }| {
            let location = lsp::Location::new(url.clone(), diag.range);
            Some(location_to_file_location(&location))
        },
    )
    .truncate_start(false)
}

pub fn symbol_picker(cx: &mut Context) {
    fn nested_to_flat(
        list: &mut Vec<lsp::SymbolInformation>,
        file: &lsp::TextDocumentIdentifier,
        symbol: lsp::DocumentSymbol,
    ) {
        #[allow(deprecated)]
        list.push(lsp::SymbolInformation {
            name: symbol.name,
            kind: symbol.kind,
            tags: symbol.tags,
            deprecated: symbol.deprecated,
            location: lsp::Location::new(file.uri.clone(), symbol.selection_range),
            container_name: None,
        });
        for child in symbol.children.into_iter().flatten() {
            nested_to_flat(list, file, child);
        }
    }
    let doc = doc!(cx.editor);

    let language_server = language_server!(cx.editor, doc);
    let current_url = doc.url();
    let offset_encoding = language_server.offset_encoding();

    let future = match language_server.document_symbols(doc.identifier()) {
        Some(future) => future,
        None => {
            cx.editor
                .set_error("Language server does not support document symbols");
            return;
        }
    };

    cx.callback(
        future,
        move |editor, compositor, response: Option<lsp::DocumentSymbolResponse>| {
            if let Some(symbols) = response {
                // lsp has two ways to represent symbols (flat/nested)
                // convert the nested variant to flat, so that we have a homogeneous list
                let symbols = match symbols {
                    lsp::DocumentSymbolResponse::Flat(symbols) => symbols,
                    lsp::DocumentSymbolResponse::Nested(symbols) => {
                        let doc = doc!(editor);
                        let mut flat_symbols = Vec::new();
                        for symbol in symbols {
                            nested_to_flat(&mut flat_symbols, &doc.identifier(), symbol)
                        }
                        flat_symbols
                    }
                };

                let picker = sym_picker(symbols, current_url, offset_encoding, editor);
                compositor.push(Box::new(overlayed(picker)))
            }
        },
    )
}

pub fn workspace_symbol_picker(cx: &mut Context) {
    let doc = doc!(cx.editor);
    let current_url = doc.url();
    let language_server = language_server!(cx.editor, doc);
    let offset_encoding = language_server.offset_encoding();
    let future = match language_server.workspace_symbols("".to_string()) {
        Some(future) => future,
        None => {
            cx.editor
                .set_error("Language server does not support workspace symbols");
            return;
        }
    };

    cx.callback(
        future,
        move |editor, compositor, response: Option<Vec<lsp::SymbolInformation>>| {
            let symbols = response.unwrap_or_default();
            let picker = sym_picker(symbols, current_url, offset_encoding, editor);
            let get_symbols = |query: String, editor: &mut Editor| {
                let doc = doc!(editor);
                let language_server = match doc.language_server() {
                    Some(s) => s,
                    None => {
                        // This should not generally happen since the picker will not
                        // even open in the first place if there is no server.
                        return async move { Err(anyhow::anyhow!("LSP not active")) }.boxed();
                    }
                };
                let symbol_request = match language_server.workspace_symbols(query) {
                    Some(future) => future,
                    None => {
                        // This should also not happen since the language server must have
                        // supported workspace symbols before to reach this block.
                        return async move {
                            Err(anyhow::anyhow!(
                                "Language server does not support workspace symbols"
                            ))
                        }
                        .boxed();
                    }
                };

                let future = async move {
                    let json = symbol_request.await?;
                    let response: Option<Vec<lsp::SymbolInformation>> =
                        serde_json::from_value(json)?;

                    Ok(response.unwrap_or_default())
                };
                future.boxed()
            };
            let dyn_picker = DynamicPicker::new(picker, Box::new(get_symbols));
            compositor.push(Box::new(overlayed(dyn_picker)))
        },
    )
}

pub fn diagnostics_picker(cx: &mut Context) {
    let doc = doc!(cx.editor);
    let language_server = language_server!(cx.editor, doc);
    if let Some(current_url) = doc.url() {
        let offset_encoding = language_server.offset_encoding();
        let diagnostics = cx
            .editor
            .diagnostics
            .get(&current_url)
            .cloned()
            .unwrap_or_default();
        let picker = diag_picker(
            cx,
            [(current_url.clone(), diagnostics)].into(),
            Some(current_url),
            DiagnosticsFormat::HideSourcePath,
            offset_encoding,
        );
        cx.push_layer(Box::new(overlayed(picker)));
    }
}

pub fn workspace_diagnostics_picker(cx: &mut Context) {
    let doc = doc!(cx.editor);
    let language_server = language_server!(cx.editor, doc);
    let current_url = doc.url();
    let offset_encoding = language_server.offset_encoding();
    let diagnostics = cx.editor.diagnostics.clone();
    let picker = diag_picker(
        cx,
        diagnostics,
        current_url,
        DiagnosticsFormat::ShowSourcePath,
        offset_encoding,
    );
    cx.push_layer(Box::new(overlayed(picker)));
}

impl ui::menu::Item for lsp::CodeActionOrCommand {
    type Data = ();
    fn format<'a>(&self, _data: &Self::Data, _icons: Option<&'a Icons>) -> Row {
        match self {
            lsp::CodeActionOrCommand::CodeAction(action) => action.title.as_str().into(),
            lsp::CodeActionOrCommand::Command(command) => command.title.as_str().into(),
        }
    }
}

/// Determines the category of the `CodeAction` using the `CodeAction::kind` field.
/// Returns a number that represent these categories.
/// Categories with a lower number should be displayed first.
///
///
/// While the `kind` field is defined as open ended in the LSP spec (any value may be used)
/// in practice a closed set of common values (mostly suggested in the LSP spec) are used.
/// VSCode displays each of these categories seperatly (seperated by a heading in the codeactions picker)
/// to make them easier to navigate. Helix does not display these  headings to the user.
/// However it does sort code actions by their categories to achieve the same order as the VScode picker,
/// just without the headings.
///
/// The order used here is modeled after the [vscode sourcecode](https://github.com/microsoft/vscode/blob/eaec601dd69aeb4abb63b9601a6f44308c8d8c6e/src/vs/editor/contrib/codeAction/browser/codeActionWidget.ts>)
fn action_category(action: &CodeActionOrCommand) -> u32 {
    if let CodeActionOrCommand::CodeAction(CodeAction {
        kind: Some(kind), ..
    }) = action
    {
        let mut components = kind.as_str().split('.');
        match components.next() {
            Some("quickfix") => 0,
            Some("refactor") => match components.next() {
                Some("extract") => 1,
                Some("inline") => 2,
                Some("rewrite") => 3,
                Some("move") => 4,
                Some("surround") => 5,
                _ => 7,
            },
            Some("source") => 6,
            _ => 7,
        }
    } else {
        7
    }
}

fn action_prefered(action: &CodeActionOrCommand) -> bool {
    matches!(
        action,
        CodeActionOrCommand::CodeAction(CodeAction {
            is_preferred: Some(true),
            ..
        })
    )
}

fn action_fixes_diagnostics(action: &CodeActionOrCommand) -> bool {
    matches!(
        action,
        CodeActionOrCommand::CodeAction(CodeAction {
            diagnostics: Some(diagnostics),
            ..
        }) if !diagnostics.is_empty()
    )
}

pub fn code_action(cx: &mut Context) {
    let (view, doc) = current!(cx.editor);

    let language_server = language_server!(cx.editor, doc);

    let selection_range = doc.selection(view.id).primary();
    let offset_encoding = language_server.offset_encoding();

    let range = range_to_lsp_range(doc.text(), selection_range, offset_encoding);

    let future = match language_server.code_actions(
        doc.identifier(),
        range,
        // Filter and convert overlapping diagnostics
        lsp::CodeActionContext {
            diagnostics: doc
                .diagnostics()
                .iter()
                .filter(|&diag| {
                    selection_range
                        .overlaps(&helix_core::Range::new(diag.range.start, diag.range.end))
                })
                .map(|diag| diagnostic_to_lsp_diagnostic(doc.text(), diag, offset_encoding))
                .collect(),
            only: None,
            trigger_kind: Some(CodeActionTriggerKind::INVOKED),
        },
    ) {
        Some(future) => future,
        None => {
            cx.editor
                .set_error("Language server does not support code actions");
            return;
        }
    };

    cx.callback(
        future,
        move |editor, compositor, response: Option<lsp::CodeActionResponse>| {
            let mut actions = match response {
                Some(a) => a,
                None => return,
            };

            // remove disabled code actions
            actions.retain(|action| {
                matches!(
                    action,
                    CodeActionOrCommand::Command(_)
                        | CodeActionOrCommand::CodeAction(CodeAction { disabled: None, .. })
                )
            });

            if actions.is_empty() {
                editor.set_status("No code actions available");
                return;
            }

            // Sort codeactions into a useful order. This behaviour is only partially described in the LSP spec.
            // Many details are modeled after vscode because langauge servers are usually tested against it.
            // VScode sorts the codeaction two times:
            //
            // First the codeactions that fix some diagnostics are moved to the front.
            // If both codeactions fix some diagnostics (or both fix none) the codeaction
            // that is marked with `is_preffered` is shown first. The codeactions are then shown in seperate
            // submenus that only contain a certain category (see `action_category`) of actions.
            //
            // Below this done in in a single sorting step
            actions.sort_by(|action1, action2| {
                // sort actions by category
                let order = action_category(action1).cmp(&action_category(action2));
                if order != Ordering::Equal {
                    return order;
                }
                // within the categories sort by relevancy.
                // Modeled after the `codeActionsComparator` function in vscode:
                // https://github.com/microsoft/vscode/blob/eaec601dd69aeb4abb63b9601a6f44308c8d8c6e/src/vs/editor/contrib/codeAction/browser/codeAction.ts

                // if one code action fixes a diagnostic but the other one doesn't show it first
                let order = action_fixes_diagnostics(action1)
                    .cmp(&action_fixes_diagnostics(action2))
                    .reverse();
                if order != Ordering::Equal {
                    return order;
                }

                // if one of the codeactions is marked as prefered show it first
                // otherwise keep the original LSP sorting
                action_prefered(action1)
                    .cmp(&action_prefered(action2))
                    .reverse()
            });

            let mut picker = ui::Menu::new(actions, (), move |editor, code_action, event| {
                if event != PromptEvent::Validate {
                    return;
                }

                // always present here
                let code_action = code_action.unwrap();

                match code_action {
                    lsp::CodeActionOrCommand::Command(command) => {
                        log::debug!("code action command: {:?}", command);
                        execute_lsp_command(editor, command.clone());
                    }
                    lsp::CodeActionOrCommand::CodeAction(code_action) => {
                        log::debug!("code action: {:?}", code_action);
                        if let Some(ref workspace_edit) = code_action.edit {
                            log::debug!("edit: {:?}", workspace_edit);
                            apply_workspace_edit(editor, offset_encoding, workspace_edit);
                        }

                        // if code action provides both edit and command first the edit
                        // should be applied and then the command
                        if let Some(command) = &code_action.command {
                            execute_lsp_command(editor, command.clone());
                        }
                    }
                }
            });
            picker.move_down(); // pre-select the first item

            let border_config = &editor.config().popup_border;

            let margin = if border_config == &PopupBorderConfig::All
                || border_config == &PopupBorderConfig::Menu
            {
                Margin::vertical(1)
            } else {
                Margin::none()
            };

            let popup = Popup::new("code-action", picker)
                .with_scrollbar(false)
                .margin(margin);

            compositor.replace_or_push("code-action", popup);
        },
    )
}

impl ui::menu::Item for lsp::Command {
    type Data = ();
    fn format<'a>(&self, _data: &Self::Data, _icons: Option<&'a Icons>) -> Row {
        self.title.as_str().into()
    }
}

pub fn execute_lsp_command(editor: &mut Editor, cmd: lsp::Command) {
    let doc = doc!(editor);
    let language_server = language_server!(editor, doc);

    // the command is executed on the server and communicated back
    // to the client asynchronously using workspace edits
    let future = match language_server.command(cmd) {
        Some(future) => future,
        None => {
            editor.set_error("Language server does not support executing commands");
            return;
        }
    };

    tokio::spawn(async move {
        let res = future.await;

        if let Err(e) = res {
            log::error!("execute LSP command: {}", e);
        }
    });
}

pub fn apply_document_resource_op(op: &lsp::ResourceOp) -> std::io::Result<()> {
    use lsp::ResourceOp;
    use std::fs;
    match op {
        ResourceOp::Create(op) => {
            let path = op.uri.to_file_path().unwrap();
            let ignore_if_exists = op.options.as_ref().map_or(false, |options| {
                !options.overwrite.unwrap_or(false) && options.ignore_if_exists.unwrap_or(false)
            });
            if ignore_if_exists && path.exists() {
                Ok(())
            } else {
                // Create directory if it does not exist
                if let Some(dir) = path.parent() {
                    if !dir.is_dir() {
                        fs::create_dir_all(dir)?;
                    }
                }

                fs::write(&path, [])
            }
        }
        ResourceOp::Delete(op) => {
            let path = op.uri.to_file_path().unwrap();
            if path.is_dir() {
                let recursive = op
                    .options
                    .as_ref()
                    .and_then(|options| options.recursive)
                    .unwrap_or(false);

                if recursive {
                    fs::remove_dir_all(&path)
                } else {
                    fs::remove_dir(&path)
                }
            } else if path.is_file() {
                fs::remove_file(&path)
            } else {
                Ok(())
            }
        }
        ResourceOp::Rename(op) => {
            let from = op.old_uri.to_file_path().unwrap();
            let to = op.new_uri.to_file_path().unwrap();
            let ignore_if_exists = op.options.as_ref().map_or(false, |options| {
                !options.overwrite.unwrap_or(false) && options.ignore_if_exists.unwrap_or(false)
            });
            if ignore_if_exists && to.exists() {
                Ok(())
            } else {
                fs::rename(from, &to)
            }
        }
    }
}

pub fn apply_workspace_edit(
    editor: &mut Editor,
    offset_encoding: OffsetEncoding,
    workspace_edit: &lsp::WorkspaceEdit,
) {
    let mut apply_edits = |uri: &helix_lsp::Url, text_edits: Vec<lsp::TextEdit>| {
        let path = match uri.to_file_path() {
            Ok(path) => path,
            Err(_) => {
                let err = format!("unable to convert URI to filepath: {}", uri);
                log::error!("{}", err);
                editor.set_error(err);
                return;
            }
        };

        let current_view_id = view!(editor).id;
        let doc_id = match editor.open(&path, Action::Load) {
            Ok(doc_id) => doc_id,
            Err(err) => {
                let err = format!("failed to open document: {}: {}", uri, err);
                log::error!("{}", err);
                editor.set_error(err);
                return;
            }
        };

        let doc = doc_mut!(editor, &doc_id);

        // Need to determine a view for apply/append_changes_to_history
        let selections = doc.selections();
        let view_id = if selections.contains_key(&current_view_id) {
            // use current if possible
            current_view_id
        } else {
            // Hack: we take the first available view_id
            selections
                .keys()
                .next()
                .copied()
                .expect("No view_id available")
        };

        let transaction = helix_lsp::util::generate_transaction_from_edits(
            doc.text(),
            text_edits,
            offset_encoding,
        );
        let view = view_mut!(editor, view_id);
        doc.apply(&transaction, view.id);
        doc.append_changes_to_history(view);
    };

    if let Some(ref changes) = workspace_edit.changes {
        log::debug!("workspace changes: {:?}", changes);
        for (uri, text_edits) in changes {
            let text_edits = text_edits.to_vec();
            apply_edits(uri, text_edits)
        }
        return;
        // Not sure if it works properly, it'll be safer to just panic here to avoid breaking some parts of code on which code actions will be used
        // TODO: find some example that uses workspace changes, and test it
        // for (url, edits) in changes.iter() {
        //     let file_path = url.origin().ascii_serialization();
        //     let file_path = std::path::PathBuf::from(file_path);
        //     let file = std::fs::File::open(file_path).unwrap();
        //     let mut text = Rope::from_reader(file).unwrap();
        //     let transaction = edits_to_changes(&text, edits);
        //     transaction.apply(&mut text);
        // }
    }

    if let Some(ref document_changes) = workspace_edit.document_changes {
        match document_changes {
            lsp::DocumentChanges::Edits(document_edits) => {
                for document_edit in document_edits {
                    let edits = document_edit
                        .edits
                        .iter()
                        .map(|edit| match edit {
                            lsp::OneOf::Left(text_edit) => text_edit,
                            lsp::OneOf::Right(annotated_text_edit) => {
                                &annotated_text_edit.text_edit
                            }
                        })
                        .cloned()
                        .collect();
                    apply_edits(&document_edit.text_document.uri, edits);
                }
            }
            lsp::DocumentChanges::Operations(operations) => {
                log::debug!("document changes - operations: {:?}", operations);
                for operation in operations {
                    match operation {
                        lsp::DocumentChangeOperation::Op(op) => {
                            apply_document_resource_op(op).unwrap();
                        }

                        lsp::DocumentChangeOperation::Edit(document_edit) => {
                            let edits = document_edit
                                .edits
                                .iter()
                                .map(|edit| match edit {
                                    lsp::OneOf::Left(text_edit) => text_edit,
                                    lsp::OneOf::Right(annotated_text_edit) => {
                                        &annotated_text_edit.text_edit
                                    }
                                })
                                .cloned()
                                .collect();
                            apply_edits(&document_edit.text_document.uri, edits);
                        }
                    }
                }
            }
        }
    }
}

fn goto_impl(
    editor: &mut Editor,
    compositor: &mut Compositor,
    locations: Vec<lsp::Location>,
    offset_encoding: OffsetEncoding,
) {
    let cwdir = std::env::current_dir().unwrap_or_default();

    match locations.as_slice() {
        [location] => {
            jump_to_location(editor, location, offset_encoding, Action::Replace);
        }
        [] => {
            editor.set_error("No definition found.");
        }
        _locations => {
            let picker = FilePicker::new(
                locations,
                cwdir,
                None,
                move |cx, location, action| {
                    jump_to_location(cx.editor, location, offset_encoding, action)
                },
                move |_editor, location| Some(location_to_file_location(location)),
            );
            compositor.push(Box::new(overlayed(picker)));
        }
    }
}

fn to_locations(definitions: Option<lsp::GotoDefinitionResponse>) -> Vec<lsp::Location> {
    match definitions {
        Some(lsp::GotoDefinitionResponse::Scalar(location)) => vec![location],
        Some(lsp::GotoDefinitionResponse::Array(locations)) => locations,
        Some(lsp::GotoDefinitionResponse::Link(locations)) => locations
            .into_iter()
            .map(|location_link| lsp::Location {
                uri: location_link.target_uri,
                range: location_link.target_range,
            })
            .collect(),
        None => Vec::new(),
    }
}

pub fn goto_declaration(cx: &mut Context) {
    let (view, doc) = current!(cx.editor);
    let language_server = language_server!(cx.editor, doc);
    let offset_encoding = language_server.offset_encoding();

    let pos = doc.position(view.id, offset_encoding);

    let future = match language_server.goto_declaration(doc.identifier(), pos, None) {
        Some(future) => future,
        None => {
            cx.editor
                .set_error("Language server does not support goto-declaration");
            return;
        }
    };

    cx.callback(
        future,
        move |editor, compositor, response: Option<lsp::GotoDefinitionResponse>| {
            let items = to_locations(response);
            goto_impl(editor, compositor, items, offset_encoding);
        },
    );
}

pub fn goto_definition(cx: &mut Context) {
    let (view, doc) = current!(cx.editor);
    let language_server = language_server!(cx.editor, doc);
    let offset_encoding = language_server.offset_encoding();

    let pos = doc.position(view.id, offset_encoding);

    let future = match language_server.goto_definition(doc.identifier(), pos, None) {
        Some(future) => future,
        None => {
            cx.editor
                .set_error("Language server does not support goto-definition");
            return;
        }
    };

    cx.callback(
        future,
        move |editor, compositor, response: Option<lsp::GotoDefinitionResponse>| {
            let items = to_locations(response);
            goto_impl(editor, compositor, items, offset_encoding);
        },
    );
}

pub fn goto_type_definition(cx: &mut Context) {
    let (view, doc) = current!(cx.editor);
    let language_server = language_server!(cx.editor, doc);
    let offset_encoding = language_server.offset_encoding();

    let pos = doc.position(view.id, offset_encoding);

    let future = match language_server.goto_type_definition(doc.identifier(), pos, None) {
        Some(future) => future,
        None => {
            cx.editor
                .set_error("Language server does not support goto-type-definition");
            return;
        }
    };

    cx.callback(
        future,
        move |editor, compositor, response: Option<lsp::GotoDefinitionResponse>| {
            let items = to_locations(response);
            goto_impl(editor, compositor, items, offset_encoding);
        },
    );
}

pub fn goto_implementation(cx: &mut Context) {
    let (view, doc) = current!(cx.editor);
    let language_server = language_server!(cx.editor, doc);
    let offset_encoding = language_server.offset_encoding();

    let pos = doc.position(view.id, offset_encoding);

    let future = match language_server.goto_implementation(doc.identifier(), pos, None) {
        Some(future) => future,
        None => {
            cx.editor
                .set_error("Language server does not support goto-implementation");
            return;
        }
    };

    cx.callback(
        future,
        move |editor, compositor, response: Option<lsp::GotoDefinitionResponse>| {
            let items = to_locations(response);
            goto_impl(editor, compositor, items, offset_encoding);
        },
    );
}

pub fn goto_reference(cx: &mut Context) {
    let (view, doc) = current!(cx.editor);
    let language_server = language_server!(cx.editor, doc);
    let offset_encoding = language_server.offset_encoding();

    let pos = doc.position(view.id, offset_encoding);

    let future = match language_server.goto_reference(doc.identifier(), pos, None) {
        Some(future) => future,
        None => {
            cx.editor
                .set_error("Language server does not support goto-reference");
            return;
        }
    };

    cx.callback(
        future,
        move |editor, compositor, response: Option<Vec<lsp::Location>>| {
            let items = response.unwrap_or_default();
            goto_impl(editor, compositor, items, offset_encoding);
        },
    );
}

#[derive(PartialEq, Eq)]
pub enum SignatureHelpInvoked {
    Manual,
    Automatic,
}

pub fn signature_help(cx: &mut Context) {
    signature_help_impl(cx, SignatureHelpInvoked::Manual)
}

pub fn signature_help_impl(cx: &mut Context, invoked: SignatureHelpInvoked) {
    let (view, doc) = current!(cx.editor);
    let was_manually_invoked = invoked == SignatureHelpInvoked::Manual;

    let language_server = match doc.language_server() {
        Some(language_server) => language_server,
        None => {
            // Do not show the message if signature help was invoked
            // automatically on backspace, trigger characters, etc.
            if was_manually_invoked {
                cx.editor
                    .set_status("Language server not active for current buffer");
            }
            return;
        }
    };
    let offset_encoding = language_server.offset_encoding();

    let pos = doc.position(view.id, offset_encoding);

    let future = match language_server.text_document_signature_help(doc.identifier(), pos, None) {
        Some(f) => f,
        None => {
            if was_manually_invoked {
                cx.editor
                    .set_error("Language server does not support signature-help");
            }
            return;
        }
    };

    cx.callback(
        future,
        move |editor, compositor, response: Option<lsp::SignatureHelp>| {
            let config = &editor.config();

            if !(config.lsp.auto_signature_help
                || SignatureHelp::visible_popup(compositor).is_some()
                || was_manually_invoked)
            {
                return;
            }

            // If the signature help invocation is automatic, don't show it outside of Insert Mode:
            // it very probably means the server was a little slow to respond and the user has
            // already moved on to something else, making a signature help popup will just be an
            // annoyance, see https://github.com/helix-editor/helix/issues/3112
            if !was_manually_invoked && editor.mode != Mode::Insert {
                return;
            }

            let response = match response {
                // According to the spec the response should be None if there
                // are no signatures, but some servers don't follow this.
                Some(s) if !s.signatures.is_empty() => s,
                _ => {
                    compositor.remove(SignatureHelp::ID);
                    return;
                }
            };
            let doc = doc!(editor);
            let language = doc.language_name().unwrap_or("");

            let signature = match response
                .signatures
                .get(response.active_signature.unwrap_or(0) as usize)
            {
                Some(s) => s,
                None => return,
            };
            let mut contents = SignatureHelp::new(
                signature.label.clone(),
                language.to_string(),
                Arc::clone(&editor.syn_loader),
            );

            let signature_doc = if config.lsp.display_signature_help_docs {
                signature.documentation.as_ref().map(|doc| match doc {
                    lsp::Documentation::String(s) => s.clone(),
                    lsp::Documentation::MarkupContent(markup) => markup.value.clone(),
                })
            } else {
                None
            };

            contents.set_signature_doc(signature_doc);

            let active_param_range = || -> Option<(usize, usize)> {
                let param_idx = signature
                    .active_parameter
                    .or(response.active_parameter)
                    .unwrap_or(0) as usize;
                let param = signature.parameters.as_ref()?.get(param_idx)?;
                match &param.label {
                    lsp::ParameterLabel::Simple(string) => {
                        let start = signature.label.find(string.as_str())?;
                        Some((start, start + string.len()))
                    }
                    lsp::ParameterLabel::LabelOffsets([start, end]) => {
                        // LS sends offsets based on utf-16 based string representation
                        // but highlighting in helix is done using byte offset.
                        use helix_core::str_utils::char_to_byte_idx;
                        let from = char_to_byte_idx(&signature.label, *start as usize);
                        let to = char_to_byte_idx(&signature.label, *end as usize);
                        Some((from, to))
                    }
                }
            };
            contents.set_active_param_range(active_param_range());

            let old_popup = compositor.find_id::<Popup<SignatureHelp>>(SignatureHelp::ID);
            let mut popup = Popup::new(SignatureHelp::ID, contents)
                .position(old_popup.and_then(|p| p.get_position()))
                .position_bias(Open::Above)
                .ignore_escape_key(true);

            // Don't create a popup if it intersects the auto-complete menu.
            let size = compositor.size();
            if compositor
                .find::<ui::EditorView>()
                .unwrap()
                .completion
                .as_mut()
                .map(|completion| completion.area(size, editor))
                .filter(|area| area.intersects(popup.area(size, editor)))
                .is_some()
            {
                return;
            }

            compositor.replace_or_push(SignatureHelp::ID, popup);
        },
    );
}

pub fn hover(cx: &mut Context) {
    let (view, doc) = current!(cx.editor);
    let language_server = language_server!(cx.editor, doc);
    let offset_encoding = language_server.offset_encoding();

    // TODO: factor out a doc.position_identifier() that returns lsp::TextDocumentPositionIdentifier

    let pos = doc.position(view.id, offset_encoding);

    let future = match language_server.text_document_hover(doc.identifier(), pos, None) {
        Some(future) => future,
        None => {
            cx.editor
                .set_error("Language server does not support hover");
            return;
        }
    };

    cx.callback(
        future,
        move |editor, compositor, response: Option<lsp::Hover>| {
            if let Some(hover) = response {
                // hover.contents / .range <- used for visualizing

                fn marked_string_to_markdown(contents: lsp::MarkedString) -> String {
                    match contents {
                        lsp::MarkedString::String(contents) => contents,
                        lsp::MarkedString::LanguageString(string) => {
                            if string.language == "markdown" {
                                string.value
                            } else {
                                format!("```{}\n{}\n```", string.language, string.value)
                            }
                        }
                    }
                }

                let contents = match hover.contents {
                    lsp::HoverContents::Scalar(contents) => marked_string_to_markdown(contents),
                    lsp::HoverContents::Array(contents) => contents
                        .into_iter()
                        .map(marked_string_to_markdown)
                        .collect::<Vec<_>>()
                        .join("\n\n"),
                    lsp::HoverContents::Markup(contents) => contents.value,
                };

                // skip if contents empty

                let contents = ui::Markdown::new(contents, editor.syn_loader.clone());
                let popup = Popup::new("hover", contents).auto_close(true);
                compositor.replace_or_push("hover", popup);
            }
        },
    );
}

pub fn rename_symbol(cx: &mut Context) {
    let (view, doc) = current_ref!(cx.editor);
    let text = doc.text().slice(..);
    let primary_selection = doc.selection(view.id).primary();
    let prefill = if primary_selection.len() > 1 {
        primary_selection
    } else {
        use helix_core::textobject::{textobject_word, TextObject};
        textobject_word(text, primary_selection, TextObject::Inside, 1, false)
    }
    .fragment(text)
    .into();
    ui::prompt_with_input(
        cx,
        "rename-to:".into(),
        prefill,
        None,
        ui::completers::none,
        move |cx: &mut compositor::Context, input: &str, event: PromptEvent| {
            if event != PromptEvent::Validate {
                return;
            }

            let (view, doc) = current!(cx.editor);
            let language_server = language_server!(cx.editor, doc);
            let offset_encoding = language_server.offset_encoding();

            let pos = doc.position(view.id, offset_encoding);

            let future =
                match language_server.rename_symbol(doc.identifier(), pos, input.to_string()) {
                    Some(future) => future,
                    None => {
                        cx.editor
                            .set_error("Language server does not support symbol renaming");
                        return;
                    }
                };
            match block_on(future) {
                Ok(edits) => apply_workspace_edit(cx.editor, offset_encoding, &edits),
                Err(err) => cx.editor.set_error(err.to_string()),
            }
        },
    );
}

pub fn select_references_to_symbol_under_cursor(cx: &mut Context) {
    let (view, doc) = current!(cx.editor);
    let language_server = language_server!(cx.editor, doc);
    let offset_encoding = language_server.offset_encoding();

    let pos = doc.position(view.id, offset_encoding);

    let future = match language_server.text_document_document_highlight(doc.identifier(), pos, None)
    {
        Some(future) => future,
        None => {
            cx.editor
                .set_error("Language server does not support document highlight");
            return;
        }
    };

    cx.callback(
        future,
        move |editor, _compositor, response: Option<Vec<lsp::DocumentHighlight>>| {
            let document_highlights = match response {
                Some(highlights) if !highlights.is_empty() => highlights,
                _ => return,
            };
            let (view, doc) = current!(editor);
            let language_server = language_server!(editor, doc);
            let offset_encoding = language_server.offset_encoding();
            let text = doc.text();
            let pos = doc.selection(view.id).primary().head;

            // We must find the range that contains our primary cursor to prevent our primary cursor to move
            let mut primary_index = 0;
            let ranges = document_highlights
                .iter()
                .filter_map(|highlight| lsp_range_to_range(text, highlight.range, offset_encoding))
                .enumerate()
                .map(|(i, range)| {
                    if range.contains(pos) {
                        primary_index = i;
                    }
                    range
                })
                .collect();
            let selection = Selection::new(ranges, primary_index);
            doc.set_selection(view.id, selection);
        },
    );
}

pub fn compute_inlay_hints_for_all_views(editor: &mut Editor, jobs: &mut crate::job::Jobs) {
    if !editor.config().lsp.display_inlay_hints {
        return;
    }

    for (view, _) in editor.tree.views() {
        let doc = match editor.documents.get(&view.doc) {
            Some(doc) => doc,
            None => continue,
        };
        if let Some(callback) = compute_inlay_hints_for_view(view, doc) {
            jobs.callback(callback);
        }
    }
}

fn compute_inlay_hints_for_view(
    view: &View,
    doc: &Document,
) -> Option<std::pin::Pin<Box<impl Future<Output = Result<crate::job::Callback, anyhow::Error>>>>> {
    let view_id = view.id;
    let doc_id = view.doc;

    let language_server = doc.language_server()?;

    let capabilities = language_server.capabilities();

    let (future, new_doc_inlay_hints_id) = match capabilities.inlay_hint_provider {
        Some(
            lsp::OneOf::Left(true)
            | lsp::OneOf::Right(lsp::InlayHintServerCapabilities::Options(_)),
        ) => {
            let doc_text = doc.text();
            let len_lines = doc_text.len_lines();

            // Compute ~3 times the current view height of inlay hints, that way some scrolling
            // will not show half the view with hints and half without while still being faster
            // than computing all the hints for the full file (which could be dozens of time
            // longer than the view is).
            let view_height = view.inner_height();
            let first_visible_line = doc_text.char_to_line(view.offset.anchor);
            let first_line = first_visible_line.saturating_sub(view_height);
            let last_line = first_visible_line
                .saturating_add(view_height.saturating_mul(2))
                .min(len_lines);

            let new_doc_inlay_hint_id = DocumentInlayHintsId {
                first_line,
                last_line,
            };
            // Don't recompute the annotations in case nothing has changed about the view
            if !doc.inlay_hints_oudated
                && doc
                    .inlay_hints(view_id)
                    .map_or(false, |dih| dih.id == new_doc_inlay_hint_id)
            {
                return None;
            }

            let doc_slice = doc_text.slice(..);
            let first_char_in_range = doc_slice.line_to_char(first_line);
            let last_char_in_range = doc_slice.line_to_char(last_line);

            let range = helix_lsp::util::range_to_lsp_range(
                doc_text,
                helix_core::Range::new(first_char_in_range, last_char_in_range),
                language_server.offset_encoding(),
            );

            (
                language_server.text_document_range_inlay_hints(doc.identifier(), range, None),
                new_doc_inlay_hint_id,
            )
        }
        _ => return None,
    };

    let callback = super::make_job_callback(
        future?,
        move |editor, _compositor, response: Option<Vec<lsp::InlayHint>>| {
            // The config was modified or the window was closed while the request was in flight
            if !editor.config().lsp.display_inlay_hints || editor.tree.try_get(view_id).is_none() {
                return;
            }

            // Add annotations to relevant document, not the current one (it may have changed in between)
            let doc = match editor.documents.get_mut(&doc_id) {
                Some(doc) => doc,
                None => return,
            };

            // If we have neither hints nor an LSP, empty the inlay hints since they're now oudated
            let (mut hints, offset_encoding) = match (response, doc.language_server()) {
                (Some(h), Some(ls)) if !h.is_empty() => (h, ls.offset_encoding()),
                _ => {
                    doc.set_inlay_hints(
                        view_id,
                        DocumentInlayHints::empty_with_id(new_doc_inlay_hints_id),
                    );
                    doc.inlay_hints_oudated = false;
                    return;
                }
            };

            // Most language servers will already send them sorted but ensure this is the case to
            // avoid errors on our end.
            hints.sort_unstable_by_key(|inlay_hint| inlay_hint.position);

            let mut padding_before_inlay_hints = Vec::new();
            let mut type_inlay_hints = Vec::new();
            let mut parameter_inlay_hints = Vec::new();
            let mut other_inlay_hints = Vec::new();
            let mut padding_after_inlay_hints = Vec::new();

            let doc_text = doc.text();

            for hint in hints {
                let char_idx =
                    match helix_lsp::util::lsp_pos_to_pos(doc_text, hint.position, offset_encoding)
                    {
                        Some(pos) => pos,
                        // Skip inlay hints that have no "real" position
                        None => continue,
                    };

                let label = match hint.label {
                    lsp::InlayHintLabel::String(s) => s,
                    lsp::InlayHintLabel::LabelParts(parts) => parts
                        .into_iter()
                        .map(|p| p.value)
                        .collect::<Vec<_>>()
                        .join(""),
                };

                let inlay_hints_vec = match hint.kind {
                    Some(lsp::InlayHintKind::TYPE) => &mut type_inlay_hints,
                    Some(lsp::InlayHintKind::PARAMETER) => &mut parameter_inlay_hints,
                    // We can't warn on unknown kind here since LSPs are free to set it or not, for
                    // example Rust Analyzer does not: every kind will be `None`.
                    _ => &mut other_inlay_hints,
                };

                if let Some(true) = hint.padding_left {
                    padding_before_inlay_hints.push(InlineAnnotation::new(char_idx, " "));
                }

                inlay_hints_vec.push(InlineAnnotation::new(char_idx, label));

                if let Some(true) = hint.padding_right {
                    padding_after_inlay_hints.push(InlineAnnotation::new(char_idx, " "));
                }
            }

            doc.set_inlay_hints(
                view_id,
                DocumentInlayHints {
                    id: new_doc_inlay_hints_id,
                    type_inlay_hints: type_inlay_hints.into(),
                    parameter_inlay_hints: parameter_inlay_hints.into(),
                    other_inlay_hints: other_inlay_hints.into(),
                    padding_before_inlay_hints: padding_before_inlay_hints.into(),
                    padding_after_inlay_hints: padding_after_inlay_hints.into(),
                },
            );
            doc.inlay_hints_oudated = false;
        },
    );

    Some(callback)
}<|MERGE_RESOLUTION|>--- conflicted
+++ resolved
@@ -12,7 +12,6 @@
 
 use super::{align_view, push_jump, Align, Context, Editor, Open};
 
-<<<<<<< HEAD
 use helix_core::{path, text_annotations::InlineAnnotation, Selection};
 use helix_view::{
     document::{DocumentInlayHints, DocumentInlayHintsId, Mode},
@@ -20,14 +19,6 @@
     graphics::Margin,
     theme::Style,
     Document, View,
-=======
-use helix_core::{path, Selection};
-use helix_view::{
-    document::Mode,
-    editor::Action,
-    icons::{self, Icon, Icons},
-    theme::Style,
->>>>>>> eca93047
 };
 
 use crate::{
