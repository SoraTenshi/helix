use futures_util::FutureExt;
use helix_lsp::{
    block_on,
<<<<<<< HEAD
    lsp::{self, CodeAction, CodeActionOrCommand, DiagnosticSeverity, NumberOrString, SymbolKind},
=======
    lsp::{
        self, CodeAction, CodeActionOrCommand, CodeActionTriggerKind, DiagnosticSeverity,
        NumberOrString,
    },
>>>>>>> 3b301a9d
    util::{diagnostic_to_lsp_diagnostic, lsp_pos_to_pos, lsp_range_to_range, range_to_lsp_range},
    OffsetEncoding,
};
use tui::{text::Span, widgets::Row};

use super::{align_view, push_jump, Align, Context, Editor, Open};

use helix_core::{path, Selection};
use helix_view::{
    document::Mode,
    editor::Action,
    icons::{self, Icon, Icons},
    theme::Style,
};

use crate::{
    compositor::{self, Compositor},
    ui::{
        self, lsp::SignatureHelp, overlay::overlayed, DynamicPicker, FileLocation, FilePicker,
        Popup, PromptEvent,
    },
};

use std::{
    borrow::Cow, cmp::Ordering, collections::BTreeMap, fmt::Write, path::PathBuf, sync::Arc,
};

/// Gets the language server that is attached to a document, and
/// if it's not active displays a status message. Using this macro
/// in a context where the editor automatically queries the LSP
/// (instead of when the user explicitly does so via a keybind like
/// `gd`) will spam the "LSP inactive" status message confusingly.
#[macro_export]
macro_rules! language_server {
    ($editor:expr, $doc:expr) => {
        match $doc.language_server() {
            Some(language_server) => language_server,
            None => {
                $editor.set_status("Language server not active for current buffer");
                return;
            }
        }
    };
}

impl ui::menu::Item for lsp::Location {
    /// Current working directory.
    type Data = PathBuf;

    fn format<'a>(&self, cwdir: &Self::Data, _icons: Option<&'a Icons>) -> Row {
        // The preallocation here will overallocate a few characters since it will account for the
        // URL's scheme, which is not used most of the time since that scheme will be "file://".
        // Those extra chars will be used to avoid allocating when writing the line number (in the
        // common case where it has 5 digits or less, which should be enough for a cast majority
        // of usages).
        let mut res = String::with_capacity(self.uri.as_str().len());

        if self.uri.scheme() == "file" {
            // With the preallocation above and UTF-8 paths already, this closure will do one (1)
            // allocation, for `to_file_path`, else there will be two (2), with `to_string_lossy`.
            let mut write_path_to_res = || -> Option<()> {
                let path = self.uri.to_file_path().ok()?;
                res.push_str(&path.strip_prefix(cwdir).unwrap_or(&path).to_string_lossy());
                Some(())
            };
            write_path_to_res();
        } else {
            // Never allocates since we declared the string with this capacity already.
            res.push_str(self.uri.as_str());
        }

        // Most commonly, this will not allocate, especially on Unix systems where the root prefix
        // is a simple `/` and not `C:\` (with whatever drive letter)
        write!(&mut res, ":{}", self.range.start.line)
            .expect("Will only failed if allocating fail");
        res.into()
    }
}

impl ui::menu::Item for lsp::SymbolInformation {
    /// Path to currently focussed document
    type Data = Option<lsp::Url>;

    fn format<'a>(&self, current_doc_path: &Self::Data, icons: Option<&'a Icons>) -> Row {
        let icon =
            icons
                .and_then(|icons| icons.symbol_kind.as_ref())
                .and_then(|symbol_kind_icons| match self.kind {
                    SymbolKind::FILE => symbol_kind_icons.get("file"),
                    SymbolKind::MODULE => symbol_kind_icons.get("module"),
                    SymbolKind::NAMESPACE => symbol_kind_icons.get("namespace"),
                    SymbolKind::PACKAGE => symbol_kind_icons.get("package"),
                    SymbolKind::CLASS => symbol_kind_icons.get("class"),
                    SymbolKind::METHOD => symbol_kind_icons.get("method"),
                    SymbolKind::PROPERTY => symbol_kind_icons.get("property"),
                    SymbolKind::FIELD => symbol_kind_icons.get("field"),
                    SymbolKind::CONSTRUCTOR => symbol_kind_icons.get("constructor"),
                    SymbolKind::ENUM => symbol_kind_icons.get("enumeration"),
                    SymbolKind::INTERFACE => symbol_kind_icons.get("interface"),
                    SymbolKind::FUNCTION => symbol_kind_icons.get("function"),
                    SymbolKind::VARIABLE => symbol_kind_icons.get("variable"),
                    SymbolKind::CONSTANT => symbol_kind_icons.get("constant"),
                    SymbolKind::STRING => symbol_kind_icons.get("string"),
                    SymbolKind::NUMBER => symbol_kind_icons.get("number"),
                    SymbolKind::BOOLEAN => symbol_kind_icons.get("boolean"),
                    SymbolKind::ARRAY => symbol_kind_icons.get("array"),
                    SymbolKind::OBJECT => symbol_kind_icons.get("object"),
                    SymbolKind::KEY => symbol_kind_icons.get("key"),
                    SymbolKind::NULL => symbol_kind_icons.get("null"),
                    SymbolKind::ENUM_MEMBER => symbol_kind_icons.get("enum-member"),
                    SymbolKind::STRUCT => symbol_kind_icons.get("structure"),
                    SymbolKind::EVENT => symbol_kind_icons.get("event"),
                    SymbolKind::OPERATOR => symbol_kind_icons.get("operator"),
                    SymbolKind::TYPE_PARAMETER => symbol_kind_icons.get("type-parameter"),
                    _ => Some(&icons::BLANK_ICON),
                });

        if current_doc_path.as_ref() == Some(&self.location.uri) {
            if let Some(icon) = icon {
                Row::new([Span::from(icon), self.name.as_str().into()])
            } else {
                self.name.as_str().into()
            }
        } else {
            let symbol_span: Span = match self.location.uri.to_file_path() {
                Ok(path) => {
                    let get_relative_path = path::get_relative_path(path.as_path());
                    format!("{} ({})", &self.name, get_relative_path.to_string_lossy()).into()
                }
                Err(_) => format!("{} ({})", &self.name, &self.location.uri).into(),
            };
            if let Some(icon) = icon {
                Row::new([Span::from(icon), symbol_span])
            } else {
                Row::from(symbol_span)
            }
        }
    }
}

struct DiagnosticStyles {
    hint: Style,
    info: Style,
    warning: Style,
    error: Style,
}

struct PickerDiagnostic {
    url: lsp::Url,
    diag: lsp::Diagnostic,
}

impl ui::menu::Item for PickerDiagnostic {
    type Data = (DiagnosticStyles, DiagnosticsFormat);

    fn format<'a>(&self, (styles, format): &Self::Data, icons: Option<&'a Icons>) -> Row {
        let icon: Option<&'a Icon> =
            icons
                .zip(self.diag.severity)
                .map(|(icons, severity)| match severity {
                    DiagnosticSeverity::ERROR => &icons.diagnostic.error,
                    DiagnosticSeverity::WARNING => &icons.diagnostic.warning,
                    DiagnosticSeverity::HINT => &icons.diagnostic.hint,
                    DiagnosticSeverity::INFORMATION => &icons.diagnostic.info,
                    _ => &icons::BLANK_ICON,
                });

        let mut style = self
            .diag
            .severity
            .map(|s| match s {
                DiagnosticSeverity::HINT => styles.hint,
                DiagnosticSeverity::INFORMATION => styles.info,
                DiagnosticSeverity::WARNING => styles.warning,
                DiagnosticSeverity::ERROR => styles.error,
                _ => Style::default(),
            })
            .unwrap_or_default();

        // remove background as it is distracting in the picker list
        style.bg = None;

        let code: Cow<'_, str> = self
            .diag
            .code
            .as_ref()
            .map(|c| match c {
                NumberOrString::Number(n) => n.to_string().into(),
                NumberOrString::String(s) => s.as_str().into(),
            })
            .unwrap_or_default();

        let path = match format {
            DiagnosticsFormat::HideSourcePath => String::new(),
            DiagnosticsFormat::ShowSourcePath => {
                let path = path::get_truncated_path(self.url.path());
                format!("{}: ", path.to_string_lossy())
            }
        };

        if let Some(icon) = icon {
            Row::new(vec![
                icon.into(),
                Span::raw(path),
                Span::styled(&self.diag.message, style),
                Span::styled(code, style),
            ])
        } else {
            Row::new(vec![
                Span::raw(path),
                Span::styled(&self.diag.message, style),
                Span::styled(code, style),
            ])
        }
    }
}

fn location_to_file_location(location: &lsp::Location) -> FileLocation {
    let path = location.uri.to_file_path().unwrap();
    let line = Some((
        location.range.start.line as usize,
        location.range.end.line as usize,
    ));
    (path.into(), line)
}

// TODO: share with symbol picker(symbol.location)
fn jump_to_location(
    editor: &mut Editor,
    location: &lsp::Location,
    offset_encoding: OffsetEncoding,
    action: Action,
) {
    let (view, doc) = current!(editor);
    push_jump(view, doc);

    let path = match location.uri.to_file_path() {
        Ok(path) => path,
        Err(_) => {
            let err = format!("unable to convert URI to filepath: {}", location.uri);
            editor.set_error(err);
            return;
        }
    };
    match editor.open(&path, action) {
        Ok(_) => (),
        Err(err) => {
            let err = format!("failed to open path: {:?}: {:?}", location.uri, err);
            editor.set_error(err);
            return;
        }
    }
    let (view, doc) = current!(editor);
    let definition_pos = location.range.start;
    // TODO: convert inside server
    let new_pos = if let Some(new_pos) = lsp_pos_to_pos(doc.text(), definition_pos, offset_encoding)
    {
        new_pos
    } else {
        return;
    };
    doc.set_selection(view.id, Selection::point(new_pos));
    align_view(doc, view, Align::Center);
}

fn sym_picker(
    symbols: Vec<lsp::SymbolInformation>,
    current_path: Option<lsp::Url>,
    offset_encoding: OffsetEncoding,
    editor: &Editor,
) -> FilePicker<lsp::SymbolInformation> {
    // TODO: drop current_path comparison and instead use workspace: bool flag?
    FilePicker::new(
        symbols,
        current_path.clone(),
        editor.config().icons.picker.then(|| &editor.icons),
        move |cx, symbol, action| {
            let (view, doc) = current!(cx.editor);
            push_jump(view, doc);

            if current_path.as_ref() != Some(&symbol.location.uri) {
                let uri = &symbol.location.uri;
                let path = match uri.to_file_path() {
                    Ok(path) => path,
                    Err(_) => {
                        let err = format!("unable to convert URI to filepath: {}", uri);
                        cx.editor.set_error(err);
                        return;
                    }
                };
                if let Err(err) = cx.editor.open(&path, action) {
                    let err = format!("failed to open document: {}: {}", uri, err);
                    log::error!("{}", err);
                    cx.editor.set_error(err);
                    return;
                }
            }

            let (view, doc) = current!(cx.editor);

            if let Some(range) =
                lsp_range_to_range(doc.text(), symbol.location.range, offset_encoding)
            {
                // we flip the range so that the cursor sits on the start of the symbol
                // (for example start of the function).
                doc.set_selection(view.id, Selection::single(range.head, range.anchor));
                align_view(doc, view, Align::Center);
            }
        },
        move |_editor, symbol| Some(location_to_file_location(&symbol.location)),
    )
    .truncate_start(false)
}

#[derive(Copy, Clone, PartialEq)]
enum DiagnosticsFormat {
    ShowSourcePath,
    HideSourcePath,
}

fn diag_picker(
    cx: &Context,
    diagnostics: BTreeMap<lsp::Url, Vec<lsp::Diagnostic>>,
    current_path: Option<lsp::Url>,
    format: DiagnosticsFormat,
    offset_encoding: OffsetEncoding,
) -> FilePicker<PickerDiagnostic> {
    // TODO: drop current_path comparison and instead use workspace: bool flag?

    // flatten the map to a vec of (url, diag) pairs
    let mut flat_diag = Vec::new();
    for (url, diags) in diagnostics {
        flat_diag.reserve(diags.len());
        for diag in diags {
            flat_diag.push(PickerDiagnostic {
                url: url.clone(),
                diag,
            });
        }
    }

    let styles = DiagnosticStyles {
        hint: cx.editor.theme.get("hint"),
        info: cx.editor.theme.get("info"),
        warning: cx.editor.theme.get("warning"),
        error: cx.editor.theme.get("error"),
    };

    FilePicker::new(
        flat_diag,
        (styles, format),
        cx.editor.config().icons.picker.then(|| &cx.editor.icons),
        move |cx, PickerDiagnostic { url, diag }, action| {
            if current_path.as_ref() == Some(url) {
                let (view, doc) = current!(cx.editor);
                push_jump(view, doc);
            } else {
                let path = url.to_file_path().unwrap();
                cx.editor.open(&path, action).expect("editor.open failed");
            }

            let (view, doc) = current!(cx.editor);

            if let Some(range) = lsp_range_to_range(doc.text(), diag.range, offset_encoding) {
                // we flip the range so that the cursor sits on the start of the symbol
                // (for example start of the function).
                doc.set_selection(view.id, Selection::single(range.head, range.anchor));
                align_view(doc, view, Align::Center);
            }
        },
        move |_editor, PickerDiagnostic { url, diag }| {
            let location = lsp::Location::new(url.clone(), diag.range);
            Some(location_to_file_location(&location))
        },
    )
    .truncate_start(false)
}

pub fn symbol_picker(cx: &mut Context) {
    fn nested_to_flat(
        list: &mut Vec<lsp::SymbolInformation>,
        file: &lsp::TextDocumentIdentifier,
        symbol: lsp::DocumentSymbol,
    ) {
        #[allow(deprecated)]
        list.push(lsp::SymbolInformation {
            name: symbol.name,
            kind: symbol.kind,
            tags: symbol.tags,
            deprecated: symbol.deprecated,
            location: lsp::Location::new(file.uri.clone(), symbol.selection_range),
            container_name: None,
        });
        for child in symbol.children.into_iter().flatten() {
            nested_to_flat(list, file, child);
        }
    }
    let doc = doc!(cx.editor);

    let language_server = language_server!(cx.editor, doc);
    let current_url = doc.url();
    let offset_encoding = language_server.offset_encoding();

    let future = match language_server.document_symbols(doc.identifier()) {
        Some(future) => future,
        None => {
            cx.editor
                .set_error("Language server does not support document symbols");
            return;
        }
    };

    cx.callback(
        future,
        move |editor, compositor, response: Option<lsp::DocumentSymbolResponse>| {
            if let Some(symbols) = response {
                // lsp has two ways to represent symbols (flat/nested)
                // convert the nested variant to flat, so that we have a homogeneous list
                let symbols = match symbols {
                    lsp::DocumentSymbolResponse::Flat(symbols) => symbols,
                    lsp::DocumentSymbolResponse::Nested(symbols) => {
                        let doc = doc!(editor);
                        let mut flat_symbols = Vec::new();
                        for symbol in symbols {
                            nested_to_flat(&mut flat_symbols, &doc.identifier(), symbol)
                        }
                        flat_symbols
                    }
                };

                let picker = sym_picker(symbols, current_url, offset_encoding, editor);
                compositor.push(Box::new(overlayed(picker)))
            }
        },
    )
}

pub fn workspace_symbol_picker(cx: &mut Context) {
    let doc = doc!(cx.editor);
    let current_url = doc.url();
    let language_server = language_server!(cx.editor, doc);
    let offset_encoding = language_server.offset_encoding();
    let future = match language_server.workspace_symbols("".to_string()) {
        Some(future) => future,
        None => {
            cx.editor
                .set_error("Language server does not support workspace symbols");
            return;
        }
    };

    cx.callback(
        future,
        move |editor, compositor, response: Option<Vec<lsp::SymbolInformation>>| {
            let symbols = response.unwrap_or_default();
            let picker = sym_picker(symbols, current_url, offset_encoding, editor);
            let get_symbols = |query: String, editor: &mut Editor| {
                let doc = doc!(editor);
                let language_server = match doc.language_server() {
                    Some(s) => s,
                    None => {
                        // This should not generally happen since the picker will not
                        // even open in the first place if there is no server.
                        return async move { Err(anyhow::anyhow!("LSP not active")) }.boxed();
                    }
                };
                let symbol_request = match language_server.workspace_symbols(query) {
                    Some(future) => future,
                    None => {
                        // This should also not happen since the language server must have
                        // supported workspace symbols before to reach this block.
                        return async move {
                            Err(anyhow::anyhow!(
                                "Language server does not support workspace symbols"
                            ))
                        }
                        .boxed();
                    }
                };

                let future = async move {
                    let json = symbol_request.await?;
                    let response: Option<Vec<lsp::SymbolInformation>> =
                        serde_json::from_value(json)?;

                    Ok(response.unwrap_or_default())
                };
                future.boxed()
            };
            let dyn_picker = DynamicPicker::new(picker, Box::new(get_symbols));
            compositor.push(Box::new(overlayed(dyn_picker)))
        },
    )
}

pub fn diagnostics_picker(cx: &mut Context) {
    let doc = doc!(cx.editor);
    let language_server = language_server!(cx.editor, doc);
    if let Some(current_url) = doc.url() {
        let offset_encoding = language_server.offset_encoding();
        let diagnostics = cx
            .editor
            .diagnostics
            .get(&current_url)
            .cloned()
            .unwrap_or_default();
        let picker = diag_picker(
            cx,
            [(current_url.clone(), diagnostics)].into(),
            Some(current_url),
            DiagnosticsFormat::HideSourcePath,
            offset_encoding,
        );
        cx.push_layer(Box::new(overlayed(picker)));
    }
}

pub fn workspace_diagnostics_picker(cx: &mut Context) {
    let doc = doc!(cx.editor);
    let language_server = language_server!(cx.editor, doc);
    let current_url = doc.url();
    let offset_encoding = language_server.offset_encoding();
    let diagnostics = cx.editor.diagnostics.clone();
    let picker = diag_picker(
        cx,
        diagnostics,
        current_url,
        DiagnosticsFormat::ShowSourcePath,
        offset_encoding,
    );
    cx.push_layer(Box::new(overlayed(picker)));
}

impl ui::menu::Item for lsp::CodeActionOrCommand {
    type Data = ();
    fn format<'a>(&self, _data: &Self::Data, _icons: Option<&'a Icons>) -> Row {
        match self {
            lsp::CodeActionOrCommand::CodeAction(action) => action.title.as_str().into(),
            lsp::CodeActionOrCommand::Command(command) => command.title.as_str().into(),
        }
    }
}

/// Determines the category of the `CodeAction` using the `CodeAction::kind` field.
/// Returns a number that represent these categories.
/// Categories with a lower number should be displayed first.
///
///
/// While the `kind` field is defined as open ended in the LSP spec (any value may be used)
/// in practice a closed set of common values (mostly suggested in the LSP spec) are used.
/// VSCode displays each of these categories seperatly (seperated by a heading in the codeactions picker)
/// to make them easier to navigate. Helix does not display these  headings to the user.
/// However it does sort code actions by their categories to achieve the same order as the VScode picker,
/// just without the headings.
///
/// The order used here is modeled after the [vscode sourcecode](https://github.com/microsoft/vscode/blob/eaec601dd69aeb4abb63b9601a6f44308c8d8c6e/src/vs/editor/contrib/codeAction/browser/codeActionWidget.ts>)
fn action_category(action: &CodeActionOrCommand) -> u32 {
    if let CodeActionOrCommand::CodeAction(CodeAction {
        kind: Some(kind), ..
    }) = action
    {
        let mut components = kind.as_str().split('.');
        match components.next() {
            Some("quickfix") => 0,
            Some("refactor") => match components.next() {
                Some("extract") => 1,
                Some("inline") => 2,
                Some("rewrite") => 3,
                Some("move") => 4,
                Some("surround") => 5,
                _ => 7,
            },
            Some("source") => 6,
            _ => 7,
        }
    } else {
        7
    }
}

fn action_prefered(action: &CodeActionOrCommand) -> bool {
    matches!(
        action,
        CodeActionOrCommand::CodeAction(CodeAction {
            is_preferred: Some(true),
            ..
        })
    )
}

fn action_fixes_diagnostics(action: &CodeActionOrCommand) -> bool {
    matches!(
        action,
        CodeActionOrCommand::CodeAction(CodeAction {
            diagnostics: Some(diagnostics),
            ..
        }) if !diagnostics.is_empty()
    )
}

pub fn code_action(cx: &mut Context) {
    let (view, doc) = current!(cx.editor);

    let language_server = language_server!(cx.editor, doc);

    let selection_range = doc.selection(view.id).primary();
    let offset_encoding = language_server.offset_encoding();

    let range = range_to_lsp_range(doc.text(), selection_range, offset_encoding);

    let future = match language_server.code_actions(
        doc.identifier(),
        range,
        // Filter and convert overlapping diagnostics
        lsp::CodeActionContext {
            diagnostics: doc
                .diagnostics()
                .iter()
                .filter(|&diag| {
                    selection_range
                        .overlaps(&helix_core::Range::new(diag.range.start, diag.range.end))
                })
                .map(|diag| diagnostic_to_lsp_diagnostic(doc.text(), diag, offset_encoding))
                .collect(),
            only: None,
            trigger_kind: Some(CodeActionTriggerKind::INVOKED),
        },
    ) {
        Some(future) => future,
        None => {
            cx.editor
                .set_error("Language server does not support code actions");
            return;
        }
    };

    cx.callback(
        future,
        move |editor, compositor, response: Option<lsp::CodeActionResponse>| {
            let mut actions = match response {
                Some(a) => a,
                None => return,
            };

            // remove disabled code actions
            actions.retain(|action| {
                matches!(
                    action,
                    CodeActionOrCommand::Command(_)
                        | CodeActionOrCommand::CodeAction(CodeAction { disabled: None, .. })
                )
            });

            if actions.is_empty() {
                editor.set_status("No code actions available");
                return;
            }

            // Sort codeactions into a useful order. This behaviour is only partially described in the LSP spec.
            // Many details are modeled after vscode because langauge servers are usually tested against it.
            // VScode sorts the codeaction two times:
            //
            // First the codeactions that fix some diagnostics are moved to the front.
            // If both codeactions fix some diagnostics (or both fix none) the codeaction
            // that is marked with `is_preffered` is shown first. The codeactions are then shown in seperate
            // submenus that only contain a certain category (see `action_category`) of actions.
            //
            // Below this done in in a single sorting step
            actions.sort_by(|action1, action2| {
                // sort actions by category
                let order = action_category(action1).cmp(&action_category(action2));
                if order != Ordering::Equal {
                    return order;
                }
                // within the categories sort by relevancy.
                // Modeled after the `codeActionsComparator` function in vscode:
                // https://github.com/microsoft/vscode/blob/eaec601dd69aeb4abb63b9601a6f44308c8d8c6e/src/vs/editor/contrib/codeAction/browser/codeAction.ts

                // if one code action fixes a diagnostic but the other one doesn't show it first
                let order = action_fixes_diagnostics(action1)
                    .cmp(&action_fixes_diagnostics(action2))
                    .reverse();
                if order != Ordering::Equal {
                    return order;
                }

                // if one of the codeactions is marked as prefered show it first
                // otherwise keep the original LSP sorting
                action_prefered(action1)
                    .cmp(&action_prefered(action2))
                    .reverse()
            });

            let mut picker = ui::Menu::new(actions, (), move |editor, code_action, event| {
                if event != PromptEvent::Validate {
                    return;
                }

                // always present here
                let code_action = code_action.unwrap();

                match code_action {
                    lsp::CodeActionOrCommand::Command(command) => {
                        log::debug!("code action command: {:?}", command);
                        execute_lsp_command(editor, command.clone());
                    }
                    lsp::CodeActionOrCommand::CodeAction(code_action) => {
                        log::debug!("code action: {:?}", code_action);
                        if let Some(ref workspace_edit) = code_action.edit {
                            log::debug!("edit: {:?}", workspace_edit);
                            apply_workspace_edit(editor, offset_encoding, workspace_edit);
                        }

                        // if code action provides both edit and command first the edit
                        // should be applied and then the command
                        if let Some(command) = &code_action.command {
                            execute_lsp_command(editor, command.clone());
                        }
                    }
                }
            });
            picker.move_down(); // pre-select the first item

            let popup = Popup::new("code-action", picker).with_scrollbar(false);
            compositor.replace_or_push("code-action", popup);
        },
    )
}

impl ui::menu::Item for lsp::Command {
    type Data = ();
    fn format<'a>(&self, _data: &Self::Data, _icons: Option<&'a Icons>) -> Row {
        self.title.as_str().into()
    }
}

pub fn execute_lsp_command(editor: &mut Editor, cmd: lsp::Command) {
    let doc = doc!(editor);
    let language_server = language_server!(editor, doc);

    // the command is executed on the server and communicated back
    // to the client asynchronously using workspace edits
    let future = match language_server.command(cmd) {
        Some(future) => future,
        None => {
            editor.set_error("Language server does not support executing commands");
            return;
        }
    };

    tokio::spawn(async move {
        let res = future.await;

        if let Err(e) = res {
            log::error!("execute LSP command: {}", e);
        }
    });
}

pub fn apply_document_resource_op(op: &lsp::ResourceOp) -> std::io::Result<()> {
    use lsp::ResourceOp;
    use std::fs;
    match op {
        ResourceOp::Create(op) => {
            let path = op.uri.to_file_path().unwrap();
            let ignore_if_exists = op.options.as_ref().map_or(false, |options| {
                !options.overwrite.unwrap_or(false) && options.ignore_if_exists.unwrap_or(false)
            });
            if ignore_if_exists && path.exists() {
                Ok(())
            } else {
                // Create directory if it does not exist
                if let Some(dir) = path.parent() {
                    if !dir.is_dir() {
                        fs::create_dir_all(dir)?;
                    }
                }

                fs::write(&path, [])
            }
        }
        ResourceOp::Delete(op) => {
            let path = op.uri.to_file_path().unwrap();
            if path.is_dir() {
                let recursive = op
                    .options
                    .as_ref()
                    .and_then(|options| options.recursive)
                    .unwrap_or(false);

                if recursive {
                    fs::remove_dir_all(&path)
                } else {
                    fs::remove_dir(&path)
                }
            } else if path.is_file() {
                fs::remove_file(&path)
            } else {
                Ok(())
            }
        }
        ResourceOp::Rename(op) => {
            let from = op.old_uri.to_file_path().unwrap();
            let to = op.new_uri.to_file_path().unwrap();
            let ignore_if_exists = op.options.as_ref().map_or(false, |options| {
                !options.overwrite.unwrap_or(false) && options.ignore_if_exists.unwrap_or(false)
            });
            if ignore_if_exists && to.exists() {
                Ok(())
            } else {
                fs::rename(from, &to)
            }
        }
    }
}

pub fn apply_workspace_edit(
    editor: &mut Editor,
    offset_encoding: OffsetEncoding,
    workspace_edit: &lsp::WorkspaceEdit,
) {
    let mut apply_edits = |uri: &helix_lsp::Url, text_edits: Vec<lsp::TextEdit>| {
        let path = match uri.to_file_path() {
            Ok(path) => path,
            Err(_) => {
                let err = format!("unable to convert URI to filepath: {}", uri);
                log::error!("{}", err);
                editor.set_error(err);
                return;
            }
        };

        let current_view_id = view!(editor).id;
        let doc_id = match editor.open(&path, Action::Load) {
            Ok(doc_id) => doc_id,
            Err(err) => {
                let err = format!("failed to open document: {}: {}", uri, err);
                log::error!("{}", err);
                editor.set_error(err);
                return;
            }
        };

        let doc = doc_mut!(editor, &doc_id);

        // Need to determine a view for apply/append_changes_to_history
        let selections = doc.selections();
        let view_id = if selections.contains_key(&current_view_id) {
            // use current if possible
            current_view_id
        } else {
            // Hack: we take the first available view_id
            selections
                .keys()
                .next()
                .copied()
                .expect("No view_id available")
        };

        let transaction = helix_lsp::util::generate_transaction_from_edits(
            doc.text(),
            text_edits,
            offset_encoding,
        );
        let view = view_mut!(editor, view_id);
        doc.apply(&transaction, view.id);
        doc.append_changes_to_history(view);
    };

    if let Some(ref changes) = workspace_edit.changes {
        log::debug!("workspace changes: {:?}", changes);
        for (uri, text_edits) in changes {
            let text_edits = text_edits.to_vec();
            apply_edits(uri, text_edits)
        }
        return;
        // Not sure if it works properly, it'll be safer to just panic here to avoid breaking some parts of code on which code actions will be used
        // TODO: find some example that uses workspace changes, and test it
        // for (url, edits) in changes.iter() {
        //     let file_path = url.origin().ascii_serialization();
        //     let file_path = std::path::PathBuf::from(file_path);
        //     let file = std::fs::File::open(file_path).unwrap();
        //     let mut text = Rope::from_reader(file).unwrap();
        //     let transaction = edits_to_changes(&text, edits);
        //     transaction.apply(&mut text);
        // }
    }

    if let Some(ref document_changes) = workspace_edit.document_changes {
        match document_changes {
            lsp::DocumentChanges::Edits(document_edits) => {
                for document_edit in document_edits {
                    let edits = document_edit
                        .edits
                        .iter()
                        .map(|edit| match edit {
                            lsp::OneOf::Left(text_edit) => text_edit,
                            lsp::OneOf::Right(annotated_text_edit) => {
                                &annotated_text_edit.text_edit
                            }
                        })
                        .cloned()
                        .collect();
                    apply_edits(&document_edit.text_document.uri, edits);
                }
            }
            lsp::DocumentChanges::Operations(operations) => {
                log::debug!("document changes - operations: {:?}", operations);
                for operation in operations {
                    match operation {
                        lsp::DocumentChangeOperation::Op(op) => {
                            apply_document_resource_op(op).unwrap();
                        }

                        lsp::DocumentChangeOperation::Edit(document_edit) => {
                            let edits = document_edit
                                .edits
                                .iter()
                                .map(|edit| match edit {
                                    lsp::OneOf::Left(text_edit) => text_edit,
                                    lsp::OneOf::Right(annotated_text_edit) => {
                                        &annotated_text_edit.text_edit
                                    }
                                })
                                .cloned()
                                .collect();
                            apply_edits(&document_edit.text_document.uri, edits);
                        }
                    }
                }
            }
        }
    }
}

fn goto_impl(
    editor: &mut Editor,
    compositor: &mut Compositor,
    locations: Vec<lsp::Location>,
    offset_encoding: OffsetEncoding,
) {
    let cwdir = std::env::current_dir().unwrap_or_default();

    match locations.as_slice() {
        [location] => {
            jump_to_location(editor, location, offset_encoding, Action::Replace);
        }
        [] => {
            editor.set_error("No definition found.");
        }
        _locations => {
            let picker = FilePicker::new(
                locations,
                cwdir,
                None,
                move |cx, location, action| {
                    jump_to_location(cx.editor, location, offset_encoding, action)
                },
                move |_editor, location| Some(location_to_file_location(location)),
            );
            compositor.push(Box::new(overlayed(picker)));
        }
    }
}

fn to_locations(definitions: Option<lsp::GotoDefinitionResponse>) -> Vec<lsp::Location> {
    match definitions {
        Some(lsp::GotoDefinitionResponse::Scalar(location)) => vec![location],
        Some(lsp::GotoDefinitionResponse::Array(locations)) => locations,
        Some(lsp::GotoDefinitionResponse::Link(locations)) => locations
            .into_iter()
            .map(|location_link| lsp::Location {
                uri: location_link.target_uri,
                range: location_link.target_range,
            })
            .collect(),
        None => Vec::new(),
    }
}

pub fn goto_declaration(cx: &mut Context) {
    let (view, doc) = current!(cx.editor);
    let language_server = language_server!(cx.editor, doc);
    let offset_encoding = language_server.offset_encoding();

    let pos = doc.position(view.id, offset_encoding);

    let future = match language_server.goto_declaration(doc.identifier(), pos, None) {
        Some(future) => future,
        None => {
            cx.editor
                .set_error("Language server does not support goto-declaration");
            return;
        }
    };

    cx.callback(
        future,
        move |editor, compositor, response: Option<lsp::GotoDefinitionResponse>| {
            let items = to_locations(response);
            goto_impl(editor, compositor, items, offset_encoding);
        },
    );
}

pub fn goto_definition(cx: &mut Context) {
    let (view, doc) = current!(cx.editor);
    let language_server = language_server!(cx.editor, doc);
    let offset_encoding = language_server.offset_encoding();

    let pos = doc.position(view.id, offset_encoding);

    let future = match language_server.goto_definition(doc.identifier(), pos, None) {
        Some(future) => future,
        None => {
            cx.editor
                .set_error("Language server does not support goto-definition");
            return;
        }
    };

    cx.callback(
        future,
        move |editor, compositor, response: Option<lsp::GotoDefinitionResponse>| {
            let items = to_locations(response);
            goto_impl(editor, compositor, items, offset_encoding);
        },
    );
}

pub fn goto_type_definition(cx: &mut Context) {
    let (view, doc) = current!(cx.editor);
    let language_server = language_server!(cx.editor, doc);
    let offset_encoding = language_server.offset_encoding();

    let pos = doc.position(view.id, offset_encoding);

    let future = match language_server.goto_type_definition(doc.identifier(), pos, None) {
        Some(future) => future,
        None => {
            cx.editor
                .set_error("Language server does not support goto-type-definition");
            return;
        }
    };

    cx.callback(
        future,
        move |editor, compositor, response: Option<lsp::GotoDefinitionResponse>| {
            let items = to_locations(response);
            goto_impl(editor, compositor, items, offset_encoding);
        },
    );
}

pub fn goto_implementation(cx: &mut Context) {
    let (view, doc) = current!(cx.editor);
    let language_server = language_server!(cx.editor, doc);
    let offset_encoding = language_server.offset_encoding();

    let pos = doc.position(view.id, offset_encoding);

    let future = match language_server.goto_implementation(doc.identifier(), pos, None) {
        Some(future) => future,
        None => {
            cx.editor
                .set_error("Language server does not support goto-implementation");
            return;
        }
    };

    cx.callback(
        future,
        move |editor, compositor, response: Option<lsp::GotoDefinitionResponse>| {
            let items = to_locations(response);
            goto_impl(editor, compositor, items, offset_encoding);
        },
    );
}

pub fn goto_reference(cx: &mut Context) {
    let (view, doc) = current!(cx.editor);
    let language_server = language_server!(cx.editor, doc);
    let offset_encoding = language_server.offset_encoding();

    let pos = doc.position(view.id, offset_encoding);

    let future = match language_server.goto_reference(doc.identifier(), pos, None) {
        Some(future) => future,
        None => {
            cx.editor
                .set_error("Language server does not support goto-reference");
            return;
        }
    };

    cx.callback(
        future,
        move |editor, compositor, response: Option<Vec<lsp::Location>>| {
            let items = response.unwrap_or_default();
            goto_impl(editor, compositor, items, offset_encoding);
        },
    );
}

#[derive(PartialEq, Eq)]
pub enum SignatureHelpInvoked {
    Manual,
    Automatic,
}

pub fn signature_help(cx: &mut Context) {
    signature_help_impl(cx, SignatureHelpInvoked::Manual)
}

pub fn signature_help_impl(cx: &mut Context, invoked: SignatureHelpInvoked) {
    let (view, doc) = current!(cx.editor);
    let was_manually_invoked = invoked == SignatureHelpInvoked::Manual;

    let language_server = match doc.language_server() {
        Some(language_server) => language_server,
        None => {
            // Do not show the message if signature help was invoked
            // automatically on backspace, trigger characters, etc.
            if was_manually_invoked {
                cx.editor
                    .set_status("Language server not active for current buffer");
            }
            return;
        }
    };
    let offset_encoding = language_server.offset_encoding();

    let pos = doc.position(view.id, offset_encoding);

    let future = match language_server.text_document_signature_help(doc.identifier(), pos, None) {
        Some(f) => f,
        None => {
            if was_manually_invoked {
                cx.editor
                    .set_error("Language server does not support signature-help");
            }
            return;
        }
    };

    cx.callback(
        future,
        move |editor, compositor, response: Option<lsp::SignatureHelp>| {
            let config = &editor.config();

            if !(config.lsp.auto_signature_help
                || SignatureHelp::visible_popup(compositor).is_some()
                || was_manually_invoked)
            {
                return;
            }

            // If the signature help invocation is automatic, don't show it outside of Insert Mode:
            // it very probably means the server was a little slow to respond and the user has
            // already moved on to something else, making a signature help popup will just be an
            // annoyance, see https://github.com/helix-editor/helix/issues/3112
            if !was_manually_invoked && editor.mode != Mode::Insert {
                return;
            }

            let response = match response {
                // According to the spec the response should be None if there
                // are no signatures, but some servers don't follow this.
                Some(s) if !s.signatures.is_empty() => s,
                _ => {
                    compositor.remove(SignatureHelp::ID);
                    return;
                }
            };
            let doc = doc!(editor);
            let language = doc.language_name().unwrap_or("");

            let signature = match response
                .signatures
                .get(response.active_signature.unwrap_or(0) as usize)
            {
                Some(s) => s,
                None => return,
            };
            let mut contents = SignatureHelp::new(
                signature.label.clone(),
                language.to_string(),
                Arc::clone(&editor.syn_loader),
            );

            let signature_doc = if config.lsp.display_signature_help_docs {
                signature.documentation.as_ref().map(|doc| match doc {
                    lsp::Documentation::String(s) => s.clone(),
                    lsp::Documentation::MarkupContent(markup) => markup.value.clone(),
                })
            } else {
                None
            };

            contents.set_signature_doc(signature_doc);

            let active_param_range = || -> Option<(usize, usize)> {
                let param_idx = signature
                    .active_parameter
                    .or(response.active_parameter)
                    .unwrap_or(0) as usize;
                let param = signature.parameters.as_ref()?.get(param_idx)?;
                match &param.label {
                    lsp::ParameterLabel::Simple(string) => {
                        let start = signature.label.find(string.as_str())?;
                        Some((start, start + string.len()))
                    }
                    lsp::ParameterLabel::LabelOffsets([start, end]) => {
                        // LS sends offsets based on utf-16 based string representation
                        // but highlighting in helix is done using byte offset.
                        use helix_core::str_utils::char_to_byte_idx;
                        let from = char_to_byte_idx(&signature.label, *start as usize);
                        let to = char_to_byte_idx(&signature.label, *end as usize);
                        Some((from, to))
                    }
                }
            };
            contents.set_active_param_range(active_param_range());

            let old_popup = compositor.find_id::<Popup<SignatureHelp>>(SignatureHelp::ID);
            let popup = Popup::new(SignatureHelp::ID, contents)
                .position(old_popup.and_then(|p| p.get_position()))
                .position_bias(Open::Above)
                .ignore_escape_key(true);
            compositor.replace_or_push(SignatureHelp::ID, popup);
        },
    );
}

pub fn hover(cx: &mut Context) {
    let (view, doc) = current!(cx.editor);
    let language_server = language_server!(cx.editor, doc);
    let offset_encoding = language_server.offset_encoding();

    // TODO: factor out a doc.position_identifier() that returns lsp::TextDocumentPositionIdentifier

    let pos = doc.position(view.id, offset_encoding);

    let future = match language_server.text_document_hover(doc.identifier(), pos, None) {
        Some(future) => future,
        None => {
            cx.editor
                .set_error("Language server does not support hover");
            return;
        }
    };

    cx.callback(
        future,
        move |editor, compositor, response: Option<lsp::Hover>| {
            if let Some(hover) = response {
                // hover.contents / .range <- used for visualizing

                fn marked_string_to_markdown(contents: lsp::MarkedString) -> String {
                    match contents {
                        lsp::MarkedString::String(contents) => contents,
                        lsp::MarkedString::LanguageString(string) => {
                            if string.language == "markdown" {
                                string.value
                            } else {
                                format!("```{}\n{}\n```", string.language, string.value)
                            }
                        }
                    }
                }

                let contents = match hover.contents {
                    lsp::HoverContents::Scalar(contents) => marked_string_to_markdown(contents),
                    lsp::HoverContents::Array(contents) => contents
                        .into_iter()
                        .map(marked_string_to_markdown)
                        .collect::<Vec<_>>()
                        .join("\n\n"),
                    lsp::HoverContents::Markup(contents) => contents.value,
                };

                // skip if contents empty

                let contents = ui::Markdown::new(contents, editor.syn_loader.clone());
                let popup = Popup::new("hover", contents).auto_close(true);
                compositor.replace_or_push("hover", popup);
            }
        },
    );
}

pub fn rename_symbol(cx: &mut Context) {
    let (view, doc) = current_ref!(cx.editor);
    let text = doc.text().slice(..);
    let primary_selection = doc.selection(view.id).primary();
    let prefill = if primary_selection.len() > 1 {
        primary_selection
    } else {
        use helix_core::textobject::{textobject_word, TextObject};
        textobject_word(text, primary_selection, TextObject::Inside, 1, false)
    }
    .fragment(text)
    .into();
    ui::prompt_with_input(
        cx,
        "rename-to:".into(),
        prefill,
        None,
        ui::completers::none,
        move |cx: &mut compositor::Context, input: &str, event: PromptEvent| {
            if event != PromptEvent::Validate {
                return;
            }

            let (view, doc) = current!(cx.editor);
            let language_server = language_server!(cx.editor, doc);
            let offset_encoding = language_server.offset_encoding();

            let pos = doc.position(view.id, offset_encoding);

            let future =
                match language_server.rename_symbol(doc.identifier(), pos, input.to_string()) {
                    Some(future) => future,
                    None => {
                        cx.editor
                            .set_error("Language server does not support symbol renaming");
                        return;
                    }
                };
            match block_on(future) {
                Ok(edits) => apply_workspace_edit(cx.editor, offset_encoding, &edits),
                Err(err) => cx.editor.set_error(err.to_string()),
            }
        },
    );
}

pub fn select_references_to_symbol_under_cursor(cx: &mut Context) {
    let (view, doc) = current!(cx.editor);
    let language_server = language_server!(cx.editor, doc);
    let offset_encoding = language_server.offset_encoding();

    let pos = doc.position(view.id, offset_encoding);

    let future = match language_server.text_document_document_highlight(doc.identifier(), pos, None)
    {
        Some(future) => future,
        None => {
            cx.editor
                .set_error("Language server does not support document highlight");
            return;
        }
    };

    cx.callback(
        future,
        move |editor, _compositor, response: Option<Vec<lsp::DocumentHighlight>>| {
            let document_highlights = match response {
                Some(highlights) if !highlights.is_empty() => highlights,
                _ => return,
            };
            let (view, doc) = current!(editor);
            let language_server = language_server!(editor, doc);
            let offset_encoding = language_server.offset_encoding();
            let text = doc.text();
            let pos = doc.selection(view.id).primary().head;

            // We must find the range that contains our primary cursor to prevent our primary cursor to move
            let mut primary_index = 0;
            let ranges = document_highlights
                .iter()
                .filter_map(|highlight| lsp_range_to_range(text, highlight.range, offset_encoding))
                .enumerate()
                .map(|(i, range)| {
                    if range.contains(pos) {
                        primary_index = i;
                    }
                    range
                })
                .collect();
            let selection = Selection::new(ranges, primary_index);
            doc.set_selection(view.id, selection);
        },
    );
}<|MERGE_RESOLUTION|>--- conflicted
+++ resolved
@@ -1,14 +1,10 @@
 use futures_util::FutureExt;
 use helix_lsp::{
     block_on,
-<<<<<<< HEAD
-    lsp::{self, CodeAction, CodeActionOrCommand, DiagnosticSeverity, NumberOrString, SymbolKind},
-=======
     lsp::{
         self, CodeAction, CodeActionOrCommand, CodeActionTriggerKind, DiagnosticSeverity,
-        NumberOrString,
+        NumberOrString, SymbolKind,
     },
->>>>>>> 3b301a9d
     util::{diagnostic_to_lsp_diagnostic, lsp_pos_to_pos, lsp_range_to_range, range_to_lsp_range},
     OffsetEncoding,
 };
