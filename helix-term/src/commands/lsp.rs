use futures_util::FutureExt;
use helix_lsp::{
    block_on,
    lsp::{self, CodeAction, CodeActionOrCommand, DiagnosticSeverity, NumberOrString, SymbolKind},
    util::{diagnostic_to_lsp_diagnostic, lsp_pos_to_pos, lsp_range_to_range, range_to_lsp_range},
    OffsetEncoding,
};
use tui::{
    text::{Span, Spans},
    widgets::Row,
};

use super::{align_view, push_jump, Align, Context, Editor, Open};

use helix_core::{path, Selection};
use helix_view::icons::Icon;
use helix_view::{apply_transaction, document::Mode, editor::Action, theme::Style};

use crate::{
    compositor::{self, Compositor},
    ui::{
        self, lsp::SignatureHelp, overlay::overlayed, DynamicPicker, FileLocation, FilePicker,
        Popup, PromptEvent,
    },
};

use std::{
    borrow::Cow, cmp::Ordering, collections::BTreeMap, fmt::Write, path::PathBuf, sync::Arc,
};

/// Gets the language server that is attached to a document, and
/// if it's not active displays a status message. Using this macro
/// in a context where the editor automatically queries the LSP
/// (instead of when the user explicitly does so via a keybind like
/// `gd`) will spam the "LSP inactive" status message confusingly.
#[macro_export]
macro_rules! language_server {
    ($editor:expr, $doc:expr) => {
        match $doc.language_server() {
            Some(language_server) => language_server,
            None => {
                $editor.set_status("Language server not active for current buffer");
                return;
            }
        }
    };
}

impl ui::menu::Item for lsp::Location {
    /// Current working directory.
    type Data = PathBuf;

<<<<<<< HEAD
    fn label_text(&self, cwdir: &Self::Data) -> Spans {
=======
    fn format(&self, cwdir: &Self::Data) -> Row {
>>>>>>> b97eb497
        // The preallocation here will overallocate a few characters since it will account for the
        // URL's scheme, which is not used most of the time since that scheme will be "file://".
        // Those extra chars will be used to avoid allocating when writing the line number (in the
        // common case where it has 5 digits or less, which should be enough for a cast majority
        // of usages).
        let mut res = String::with_capacity(self.uri.as_str().len());

        if self.uri.scheme() == "file" {
            // With the preallocation above and UTF-8 paths already, this closure will do one (1)
            // allocation, for `to_file_path`, else there will be two (2), with `to_string_lossy`.
            let mut write_path_to_res = || -> Option<()> {
                let path = self.uri.to_file_path().ok()?;
                res.push_str(&path.strip_prefix(cwdir).unwrap_or(&path).to_string_lossy());
                Some(())
            };
            write_path_to_res();
        } else {
            // Never allocates since we declared the string with this capacity already.
            res.push_str(self.uri.as_str());
        }

        // Most commonly, this will not allocate, especially on Unix systems where the root prefix
        // is a simple `/` and not `C:\` (with whatever drive letter)
        write!(&mut res, ":{}", self.range.start.line)
            .expect("Will only failed if allocating fail");
        res.into()
    }
}

impl ui::menu::Item for lsp::SymbolInformation {
    /// Path to currently focussed document
    type Data = Option<lsp::Url>;

<<<<<<< HEAD
    fn label_text(&self, current_doc_path: &Self::Data) -> Spans {
=======
    fn format(&self, current_doc_path: &Self::Data) -> Row {
>>>>>>> b97eb497
        if current_doc_path.as_ref() == Some(&self.location.uri) {
            self.name.as_str().into()
        } else {
            match self.location.uri.to_file_path() {
                Ok(path) => {
                    let get_relative_path = path::get_relative_path(path.as_path());
                    format!("{} ({})", &self.name, get_relative_path.to_string_lossy()).into()
                }
                Err(_) => format!("{} ({})", &self.name, &self.location.uri).into(),
            }
        }
    }

    fn icon<'a>(&self, icons: &'a helix_view::icons::Icons) -> Option<&'a Icon> {
        if let Some(symbol_kind_icons) = &icons.symbol_kind {
            match self.kind {
                SymbolKind::FILE => symbol_kind_icons.get("file"),
                SymbolKind::MODULE => symbol_kind_icons.get("module"),
                SymbolKind::NAMESPACE => symbol_kind_icons.get("namespace"),
                SymbolKind::PACKAGE => symbol_kind_icons.get("package"),
                SymbolKind::CLASS => symbol_kind_icons.get("class"),
                SymbolKind::METHOD => symbol_kind_icons.get("method"),
                SymbolKind::PROPERTY => symbol_kind_icons.get("property"),
                SymbolKind::FIELD => symbol_kind_icons.get("field"),
                SymbolKind::CONSTRUCTOR => symbol_kind_icons.get("constructor"),
                SymbolKind::ENUM => symbol_kind_icons.get("enumeration"),
                SymbolKind::INTERFACE => symbol_kind_icons.get("interface"),
                SymbolKind::FUNCTION => symbol_kind_icons.get("function"),
                SymbolKind::VARIABLE => symbol_kind_icons.get("variable"),
                SymbolKind::CONSTANT => symbol_kind_icons.get("constant"),
                SymbolKind::STRING => symbol_kind_icons.get("string"),
                SymbolKind::NUMBER => symbol_kind_icons.get("number"),
                SymbolKind::BOOLEAN => symbol_kind_icons.get("boolean"),
                SymbolKind::ARRAY => symbol_kind_icons.get("array"),
                SymbolKind::OBJECT => symbol_kind_icons.get("object"),
                SymbolKind::KEY => symbol_kind_icons.get("key"),
                SymbolKind::NULL => symbol_kind_icons.get("null"),
                SymbolKind::ENUM_MEMBER => symbol_kind_icons.get("enum-member"),
                SymbolKind::STRUCT => symbol_kind_icons.get("structure"),
                SymbolKind::EVENT => symbol_kind_icons.get("event"),
                SymbolKind::OPERATOR => symbol_kind_icons.get("operator"),
                SymbolKind::TYPE_PARAMETER => symbol_kind_icons.get("type-parameter"),
                _ => None,
            }
        } else {
            None
        }
    }
}

struct DiagnosticStyles {
    hint: Style,
    info: Style,
    warning: Style,
    error: Style,
}

struct PickerDiagnostic {
    url: lsp::Url,
    diag: lsp::Diagnostic,
}

impl ui::menu::Item for PickerDiagnostic {
    type Data = (DiagnosticStyles, DiagnosticsFormat);

<<<<<<< HEAD
    fn label_text(&self, (styles, format): &Self::Data) -> Spans {
=======
    fn format(&self, (styles, format): &Self::Data) -> Row {
>>>>>>> b97eb497
        let mut style = self
            .diag
            .severity
            .map(|s| match s {
                DiagnosticSeverity::HINT => styles.hint,
                DiagnosticSeverity::INFORMATION => styles.info,
                DiagnosticSeverity::WARNING => styles.warning,
                DiagnosticSeverity::ERROR => styles.error,
                _ => Style::default(),
            })
            .unwrap_or_default();

        // remove background as it is distracting in the picker list
        style.bg = None;

        let code: Cow<'_, str> = self
            .diag
            .code
            .as_ref()
            .map(|c| match c {
                NumberOrString::Number(n) => n.to_string().into(),
                NumberOrString::String(s) => s.as_str().into(),
            })
            .unwrap_or_default();

        let path = match format {
            DiagnosticsFormat::HideSourcePath => String::new(),
            DiagnosticsFormat::ShowSourcePath => {
                let path = path::get_truncated_path(self.url.path());
                format!("{}: ", path.to_string_lossy())
            }
        };

        Spans::from(vec![
            Span::raw(path),
            Span::styled(&self.diag.message, style),
            Span::styled(code, style),
        ])
        .into()
    }

    fn icon<'a>(&self, icons: &'a helix_view::icons::Icons) -> Option<&'a Icon> {
        if let Some(severity) = self.diag.severity {
            match severity {
                DiagnosticSeverity::HINT => Some(&icons.diagnostic.hint),
                DiagnosticSeverity::INFORMATION => Some(&icons.diagnostic.info),
                DiagnosticSeverity::WARNING => Some(&icons.diagnostic.warning),
                DiagnosticSeverity::ERROR => Some(&icons.diagnostic.error),
                _ => None,
            }
        } else {
            None
        }
    }
}

fn location_to_file_location(location: &lsp::Location) -> FileLocation {
    let path = location.uri.to_file_path().unwrap();
    let line = Some((
        location.range.start.line as usize,
        location.range.end.line as usize,
    ));
    (path.into(), line)
}

// TODO: share with symbol picker(symbol.location)
fn jump_to_location(
    editor: &mut Editor,
    location: &lsp::Location,
    offset_encoding: OffsetEncoding,
    action: Action,
) {
    let (view, doc) = current!(editor);
    push_jump(view, doc);

    let path = match location.uri.to_file_path() {
        Ok(path) => path,
        Err(_) => {
            let err = format!("unable to convert URI to filepath: {}", location.uri);
            editor.set_error(err);
            return;
        }
    };
    match editor.open(&path, action) {
        Ok(_) => (),
        Err(err) => {
            let err = format!("failed to open path: {:?}: {:?}", location.uri, err);
            editor.set_error(err);
            return;
        }
    }
    let (view, doc) = current!(editor);
    let definition_pos = location.range.start;
    // TODO: convert inside server
    let new_pos = if let Some(new_pos) = lsp_pos_to_pos(doc.text(), definition_pos, offset_encoding)
    {
        new_pos
    } else {
        return;
    };
    doc.set_selection(view.id, Selection::point(new_pos));
    align_view(doc, view, Align::Center);
}

fn sym_picker(
    symbols: Vec<lsp::SymbolInformation>,
    current_path: Option<lsp::Url>,
    offset_encoding: OffsetEncoding,
) -> FilePicker<lsp::SymbolInformation> {
    // TODO: drop current_path comparison and instead use workspace: bool flag?
    FilePicker::new(
        symbols,
        current_path.clone(),
        move |cx, symbol, action| {
            let (view, doc) = current!(cx.editor);
            push_jump(view, doc);

            if current_path.as_ref() != Some(&symbol.location.uri) {
                let uri = &symbol.location.uri;
                let path = match uri.to_file_path() {
                    Ok(path) => path,
                    Err(_) => {
                        let err = format!("unable to convert URI to filepath: {}", uri);
                        cx.editor.set_error(err);
                        return;
                    }
                };
                if let Err(err) = cx.editor.open(&path, action) {
                    let err = format!("failed to open document: {}: {}", uri, err);
                    log::error!("{}", err);
                    cx.editor.set_error(err);
                    return;
                }
            }

            let (view, doc) = current!(cx.editor);

            if let Some(range) =
                lsp_range_to_range(doc.text(), symbol.location.range, offset_encoding)
            {
                // we flip the range so that the cursor sits on the start of the symbol
                // (for example start of the function).
                doc.set_selection(view.id, Selection::single(range.head, range.anchor));
                align_view(doc, view, Align::Center);
            }
        },
        move |_editor, symbol| Some(location_to_file_location(&symbol.location)),
    )
    .truncate_start(false)
}

#[derive(Copy, Clone, PartialEq)]
enum DiagnosticsFormat {
    ShowSourcePath,
    HideSourcePath,
}

fn diag_picker(
    cx: &Context,
    diagnostics: BTreeMap<lsp::Url, Vec<lsp::Diagnostic>>,
    current_path: Option<lsp::Url>,
    format: DiagnosticsFormat,
    offset_encoding: OffsetEncoding,
) -> FilePicker<PickerDiagnostic> {
    // TODO: drop current_path comparison and instead use workspace: bool flag?

    // flatten the map to a vec of (url, diag) pairs
    let mut flat_diag = Vec::new();
    for (url, diags) in diagnostics {
        flat_diag.reserve(diags.len());
        for diag in diags {
            flat_diag.push(PickerDiagnostic {
                url: url.clone(),
                diag,
            });
        }
    }

    let styles = DiagnosticStyles {
        hint: cx.editor.theme.get("hint"),
        info: cx.editor.theme.get("info"),
        warning: cx.editor.theme.get("warning"),
        error: cx.editor.theme.get("error"),
    };

    FilePicker::new(
        flat_diag,
        (styles, format),
        move |cx, PickerDiagnostic { url, diag }, action| {
            if current_path.as_ref() == Some(url) {
                let (view, doc) = current!(cx.editor);
                push_jump(view, doc);
            } else {
                let path = url.to_file_path().unwrap();
                cx.editor.open(&path, action).expect("editor.open failed");
            }

            let (view, doc) = current!(cx.editor);

            if let Some(range) = lsp_range_to_range(doc.text(), diag.range, offset_encoding) {
                // we flip the range so that the cursor sits on the start of the symbol
                // (for example start of the function).
                doc.set_selection(view.id, Selection::single(range.head, range.anchor));
                align_view(doc, view, Align::Center);
            }
        },
        move |_editor, PickerDiagnostic { url, diag }| {
            let location = lsp::Location::new(url.clone(), diag.range);
            Some(location_to_file_location(&location))
        },
    )
    .truncate_start(false)
}

pub fn symbol_picker(cx: &mut Context) {
    fn nested_to_flat(
        list: &mut Vec<lsp::SymbolInformation>,
        file: &lsp::TextDocumentIdentifier,
        symbol: lsp::DocumentSymbol,
    ) {
        #[allow(deprecated)]
        list.push(lsp::SymbolInformation {
            name: symbol.name,
            kind: symbol.kind,
            tags: symbol.tags,
            deprecated: symbol.deprecated,
            location: lsp::Location::new(file.uri.clone(), symbol.selection_range),
            container_name: None,
        });
        for child in symbol.children.into_iter().flatten() {
            nested_to_flat(list, file, child);
        }
    }
    let doc = doc!(cx.editor);

    let language_server = language_server!(cx.editor, doc);
    let current_url = doc.url();
    let offset_encoding = language_server.offset_encoding();

    let future = match language_server.document_symbols(doc.identifier()) {
        Some(future) => future,
        None => {
            cx.editor
                .set_error("Language server does not support document symbols");
            return;
        }
    };

    cx.callback(
        future,
        move |editor, compositor, response: Option<lsp::DocumentSymbolResponse>| {
            if let Some(symbols) = response {
                // lsp has two ways to represent symbols (flat/nested)
                // convert the nested variant to flat, so that we have a homogeneous list
                let symbols = match symbols {
                    lsp::DocumentSymbolResponse::Flat(symbols) => symbols,
                    lsp::DocumentSymbolResponse::Nested(symbols) => {
                        let doc = doc!(editor);
                        let mut flat_symbols = Vec::new();
                        for symbol in symbols {
                            nested_to_flat(&mut flat_symbols, &doc.identifier(), symbol)
                        }
                        flat_symbols
                    }
                };

                let picker = sym_picker(symbols, current_url, offset_encoding);
                compositor.push(Box::new(overlayed(picker)))
            }
        },
    )
}

pub fn workspace_symbol_picker(cx: &mut Context) {
    let doc = doc!(cx.editor);
    let current_url = doc.url();
    let language_server = language_server!(cx.editor, doc);
    let offset_encoding = language_server.offset_encoding();
    let future = match language_server.workspace_symbols("".to_string()) {
        Some(future) => future,
        None => {
            cx.editor
                .set_error("Language server does not support workspace symbols");
            return;
        }
    };

    cx.callback(
        future,
        move |_editor, compositor, response: Option<Vec<lsp::SymbolInformation>>| {
            let symbols = response.unwrap_or_default();
            let picker = sym_picker(symbols, current_url, offset_encoding);
            let get_symbols = |query: String, editor: &mut Editor| {
                let doc = doc!(editor);
                let language_server = match doc.language_server() {
                    Some(s) => s,
                    None => {
                        // This should not generally happen since the picker will not
                        // even open in the first place if there is no server.
                        return async move { Err(anyhow::anyhow!("LSP not active")) }.boxed();
                    }
                };
                let symbol_request = match language_server.workspace_symbols(query) {
                    Some(future) => future,
                    None => {
                        // This should also not happen since the language server must have
                        // supported workspace symbols before to reach this block.
                        return async move {
                            Err(anyhow::anyhow!(
                                "Language server does not support workspace symbols"
                            ))
                        }
                        .boxed();
                    }
                };

                let future = async move {
                    let json = symbol_request.await?;
                    let response: Option<Vec<lsp::SymbolInformation>> =
                        serde_json::from_value(json)?;

                    Ok(response.unwrap_or_default())
                };
                future.boxed()
            };
            let dyn_picker = DynamicPicker::new(picker, Box::new(get_symbols));
            compositor.push(Box::new(overlayed(dyn_picker)))
        },
    )
}

pub fn diagnostics_picker(cx: &mut Context) {
    let doc = doc!(cx.editor);
    let language_server = language_server!(cx.editor, doc);
    if let Some(current_url) = doc.url() {
        let offset_encoding = language_server.offset_encoding();
        let diagnostics = cx
            .editor
            .diagnostics
            .get(&current_url)
            .cloned()
            .unwrap_or_default();
        let picker = diag_picker(
            cx,
            [(current_url.clone(), diagnostics)].into(),
            Some(current_url),
            DiagnosticsFormat::HideSourcePath,
            offset_encoding,
        );
        cx.push_layer(Box::new(overlayed(picker)));
    }
}

pub fn workspace_diagnostics_picker(cx: &mut Context) {
    let doc = doc!(cx.editor);
    let language_server = language_server!(cx.editor, doc);
    let current_url = doc.url();
    let offset_encoding = language_server.offset_encoding();
    let diagnostics = cx.editor.diagnostics.clone();
    let picker = diag_picker(
        cx,
        diagnostics,
        current_url,
        DiagnosticsFormat::ShowSourcePath,
        offset_encoding,
    );
    cx.push_layer(Box::new(overlayed(picker)));
}

impl ui::menu::Item for lsp::CodeActionOrCommand {
    type Data = ();
<<<<<<< HEAD
    fn label_text(&self, _data: &Self::Data) -> Spans {
=======
    fn format(&self, _data: &Self::Data) -> Row {
>>>>>>> b97eb497
        match self {
            lsp::CodeActionOrCommand::CodeAction(action) => action.title.as_str().into(),
            lsp::CodeActionOrCommand::Command(command) => command.title.as_str().into(),
        }
    }
}

/// Determines the category of the `CodeAction` using the `CodeAction::kind` field.
/// Returns a number that represent these categories.
/// Categories with a lower number should be displayed first.
///
///
/// While the `kind` field is defined as open ended in the LSP spec (any value may be used)
/// in practice a closed set of common values (mostly suggested in the LSP spec) are used.
/// VSCode displays each of these categories seperatly (seperated by a heading in the codeactions picker)
/// to make them easier to navigate. Helix does not display these  headings to the user.
/// However it does sort code actions by their categories to achieve the same order as the VScode picker,
/// just without the headings.
///
/// The order used here is modeled after the [vscode sourcecode](https://github.com/microsoft/vscode/blob/eaec601dd69aeb4abb63b9601a6f44308c8d8c6e/src/vs/editor/contrib/codeAction/browser/codeActionWidget.ts>)
fn action_category(action: &CodeActionOrCommand) -> u32 {
    if let CodeActionOrCommand::CodeAction(CodeAction {
        kind: Some(kind), ..
    }) = action
    {
        let mut components = kind.as_str().split('.');
        match components.next() {
            Some("quickfix") => 0,
            Some("refactor") => match components.next() {
                Some("extract") => 1,
                Some("inline") => 2,
                Some("rewrite") => 3,
                Some("move") => 4,
                Some("surround") => 5,
                _ => 7,
            },
            Some("source") => 6,
            _ => 7,
        }
    } else {
        7
    }
}

fn action_prefered(action: &CodeActionOrCommand) -> bool {
    matches!(
        action,
        CodeActionOrCommand::CodeAction(CodeAction {
            is_preferred: Some(true),
            ..
        })
    )
}

fn action_fixes_diagnostics(action: &CodeActionOrCommand) -> bool {
    matches!(
        action,
        CodeActionOrCommand::CodeAction(CodeAction {
            diagnostics: Some(diagnostics),
            ..
        }) if !diagnostics.is_empty()
    )
}

pub fn code_action(cx: &mut Context) {
    let (view, doc) = current!(cx.editor);

    let language_server = language_server!(cx.editor, doc);

    let selection_range = doc.selection(view.id).primary();
    let offset_encoding = language_server.offset_encoding();

    let range = range_to_lsp_range(doc.text(), selection_range, offset_encoding);

    let future = match language_server.code_actions(
        doc.identifier(),
        range,
        // Filter and convert overlapping diagnostics
        lsp::CodeActionContext {
            diagnostics: doc
                .diagnostics()
                .iter()
                .filter(|&diag| {
                    selection_range
                        .overlaps(&helix_core::Range::new(diag.range.start, diag.range.end))
                })
                .map(|diag| diagnostic_to_lsp_diagnostic(doc.text(), diag, offset_encoding))
                .collect(),
            only: None,
        },
    ) {
        Some(future) => future,
        None => {
            cx.editor
                .set_error("Language server does not support code actions");
            return;
        }
    };

    cx.callback(
        future,
        move |editor, compositor, response: Option<lsp::CodeActionResponse>| {
            let mut actions = match response {
                Some(a) => a,
                None => return,
            };

            // remove disabled code actions
            actions.retain(|action| {
                matches!(
                    action,
                    CodeActionOrCommand::Command(_)
                        | CodeActionOrCommand::CodeAction(CodeAction { disabled: None, .. })
                )
            });

            if actions.is_empty() {
                editor.set_status("No code actions available");
                return;
            }

            // Sort codeactions into a useful order. This behaviour is only partially described in the LSP spec.
            // Many details are modeled after vscode because langauge servers are usually tested against it.
            // VScode sorts the codeaction two times:
            //
            // First the codeactions that fix some diagnostics are moved to the front.
            // If both codeactions fix some diagnostics (or both fix none) the codeaction
            // that is marked with `is_preffered` is shown first. The codeactions are then shown in seperate
            // submenus that only contain a certain category (see `action_category`) of actions.
            //
            // Below this done in in a single sorting step
            actions.sort_by(|action1, action2| {
                // sort actions by category
                let order = action_category(action1).cmp(&action_category(action2));
                if order != Ordering::Equal {
                    return order;
                }
                // within the categories sort by relevancy.
                // Modeled after the `codeActionsComparator` function in vscode:
                // https://github.com/microsoft/vscode/blob/eaec601dd69aeb4abb63b9601a6f44308c8d8c6e/src/vs/editor/contrib/codeAction/browser/codeAction.ts

                // if one code action fixes a diagnostic but the other one doesn't show it first
                let order = action_fixes_diagnostics(action1)
                    .cmp(&action_fixes_diagnostics(action2))
                    .reverse();
                if order != Ordering::Equal {
                    return order;
                }

                // if one of the codeactions is marked as prefered show it first
                // otherwise keep the original LSP sorting
                action_prefered(action1)
                    .cmp(&action_prefered(action2))
                    .reverse()
            });

            let mut picker = ui::Menu::new(actions, (), move |editor, code_action, event| {
                if event != PromptEvent::Validate {
                    return;
                }

                // always present here
                let code_action = code_action.unwrap();

                match code_action {
                    lsp::CodeActionOrCommand::Command(command) => {
                        log::debug!("code action command: {:?}", command);
                        execute_lsp_command(editor, command.clone());
                    }
                    lsp::CodeActionOrCommand::CodeAction(code_action) => {
                        log::debug!("code action: {:?}", code_action);
                        if let Some(ref workspace_edit) = code_action.edit {
                            log::debug!("edit: {:?}", workspace_edit);
                            apply_workspace_edit(editor, offset_encoding, workspace_edit);
                        }

                        // if code action provides both edit and command first the edit
                        // should be applied and then the command
                        if let Some(command) = &code_action.command {
                            execute_lsp_command(editor, command.clone());
                        }
                    }
                }
            });
            picker.move_down(); // pre-select the first item

            let popup = Popup::new("code-action", picker).with_scrollbar(false);
            compositor.replace_or_push("code-action", popup);
        },
    )
}

impl ui::menu::Item for lsp::Command {
    type Data = ();
<<<<<<< HEAD
    fn label_text(&self, _data: &Self::Data) -> Spans {
=======
    fn format(&self, _data: &Self::Data) -> Row {
>>>>>>> b97eb497
        self.title.as_str().into()
    }
}

pub fn execute_lsp_command(editor: &mut Editor, cmd: lsp::Command) {
    let doc = doc!(editor);
    let language_server = language_server!(editor, doc);

    // the command is executed on the server and communicated back
    // to the client asynchronously using workspace edits
    let future = match language_server.command(cmd) {
        Some(future) => future,
        None => {
            editor.set_error("Language server does not support executing commands");
            return;
        }
    };

    tokio::spawn(async move {
        let res = future.await;

        if let Err(e) = res {
            log::error!("execute LSP command: {}", e);
        }
    });
}

pub fn apply_document_resource_op(op: &lsp::ResourceOp) -> std::io::Result<()> {
    use lsp::ResourceOp;
    use std::fs;
    match op {
        ResourceOp::Create(op) => {
            let path = op.uri.to_file_path().unwrap();
            let ignore_if_exists = op.options.as_ref().map_or(false, |options| {
                !options.overwrite.unwrap_or(false) && options.ignore_if_exists.unwrap_or(false)
            });
            if ignore_if_exists && path.exists() {
                Ok(())
            } else {
                // Create directory if it does not exist
                if let Some(dir) = path.parent() {
                    if !dir.is_dir() {
                        fs::create_dir_all(dir)?;
                    }
                }

                fs::write(&path, [])
            }
        }
        ResourceOp::Delete(op) => {
            let path = op.uri.to_file_path().unwrap();
            if path.is_dir() {
                let recursive = op
                    .options
                    .as_ref()
                    .and_then(|options| options.recursive)
                    .unwrap_or(false);

                if recursive {
                    fs::remove_dir_all(&path)
                } else {
                    fs::remove_dir(&path)
                }
            } else if path.is_file() {
                fs::remove_file(&path)
            } else {
                Ok(())
            }
        }
        ResourceOp::Rename(op) => {
            let from = op.old_uri.to_file_path().unwrap();
            let to = op.new_uri.to_file_path().unwrap();
            let ignore_if_exists = op.options.as_ref().map_or(false, |options| {
                !options.overwrite.unwrap_or(false) && options.ignore_if_exists.unwrap_or(false)
            });
            if ignore_if_exists && to.exists() {
                Ok(())
            } else {
                fs::rename(from, &to)
            }
        }
    }
}

pub fn apply_workspace_edit(
    editor: &mut Editor,
    offset_encoding: OffsetEncoding,
    workspace_edit: &lsp::WorkspaceEdit,
) {
    let mut apply_edits = |uri: &helix_lsp::Url, text_edits: Vec<lsp::TextEdit>| {
        let path = match uri.to_file_path() {
            Ok(path) => path,
            Err(_) => {
                let err = format!("unable to convert URI to filepath: {}", uri);
                log::error!("{}", err);
                editor.set_error(err);
                return;
            }
        };

        let current_view_id = view!(editor).id;
        let doc_id = match editor.open(&path, Action::Load) {
            Ok(doc_id) => doc_id,
            Err(err) => {
                let err = format!("failed to open document: {}: {}", uri, err);
                log::error!("{}", err);
                editor.set_error(err);
                return;
            }
        };

        let doc = doc_mut!(editor, &doc_id);

        // Need to determine a view for apply/append_changes_to_history
        let selections = doc.selections();
        let view_id = if selections.contains_key(&current_view_id) {
            // use current if possible
            current_view_id
        } else {
            // Hack: we take the first available view_id
            selections
                .keys()
                .next()
                .copied()
                .expect("No view_id available")
        };

        let transaction = helix_lsp::util::generate_transaction_from_edits(
            doc.text(),
            text_edits,
            offset_encoding,
        );
        let view = view_mut!(editor, view_id);
        apply_transaction(&transaction, doc, view);
        doc.append_changes_to_history(view);
    };

    if let Some(ref changes) = workspace_edit.changes {
        log::debug!("workspace changes: {:?}", changes);
        for (uri, text_edits) in changes {
            let text_edits = text_edits.to_vec();
            apply_edits(uri, text_edits)
        }
        return;
        // Not sure if it works properly, it'll be safer to just panic here to avoid breaking some parts of code on which code actions will be used
        // TODO: find some example that uses workspace changes, and test it
        // for (url, edits) in changes.iter() {
        //     let file_path = url.origin().ascii_serialization();
        //     let file_path = std::path::PathBuf::from(file_path);
        //     let file = std::fs::File::open(file_path).unwrap();
        //     let mut text = Rope::from_reader(file).unwrap();
        //     let transaction = edits_to_changes(&text, edits);
        //     transaction.apply(&mut text);
        // }
    }

    if let Some(ref document_changes) = workspace_edit.document_changes {
        match document_changes {
            lsp::DocumentChanges::Edits(document_edits) => {
                for document_edit in document_edits {
                    let edits = document_edit
                        .edits
                        .iter()
                        .map(|edit| match edit {
                            lsp::OneOf::Left(text_edit) => text_edit,
                            lsp::OneOf::Right(annotated_text_edit) => {
                                &annotated_text_edit.text_edit
                            }
                        })
                        .cloned()
                        .collect();
                    apply_edits(&document_edit.text_document.uri, edits);
                }
            }
            lsp::DocumentChanges::Operations(operations) => {
                log::debug!("document changes - operations: {:?}", operations);
                for operation in operations {
                    match operation {
                        lsp::DocumentChangeOperation::Op(op) => {
                            apply_document_resource_op(op).unwrap();
                        }

                        lsp::DocumentChangeOperation::Edit(document_edit) => {
                            let edits = document_edit
                                .edits
                                .iter()
                                .map(|edit| match edit {
                                    lsp::OneOf::Left(text_edit) => text_edit,
                                    lsp::OneOf::Right(annotated_text_edit) => {
                                        &annotated_text_edit.text_edit
                                    }
                                })
                                .cloned()
                                .collect();
                            apply_edits(&document_edit.text_document.uri, edits);
                        }
                    }
                }
            }
        }
    }
}

fn goto_impl(
    editor: &mut Editor,
    compositor: &mut Compositor,
    locations: Vec<lsp::Location>,
    offset_encoding: OffsetEncoding,
) {
    let cwdir = std::env::current_dir().unwrap_or_default();

    match locations.as_slice() {
        [location] => {
            jump_to_location(editor, location, offset_encoding, Action::Replace);
        }
        [] => {
            editor.set_error("No definition found.");
        }
        _locations => {
            let picker = FilePicker::new(
                locations,
                cwdir,
                move |cx, location, action| {
                    jump_to_location(cx.editor, location, offset_encoding, action)
                },
                move |_editor, location| Some(location_to_file_location(location)),
            );
            compositor.push(Box::new(overlayed(picker)));
        }
    }
}

fn to_locations(definitions: Option<lsp::GotoDefinitionResponse>) -> Vec<lsp::Location> {
    match definitions {
        Some(lsp::GotoDefinitionResponse::Scalar(location)) => vec![location],
        Some(lsp::GotoDefinitionResponse::Array(locations)) => locations,
        Some(lsp::GotoDefinitionResponse::Link(locations)) => locations
            .into_iter()
            .map(|location_link| lsp::Location {
                uri: location_link.target_uri,
                range: location_link.target_range,
            })
            .collect(),
        None => Vec::new(),
    }
}

pub fn goto_definition(cx: &mut Context) {
    let (view, doc) = current!(cx.editor);
    let language_server = language_server!(cx.editor, doc);
    let offset_encoding = language_server.offset_encoding();

    let pos = doc.position(view.id, offset_encoding);

    let future = match language_server.goto_definition(doc.identifier(), pos, None) {
        Some(future) => future,
        None => {
            cx.editor
                .set_error("Language server does not support goto-definition");
            return;
        }
    };

    cx.callback(
        future,
        move |editor, compositor, response: Option<lsp::GotoDefinitionResponse>| {
            let items = to_locations(response);
            goto_impl(editor, compositor, items, offset_encoding);
        },
    );
}

pub fn goto_type_definition(cx: &mut Context) {
    let (view, doc) = current!(cx.editor);
    let language_server = language_server!(cx.editor, doc);
    let offset_encoding = language_server.offset_encoding();

    let pos = doc.position(view.id, offset_encoding);

    let future = match language_server.goto_type_definition(doc.identifier(), pos, None) {
        Some(future) => future,
        None => {
            cx.editor
                .set_error("Language server does not support goto-type-definition");
            return;
        }
    };

    cx.callback(
        future,
        move |editor, compositor, response: Option<lsp::GotoDefinitionResponse>| {
            let items = to_locations(response);
            goto_impl(editor, compositor, items, offset_encoding);
        },
    );
}

pub fn goto_implementation(cx: &mut Context) {
    let (view, doc) = current!(cx.editor);
    let language_server = language_server!(cx.editor, doc);
    let offset_encoding = language_server.offset_encoding();

    let pos = doc.position(view.id, offset_encoding);

    let future = match language_server.goto_implementation(doc.identifier(), pos, None) {
        Some(future) => future,
        None => {
            cx.editor
                .set_error("Language server does not support goto-implementation");
            return;
        }
    };

    cx.callback(
        future,
        move |editor, compositor, response: Option<lsp::GotoDefinitionResponse>| {
            let items = to_locations(response);
            goto_impl(editor, compositor, items, offset_encoding);
        },
    );
}

pub fn goto_reference(cx: &mut Context) {
    let (view, doc) = current!(cx.editor);
    let language_server = language_server!(cx.editor, doc);
    let offset_encoding = language_server.offset_encoding();

    let pos = doc.position(view.id, offset_encoding);

    let future = match language_server.goto_reference(doc.identifier(), pos, None) {
        Some(future) => future,
        None => {
            cx.editor
                .set_error("Language server does not support goto-reference");
            return;
        }
    };

    cx.callback(
        future,
        move |editor, compositor, response: Option<Vec<lsp::Location>>| {
            let items = response.unwrap_or_default();
            goto_impl(editor, compositor, items, offset_encoding);
        },
    );
}

#[derive(PartialEq, Eq)]
pub enum SignatureHelpInvoked {
    Manual,
    Automatic,
}

pub fn signature_help(cx: &mut Context) {
    signature_help_impl(cx, SignatureHelpInvoked::Manual)
}

pub fn signature_help_impl(cx: &mut Context, invoked: SignatureHelpInvoked) {
    let (view, doc) = current!(cx.editor);
    let was_manually_invoked = invoked == SignatureHelpInvoked::Manual;

    let language_server = match doc.language_server() {
        Some(language_server) => language_server,
        None => {
            // Do not show the message if signature help was invoked
            // automatically on backspace, trigger characters, etc.
            if was_manually_invoked {
                cx.editor
                    .set_status("Language server not active for current buffer");
            }
            return;
        }
    };
    let offset_encoding = language_server.offset_encoding();

    let pos = doc.position(view.id, offset_encoding);

    let future = match language_server.text_document_signature_help(doc.identifier(), pos, None) {
        Some(f) => f,
        None => {
            if was_manually_invoked {
                cx.editor
                    .set_error("Language server does not support signature-help");
            }
            return;
        }
    };

    cx.callback(
        future,
        move |editor, compositor, response: Option<lsp::SignatureHelp>| {
            let config = &editor.config();

            if !(config.lsp.auto_signature_help
                || SignatureHelp::visible_popup(compositor).is_some()
                || was_manually_invoked)
            {
                return;
            }

            // If the signature help invocation is automatic, don't show it outside of Insert Mode:
            // it very probably means the server was a little slow to respond and the user has
            // already moved on to something else, making a signature help popup will just be an
            // annoyance, see https://github.com/helix-editor/helix/issues/3112
            if !was_manually_invoked && editor.mode != Mode::Insert {
                return;
            }

            let response = match response {
                // According to the spec the response should be None if there
                // are no signatures, but some servers don't follow this.
                Some(s) if !s.signatures.is_empty() => s,
                _ => {
                    compositor.remove(SignatureHelp::ID);
                    return;
                }
            };
            let doc = doc!(editor);
            let language = doc.language_name().unwrap_or("");

            let signature = match response
                .signatures
                .get(response.active_signature.unwrap_or(0) as usize)
            {
                Some(s) => s,
                None => return,
            };
            let mut contents = SignatureHelp::new(
                signature.label.clone(),
                language.to_string(),
                Arc::clone(&editor.syn_loader),
            );

            let signature_doc = if config.lsp.display_signature_help_docs {
                signature.documentation.as_ref().map(|doc| match doc {
                    lsp::Documentation::String(s) => s.clone(),
                    lsp::Documentation::MarkupContent(markup) => markup.value.clone(),
                })
            } else {
                None
            };

            contents.set_signature_doc(signature_doc);

            let active_param_range = || -> Option<(usize, usize)> {
                let param_idx = signature
                    .active_parameter
                    .or(response.active_parameter)
                    .unwrap_or(0) as usize;
                let param = signature.parameters.as_ref()?.get(param_idx)?;
                match &param.label {
                    lsp::ParameterLabel::Simple(string) => {
                        let start = signature.label.find(string.as_str())?;
                        Some((start, start + string.len()))
                    }
                    lsp::ParameterLabel::LabelOffsets([start, end]) => {
                        // LS sends offsets based on utf-16 based string representation
                        // but highlighting in helix is done using byte offset.
                        use helix_core::str_utils::char_to_byte_idx;
                        let from = char_to_byte_idx(&signature.label, *start as usize);
                        let to = char_to_byte_idx(&signature.label, *end as usize);
                        Some((from, to))
                    }
                }
            };
            contents.set_active_param_range(active_param_range());

            let old_popup = compositor.find_id::<Popup<SignatureHelp>>(SignatureHelp::ID);
            let popup = Popup::new(SignatureHelp::ID, contents)
                .position(old_popup.and_then(|p| p.get_position()))
                .position_bias(Open::Above)
                .ignore_escape_key(true);
            compositor.replace_or_push(SignatureHelp::ID, popup);
        },
    );
}

pub fn hover(cx: &mut Context) {
    let (view, doc) = current!(cx.editor);
    let language_server = language_server!(cx.editor, doc);
    let offset_encoding = language_server.offset_encoding();

    // TODO: factor out a doc.position_identifier() that returns lsp::TextDocumentPositionIdentifier

    let pos = doc.position(view.id, offset_encoding);

    let future = match language_server.text_document_hover(doc.identifier(), pos, None) {
        Some(future) => future,
        None => {
            cx.editor
                .set_error("Language server does not support hover");
            return;
        }
    };

    cx.callback(
        future,
        move |editor, compositor, response: Option<lsp::Hover>| {
            if let Some(hover) = response {
                // hover.contents / .range <- used for visualizing

                fn marked_string_to_markdown(contents: lsp::MarkedString) -> String {
                    match contents {
                        lsp::MarkedString::String(contents) => contents,
                        lsp::MarkedString::LanguageString(string) => {
                            if string.language == "markdown" {
                                string.value
                            } else {
                                format!("```{}\n{}\n```", string.language, string.value)
                            }
                        }
                    }
                }

                let contents = match hover.contents {
                    lsp::HoverContents::Scalar(contents) => marked_string_to_markdown(contents),
                    lsp::HoverContents::Array(contents) => contents
                        .into_iter()
                        .map(marked_string_to_markdown)
                        .collect::<Vec<_>>()
                        .join("\n\n"),
                    lsp::HoverContents::Markup(contents) => contents.value,
                };

                // skip if contents empty

                let contents = ui::Markdown::new(contents, editor.syn_loader.clone());
                let popup = Popup::new("hover", contents).auto_close(true);
                compositor.replace_or_push("hover", popup);
            }
        },
    );
}

pub fn rename_symbol(cx: &mut Context) {
    let (view, doc) = current_ref!(cx.editor);
    let text = doc.text().slice(..);
    let primary_selection = doc.selection(view.id).primary();
    let prefill = if primary_selection.len() > 1 {
        primary_selection
    } else {
        use helix_core::textobject::{textobject_word, TextObject};
        textobject_word(text, primary_selection, TextObject::Inside, 1, false)
    }
    .fragment(text)
    .into();
    ui::prompt_with_input(
        cx,
        "rename-to:".into(),
        prefill,
        None,
        ui::completers::none,
        move |cx: &mut compositor::Context, input: &str, event: PromptEvent| {
            if event != PromptEvent::Validate {
                return;
            }

            let (view, doc) = current!(cx.editor);
            let language_server = language_server!(cx.editor, doc);
            let offset_encoding = language_server.offset_encoding();

            let pos = doc.position(view.id, offset_encoding);

            let future =
                match language_server.rename_symbol(doc.identifier(), pos, input.to_string()) {
                    Some(future) => future,
                    None => {
                        cx.editor
                            .set_error("Language server does not support symbol renaming");
                        return;
                    }
                };
            match block_on(future) {
                Ok(edits) => apply_workspace_edit(cx.editor, offset_encoding, &edits),
                Err(err) => cx.editor.set_error(err.to_string()),
            }
        },
    );
}

pub fn select_references_to_symbol_under_cursor(cx: &mut Context) {
    let (view, doc) = current!(cx.editor);
    let language_server = language_server!(cx.editor, doc);
    let offset_encoding = language_server.offset_encoding();

    let pos = doc.position(view.id, offset_encoding);

    let future = match language_server.text_document_document_highlight(doc.identifier(), pos, None)
    {
        Some(future) => future,
        None => {
            cx.editor
                .set_error("Language server does not support document highlight");
            return;
        }
    };

    cx.callback(
        future,
        move |editor, _compositor, response: Option<Vec<lsp::DocumentHighlight>>| {
            let document_highlights = match response {
                Some(highlights) if !highlights.is_empty() => highlights,
                _ => return,
            };
            let (view, doc) = current!(editor);
            let language_server = language_server!(editor, doc);
            let offset_encoding = language_server.offset_encoding();
            let text = doc.text();
            let pos = doc.selection(view.id).primary().head;

            // We must find the range that contains our primary cursor to prevent our primary cursor to move
            let mut primary_index = 0;
            let ranges = document_highlights
                .iter()
                .filter_map(|highlight| lsp_range_to_range(text, highlight.range, offset_encoding))
                .enumerate()
                .map(|(i, range)| {
                    if range.contains(pos) {
                        primary_index = i;
                    }
                    range
                })
                .collect();
            let selection = Selection::new(ranges, primary_index);
            doc.set_selection(view.id, selection);
        },
    );
}<|MERGE_RESOLUTION|>--- conflicted
+++ resolved
@@ -1,7 +1,7 @@
 use futures_util::FutureExt;
 use helix_lsp::{
     block_on,
-    lsp::{self, CodeAction, CodeActionOrCommand, DiagnosticSeverity, NumberOrString, SymbolKind},
+    lsp::{self, CodeAction, CodeActionOrCommand, DiagnosticSeverity, NumberOrString},
     util::{diagnostic_to_lsp_diagnostic, lsp_pos_to_pos, lsp_range_to_range, range_to_lsp_range},
     OffsetEncoding,
 };
@@ -13,7 +13,6 @@
 use super::{align_view, push_jump, Align, Context, Editor, Open};
 
 use helix_core::{path, Selection};
-use helix_view::icons::Icon;
 use helix_view::{apply_transaction, document::Mode, editor::Action, theme::Style};
 
 use crate::{
@@ -50,11 +49,7 @@
     /// Current working directory.
     type Data = PathBuf;
 
-<<<<<<< HEAD
-    fn label_text(&self, cwdir: &Self::Data) -> Spans {
-=======
     fn format(&self, cwdir: &Self::Data) -> Row {
->>>>>>> b97eb497
         // The preallocation here will overallocate a few characters since it will account for the
         // URL's scheme, which is not used most of the time since that scheme will be "file://".
         // Those extra chars will be used to avoid allocating when writing the line number (in the
@@ -88,11 +83,7 @@
     /// Path to currently focussed document
     type Data = Option<lsp::Url>;
 
-<<<<<<< HEAD
-    fn label_text(&self, current_doc_path: &Self::Data) -> Spans {
-=======
     fn format(&self, current_doc_path: &Self::Data) -> Row {
->>>>>>> b97eb497
         if current_doc_path.as_ref() == Some(&self.location.uri) {
             self.name.as_str().into()
         } else {
@@ -105,42 +96,6 @@
             }
         }
     }
-
-    fn icon<'a>(&self, icons: &'a helix_view::icons::Icons) -> Option<&'a Icon> {
-        if let Some(symbol_kind_icons) = &icons.symbol_kind {
-            match self.kind {
-                SymbolKind::FILE => symbol_kind_icons.get("file"),
-                SymbolKind::MODULE => symbol_kind_icons.get("module"),
-                SymbolKind::NAMESPACE => symbol_kind_icons.get("namespace"),
-                SymbolKind::PACKAGE => symbol_kind_icons.get("package"),
-                SymbolKind::CLASS => symbol_kind_icons.get("class"),
-                SymbolKind::METHOD => symbol_kind_icons.get("method"),
-                SymbolKind::PROPERTY => symbol_kind_icons.get("property"),
-                SymbolKind::FIELD => symbol_kind_icons.get("field"),
-                SymbolKind::CONSTRUCTOR => symbol_kind_icons.get("constructor"),
-                SymbolKind::ENUM => symbol_kind_icons.get("enumeration"),
-                SymbolKind::INTERFACE => symbol_kind_icons.get("interface"),
-                SymbolKind::FUNCTION => symbol_kind_icons.get("function"),
-                SymbolKind::VARIABLE => symbol_kind_icons.get("variable"),
-                SymbolKind::CONSTANT => symbol_kind_icons.get("constant"),
-                SymbolKind::STRING => symbol_kind_icons.get("string"),
-                SymbolKind::NUMBER => symbol_kind_icons.get("number"),
-                SymbolKind::BOOLEAN => symbol_kind_icons.get("boolean"),
-                SymbolKind::ARRAY => symbol_kind_icons.get("array"),
-                SymbolKind::OBJECT => symbol_kind_icons.get("object"),
-                SymbolKind::KEY => symbol_kind_icons.get("key"),
-                SymbolKind::NULL => symbol_kind_icons.get("null"),
-                SymbolKind::ENUM_MEMBER => symbol_kind_icons.get("enum-member"),
-                SymbolKind::STRUCT => symbol_kind_icons.get("structure"),
-                SymbolKind::EVENT => symbol_kind_icons.get("event"),
-                SymbolKind::OPERATOR => symbol_kind_icons.get("operator"),
-                SymbolKind::TYPE_PARAMETER => symbol_kind_icons.get("type-parameter"),
-                _ => None,
-            }
-        } else {
-            None
-        }
-    }
 }
 
 struct DiagnosticStyles {
@@ -158,11 +113,7 @@
 impl ui::menu::Item for PickerDiagnostic {
     type Data = (DiagnosticStyles, DiagnosticsFormat);
 
-<<<<<<< HEAD
-    fn label_text(&self, (styles, format): &Self::Data) -> Spans {
-=======
     fn format(&self, (styles, format): &Self::Data) -> Row {
->>>>>>> b97eb497
         let mut style = self
             .diag
             .severity
@@ -202,20 +153,6 @@
             Span::styled(code, style),
         ])
         .into()
-    }
-
-    fn icon<'a>(&self, icons: &'a helix_view::icons::Icons) -> Option<&'a Icon> {
-        if let Some(severity) = self.diag.severity {
-            match severity {
-                DiagnosticSeverity::HINT => Some(&icons.diagnostic.hint),
-                DiagnosticSeverity::INFORMATION => Some(&icons.diagnostic.info),
-                DiagnosticSeverity::WARNING => Some(&icons.diagnostic.warning),
-                DiagnosticSeverity::ERROR => Some(&icons.diagnostic.error),
-                _ => None,
-            }
-        } else {
-            None
-        }
     }
 }
 
@@ -534,11 +471,7 @@
 
 impl ui::menu::Item for lsp::CodeActionOrCommand {
     type Data = ();
-<<<<<<< HEAD
-    fn label_text(&self, _data: &Self::Data) -> Spans {
-=======
     fn format(&self, _data: &Self::Data) -> Row {
->>>>>>> b97eb497
         match self {
             lsp::CodeActionOrCommand::CodeAction(action) => action.title.as_str().into(),
             lsp::CodeActionOrCommand::Command(command) => command.title.as_str().into(),
@@ -733,11 +666,7 @@
 
 impl ui::menu::Item for lsp::Command {
     type Data = ();
-<<<<<<< HEAD
-    fn label_text(&self, _data: &Self::Data) -> Spans {
-=======
     fn format(&self, _data: &Self::Data) -> Row {
->>>>>>> b97eb497
         self.title.as_str().into()
     }
 }
