--- conflicted
+++ resolved
@@ -15,21 +15,12 @@
 
 use super::{align_view, push_jump, Align, Context, Editor, Open};
 
-<<<<<<< HEAD
-use helix_core::{path, text_annotations::InlineAnnotation, Selection};
-use helix_view::{
-    document::{DocumentInlayHints, DocumentInlayHintsId, Mode},
-    editor::Action,
-    theme::Style,
-    Document, View,
-=======
 use helix_core::{path, Selection};
 use helix_view::{
     document::Mode,
     editor::{Action, PopupBorderConfig},
     graphics::Margin,
     theme::Style,
->>>>>>> 0d8efd29
 };
 
 use crate::{
