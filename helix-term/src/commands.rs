--- conflicted
+++ resolved
@@ -34,11 +34,7 @@
     info::Info,
     input::KeyEvent,
     keyboard::KeyCode,
-<<<<<<< HEAD
-    tree::{Dimension, Resize},
-=======
-    tree,
->>>>>>> 801984c7
+    tree::{self, Dimension, Resize},
     view::View,
     Document, DocumentId, Editor, ViewId,
 };
