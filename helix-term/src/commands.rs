--- conflicted
+++ resolved
@@ -5,15 +5,10 @@
 pub use dap::*;
 use helix_vcs::Hunk;
 pub use lsp::*;
-<<<<<<< HEAD
 use tui::{
     text::{Span, Spans},
     widgets::Row,
 };
-=======
-use tokio::sync::oneshot;
-use tui::widgets::Row;
->>>>>>> 81601b1c
 pub use typed::*;
 
 use helix_core::{
@@ -62,11 +57,7 @@
     job::Callback,
     keymap::ReverseKeymap,
     ui::{
-<<<<<<< HEAD
-        self, lsp::SignatureHelp, overlay::overlayed, FilePicker, Picker, Popup, Prompt,
-=======
         self, editor::InsertEvent, overlay::overlayed, FilePicker, Picker, Popup, Prompt,
->>>>>>> 81601b1c
         PromptEvent,
     },
 };
@@ -4320,25 +4311,6 @@
                 .find_id::<Popup<SignatureHelp>>(SignatureHelp::ID)
                 .map(|signature_help| signature_help.area(size, editor));
             let ui = compositor.find::<ui::EditorView>().unwrap();
-<<<<<<< HEAD
-
-            // Delete the signature help popup if they intersect.
-            if ui
-                .set_completion(
-                    editor,
-                    items,
-                    offset_encoding,
-                    start_offset,
-                    trigger_offset,
-                    size,
-                )
-                .zip(signature_help_area)
-                .filter(|(a, b)| a.intersects(*b))
-                .is_some()
-            {
-                compositor.remove(SignatureHelp::ID);
-            }
-=======
             ui.set_completion(
                 editor,
                 savepoint,
@@ -4348,7 +4320,6 @@
                 trigger_offset,
                 size,
             );
->>>>>>> 81601b1c
         },
     );
 }
