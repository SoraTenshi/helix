pub(crate) mod dap;
pub(crate) mod lsp;
pub(crate) mod typed;

pub use dap::*;
use helix_vcs::Hunk;
pub use lsp::*;
use tokio::sync::oneshot;
use tui::{text::Span, widgets::Row};
pub use typed::*;

use helix_core::{
    char_idx_at_visual_offset, comment,
    doc_formatter::TextFormat,
    encoding, find_first_non_whitespace_char, find_workspace, graphemes,
    history::UndoKind,
    increment, indent,
    indent::IndentStyle,
    line_ending::{get_line_ending_of_str, line_end_char_index, str_is_line_ending},
    match_brackets,
    movement::{self, move_vertically_visual, Direction},
    object, pos_at_coords,
    regex::{self, Regex, RegexBuilder},
    search::{self, CharMatcher},
    selection, shellwords, surround,
    syntax::LanguageServerFeature,
    text_annotations::TextAnnotations,
    textobject,
    tree_sitter::Node,
    unicode::width::UnicodeWidthChar,
    visual_offset_from_block, Deletion, LineEnding, Position, Range, Rope, RopeGraphemes,
    RopeSlice, Selection, SmallVec, Tendril, Transaction,
};
use helix_view::{
    clipboard::ClipboardType,
    document::{FormatterError, Mode, SCRATCH_BUFFER_NAME},
    editor::{Action, CompleteAction, Motion},
    icons::Icons,
    info::Info,
    input::KeyEvent,
    keyboard::KeyCode,
    tree,
    view::View,
    Document, DocumentId, Editor, ViewId,
};

use anyhow::{anyhow, bail, ensure, Context as _};
use fuzzy_matcher::FuzzyMatcher;
use insert::*;
use movement::Movement;

use crate::{
    args,
    compositor::{self, Component, Compositor},
    config::KeymapConfig,
    filter_picker_entry,
    job::Callback,
    keymap::ReverseKeymap,
    ui::{
        self, editor::InsertEvent, lsp::SignatureHelp, overlay::overlaid, CompletionItem,
        FilePicker, Picker, Popup, Prompt, PromptEvent,
    },
};

use crate::job::{self, Jobs};
use futures_util::{stream::FuturesUnordered, StreamExt, TryStreamExt};
use std::{collections::HashMap, fmt, future::Future};
use std::{collections::HashSet, num::NonZeroUsize};

use std::{
    borrow::Cow,
    path::{Path, PathBuf},
};

use once_cell::sync::Lazy;
use serde::de::{self, Deserialize, Deserializer};

use grep_regex::RegexMatcherBuilder;
use grep_searcher::{sinks, BinaryDetection, SearcherBuilder};
use ignore::{DirEntry, WalkBuilder, WalkState};
use tokio_stream::wrappers::UnboundedReceiverStream;

pub type OnKeyCallback = Box<dyn FnOnce(&mut Context, KeyEvent)>;

pub struct Context<'a> {
    pub register: Option<char>,
    pub count: Option<NonZeroUsize>,
    pub editor: &'a mut Editor,
    pub keymap_config: &'a KeymapConfig,

    pub callback: Option<crate::compositor::Callback>,
    pub on_next_key_callback: Option<OnKeyCallback>,
    pub jobs: &'a mut Jobs,
}

impl<'a> Context<'a> {
    /// Push a new component onto the compositor.
    pub fn push_layer(&mut self, component: Box<dyn Component>) {
        self.callback = Some(Box::new(|compositor: &mut Compositor, _| {
            compositor.push(component)
        }));
    }

    /// Call `replace_or_push` on the Compositor
    pub fn replace_or_push_layer<T: Component>(&mut self, id: &'static str, component: T) {
        self.callback = Some(Box::new(move |compositor: &mut Compositor, _| {
            compositor.replace_or_push(id, component);
        }));
    }

    #[inline]
    pub fn on_next_key(
        &mut self,
        on_next_key_callback: impl FnOnce(&mut Context, KeyEvent) + 'static,
    ) {
        self.on_next_key_callback = Some(Box::new(on_next_key_callback));
    }

    #[inline]
    pub fn callback<T, F>(
        &mut self,
        call: impl Future<Output = helix_lsp::Result<serde_json::Value>> + 'static + Send,
        callback: F,
    ) where
        T: for<'de> serde::Deserialize<'de> + Send + 'static,
        F: FnOnce(&mut Editor, &mut Compositor, T) + Send + 'static,
    {
        self.jobs.callback(make_job_callback(call, callback));
    }

    /// Returns 1 if no explicit count was provided
    #[inline]
    pub fn count(&self) -> usize {
        self.count.map_or(1, |v| v.get())
    }
}

#[inline]
fn make_job_callback<T, F>(
    call: impl Future<Output = helix_lsp::Result<serde_json::Value>> + 'static + Send,
    callback: F,
) -> std::pin::Pin<Box<impl Future<Output = Result<Callback, anyhow::Error>>>>
where
    T: for<'de> serde::Deserialize<'de> + Send + 'static,
    F: FnOnce(&mut Editor, &mut Compositor, T) + Send + 'static,
{
    Box::pin(async move {
        let json = call.await?;
        let response = serde_json::from_value(json)?;
        let call: job::Callback = Callback::EditorCompositor(Box::new(
            move |editor: &mut Editor, compositor: &mut Compositor| {
                callback(editor, compositor, response)
            },
        ));
        Ok(call)
    })
}

use helix_view::{align_view, Align};

/// A MappableCommand is either a static command like "jump_view_up" or a Typable command like
/// :format. It causes a side-effect on the state (usually by creating and applying a transaction).
/// Both of these types of commands can be mapped with keybindings in the config.toml.
#[derive(Clone)]
pub enum MappableCommand {
    Typable {
        name: String,
        args: Vec<String>,
        doc: String,
    },
    Static {
        name: &'static str,
        fun: fn(cx: &mut Context),
        doc: &'static str,
    },
}

macro_rules! static_commands {
    ( $($name:ident, $doc:literal,)* ) => {
        $(
            #[allow(non_upper_case_globals)]
            pub const $name: Self = Self::Static {
                name: stringify!($name),
                fun: $name,
                doc: $doc
            };
        )*

        pub const STATIC_COMMAND_LIST: &'static [Self] = &[
            $( Self::$name, )*
        ];
    }
}

impl MappableCommand {
    pub fn execute(&self, cx: &mut Context) {
        match &self {
            Self::Typable { name, args, doc: _ } => {
                let args: Vec<Cow<str>> = args.iter().map(Cow::from).collect();
                if let Some(command) = typed::TYPABLE_COMMAND_MAP.get(name.as_str()) {
                    let mut cx = compositor::Context {
                        editor: cx.editor,
                        jobs: cx.jobs,
                        scroll: None,
                        keymap_config: cx.keymap_config,
                    };
                    if let Err(e) = (command.fun)(&mut cx, &args[..], PromptEvent::Validate) {
                        cx.editor.set_error(format!("{}", e));
                    }
                }
            }
            Self::Static { fun, .. } => (fun)(cx),
        }
    }

    pub fn name(&self) -> &str {
        match &self {
            Self::Typable { name, .. } => name,
            Self::Static { name, .. } => name,
        }
    }

    pub fn doc(&self) -> &str {
        match &self {
            Self::Typable { doc, .. } => doc,
            Self::Static { doc, .. } => doc,
        }
    }

    #[rustfmt::skip]
    static_commands!(
        no_op, "Do nothing",
        move_char_left, "Move left",
        move_char_right, "Move right",
        move_line_up, "Move up",
        move_line_down, "Move down",
        move_visual_line_up, "Move up",
        move_visual_line_down, "Move down",
        extend_char_left, "Extend left",
        extend_char_right, "Extend right",
        extend_line_up, "Extend up",
        extend_line_down, "Extend down",
        extend_visual_line_up, "Extend up",
        extend_visual_line_down, "Extend down",
        copy_selection_on_next_line, "Copy selection on next line",
        copy_selection_on_prev_line, "Copy selection on previous line",
        move_next_word_start, "Move to start of next word",
        move_prev_word_start, "Move to start of previous word",
        move_next_word_end, "Move to end of next word",
        move_prev_word_end, "Move to end of previous word",
        move_next_long_word_start, "Move to start of next long word",
        move_prev_long_word_start, "Move to start of previous long word",
        move_next_long_word_end, "Move to end of next long word",
<<<<<<< HEAD
        move_parent_node_end, "Move to end of the parent node",
        move_parent_node_start, "Move to beginning of the parent node",
=======
        move_prev_long_word_end, "Move to end of previous long word",
>>>>>>> e2a16784
        extend_next_word_start, "Extend to start of next word",
        extend_prev_word_start, "Extend to start of previous word",
        extend_next_word_end, "Extend to end of next word",
        extend_prev_word_end, "Extend to end of previous word",
        extend_next_long_word_start, "Extend to start of next long word",
        extend_prev_long_word_start, "Extend to start of previous long word",
        extend_next_long_word_end, "Extend to end of next long word",
<<<<<<< HEAD
        extend_parent_node_end, "Extend to end of the parent node",
        extend_parent_node_start, "Extend to beginning of the parent node",
=======
        extend_prev_long_word_end, "Extend to end of prev long word",
>>>>>>> e2a16784
        find_till_char, "Move till next occurrence of char",
        find_next_char, "Move to next occurrence of char",
        extend_till_char, "Extend till next occurrence of char",
        extend_next_char, "Extend to next occurrence of char",
        till_prev_char, "Move till previous occurrence of char",
        find_prev_char, "Move to previous occurrence of char",
        extend_till_prev_char, "Extend till previous occurrence of char",
        extend_prev_char, "Extend to previous occurrence of char",
        repeat_last_motion, "Repeat last motion",
        replace, "Replace with new char",
        switch_case, "Switch (toggle) case",
        switch_to_uppercase, "Switch to uppercase",
        switch_to_lowercase, "Switch to lowercase",
        page_up, "Move page up",
        page_down, "Move page down",
        half_page_up, "Move half page up",
        half_page_down, "Move half page down",
        select_all, "Select whole document",
        select_regex, "Select all regex matches inside selections",
        split_selection, "Split selections on regex matches",
        split_selection_on_newline, "Split selection on newlines",
        merge_selections, "Merge selections",
        merge_consecutive_selections, "Merge consecutive selections",
        search, "Search for regex pattern",
        rsearch, "Reverse search for regex pattern",
        search_next, "Select next search match",
        search_prev, "Select previous search match",
        extend_search_next, "Add next search match to selection",
        extend_search_prev, "Add previous search match to selection",
        search_selection, "Use current selection as search pattern",
        make_search_word_bounded, "Modify current search to make it word bounded",
        global_search, "Global search in workspace folder",
        extend_line, "Select current line, if already selected, extend to another line based on the anchor",
        extend_line_below, "Select current line, if already selected, extend to next line",
        extend_line_above, "Select current line, if already selected, extend to previous line",
        extend_to_line_bounds, "Extend selection to line bounds",
        shrink_to_line_bounds, "Shrink selection to line bounds",
        delete_selection, "Delete selection",
        delete_selection_noyank, "Delete selection without yanking",
        change_selection, "Change selection",
        change_selection_noyank, "Change selection without yanking",
        collapse_selection, "Collapse selection into single cursor",
        flip_selections, "Flip selection cursor and anchor",
        ensure_selections_forward, "Ensure all selections face forward",
        insert_mode, "Insert before selection",
        append_mode, "Append after selection",
        command_mode, "Enter command mode",
        copilot_picker, "Open copilot picker",
        file_picker, "Open file picker",
        file_picker_in_current_buffer_directory, "Open file picker at current buffers's directory",
        file_picker_in_current_directory, "Open file picker at current working directory",
        code_action, "Perform code action",
        buffer_picker, "Open buffer picker",
        jumplist_picker, "Open jumplist picker",
        symbol_picker, "Open symbol picker",
        select_references_to_symbol_under_cursor, "Select symbol references",
        workspace_symbol_picker, "Open workspace symbol picker",
        diagnostics_picker, "Open diagnostic picker",
        workspace_diagnostics_picker, "Open workspace diagnostic picker",
        last_picker, "Open last picker",
        insert_at_line_start, "Insert at start of line",
        insert_at_line_end, "Insert at end of line",
        open_below, "Open new line below selection",
        open_above, "Open new line above selection",
        normal_mode, "Enter normal mode",
        select_mode, "Enter selection extend mode",
        exit_select_mode, "Exit selection mode",
        goto_definition, "Goto definition",
        goto_declaration, "Goto declaration",
        add_newline_above, "Add newline above",
        add_newline_below, "Add newline below",
        goto_type_definition, "Goto type definition",
        goto_implementation, "Goto implementation",
        goto_file_start, "Goto line number <n> else file start",
        goto_file_end, "Goto file end",
        goto_file, "Goto files in selection",
        goto_file_hsplit, "Goto files in selection (hsplit)",
        goto_file_vsplit, "Goto files in selection (vsplit)",
        goto_reference, "Goto references",
        goto_window_top, "Goto window top",
        goto_window_center, "Goto window center",
        goto_window_bottom, "Goto window bottom",
        goto_last_accessed_file, "Goto last accessed file",
        goto_last_modified_file, "Goto last modified file",
        goto_last_modification, "Goto last modification",
        goto_line, "Goto line",
        goto_last_line, "Goto last line",
        goto_first_diag, "Goto first diagnostic",
        goto_last_diag, "Goto last diagnostic",
        goto_next_diag, "Goto next diagnostic",
        goto_prev_diag, "Goto previous diagnostic",
        goto_next_change, "Goto next change",
        goto_prev_change, "Goto previous change",
        goto_first_change, "Goto first change",
        goto_last_change, "Goto last change",
        goto_line_start, "Goto line start",
        goto_line_end, "Goto line end",
        goto_next_buffer, "Goto next buffer",
        goto_previous_buffer, "Goto previous buffer",
        goto_line_end_newline, "Goto newline at line end",
        goto_first_nonwhitespace, "Goto first non-blank in line",
        trim_selections, "Trim whitespace from selections",
        extend_to_line_start, "Extend to line start",
        extend_to_first_nonwhitespace, "Extend to first non-blank in line",
        extend_to_line_end, "Extend to line end",
        extend_to_line_end_newline, "Extend to line end",
        signature_help, "Show signature help",
        insert_tab, "Insert tab char",
        insert_newline, "Insert newline char",
        delete_char_backward, "Delete previous char",
        delete_char_forward, "Delete next char",
        delete_word_backward, "Delete previous word",
        delete_word_forward, "Delete next word",
        kill_to_line_start, "Delete till start of line",
        kill_to_line_end, "Delete till end of line",
        undo, "Undo change",
        redo, "Redo change",
        earlier, "Move backward in history",
        later, "Move forward in history",
        commit_undo_checkpoint, "Commit changes to new checkpoint",
        yank, "Yank selection",
        yank_joined_to_clipboard, "Join and yank selections to clipboard",
        yank_main_selection_to_clipboard, "Yank main selection to clipboard",
        yank_joined_to_primary_clipboard, "Join and yank selections to primary clipboard",
        yank_main_selection_to_primary_clipboard, "Yank main selection to primary clipboard",
        replace_with_yanked, "Replace with yanked text",
        replace_selections_with_clipboard, "Replace selections by clipboard content",
        replace_selections_with_primary_clipboard, "Replace selections by primary clipboard",
        paste_after, "Paste after selection",
        paste_before, "Paste before selection",
        paste_clipboard_after, "Paste clipboard after selections",
        paste_clipboard_before, "Paste clipboard before selections",
        paste_primary_clipboard_after, "Paste primary clipboard after selections",
        paste_primary_clipboard_before, "Paste primary clipboard before selections",
        indent, "Indent selection",
        unindent, "Unindent selection",
        format_selections, "Format selection",
        join_selections, "Join lines inside selection",
        join_selections_space, "Join lines inside selection and select spaces",
        keep_selections, "Keep selections matching regex",
        remove_selections, "Remove selections matching regex",
        align_selections, "Align selections in column",
        keep_primary_selection, "Keep primary selection",
        remove_primary_selection, "Remove primary selection",
        completion, "Invoke completion popup",
        hover, "Show docs for item under cursor",
        toggle_comments, "Comment/uncomment selections",
        rotate_selections_forward, "Rotate selections forward",
        rotate_selections_backward, "Rotate selections backward",
        rotate_selection_contents_forward, "Rotate selection contents forward",
        rotate_selection_contents_backward, "Rotate selections contents backward",
        expand_selection, "Expand selection to parent syntax node",
        shrink_selection, "Shrink selection to previously expanded syntax node",
        select_next_sibling, "Select next sibling in syntax tree",
        select_prev_sibling, "Select previous sibling in syntax tree",
        jump_forward, "Jump forward on jumplist",
        jump_backward, "Jump backward on jumplist",
        save_selection, "Save current selection to jumplist",
        jump_view_right, "Jump to right split",
        jump_view_left, "Jump to left split",
        jump_view_up, "Jump to split above",
        jump_view_down, "Jump to split below",
        swap_view_right, "Swap with right split",
        swap_view_left, "Swap with left split",
        swap_view_up, "Swap with split above",
        swap_view_down, "Swap with split below",
        transpose_view, "Transpose splits",
        rotate_view, "Goto next window",
        rotate_view_reverse, "Goto previous window",
        hsplit, "Horizontal bottom split",
        hsplit_new, "Horizontal bottom split scratch buffer",
        vsplit, "Vertical right split",
        vsplit_new, "Vertical right split scratch buffer",
        wclose, "Close window",
        wonly, "Close windows except current",
        select_register, "Select register",
        insert_register, "Insert register",
        align_view_middle, "Align view middle",
        align_view_top, "Align view top",
        align_view_center, "Align view center",
        align_view_bottom, "Align view bottom",
        scroll_up, "Scroll view up",
        scroll_down, "Scroll view down",
        match_brackets, "Goto matching bracket",
        surround_add, "Surround add",
        surround_replace, "Surround replace",
        surround_delete, "Surround delete",
        select_textobject_around, "Select around object",
        select_textobject_inner, "Select inside object",
        goto_next_function, "Goto next function",
        goto_prev_function, "Goto previous function",
        goto_next_class, "Goto next type definition",
        goto_prev_class, "Goto previous type definition",
        goto_next_parameter, "Goto next parameter",
        goto_prev_parameter, "Goto previous parameter",
        goto_next_comment, "Goto next comment",
        goto_prev_comment, "Goto previous comment",
        goto_next_test, "Goto next test",
        goto_prev_test, "Goto previous test",
        goto_next_paragraph, "Goto next paragraph",
        goto_prev_paragraph, "Goto previous paragraph",
        dap_launch, "Launch debug target",
        dap_restart, "Restart debugging session",
        dap_toggle_breakpoint, "Toggle breakpoint",
        dap_continue, "Continue program execution",
        dap_pause, "Pause program execution",
        dap_step_in, "Step in",
        dap_step_out, "Step out",
        dap_next, "Step to next",
        dap_variables, "List variables",
        dap_terminate, "End debug session",
        dap_edit_condition, "Edit breakpoint condition on current line",
        dap_edit_log, "Edit breakpoint log message on current line",
        dap_switch_thread, "Switch current thread",
        dap_switch_stack_frame, "Switch stack frame",
        dap_enable_exceptions, "Enable exception breakpoints",
        dap_disable_exceptions, "Disable exception breakpoints",
        shell_pipe, "Pipe selections through shell command",
        shell_pipe_to, "Pipe selections into shell command ignoring output",
        shell_insert_output, "Insert shell command output before selections",
        shell_append_output, "Append shell command output after selections",
        shell_keep_pipe, "Filter selections with shell predicate",
        suspend, "Suspend and return to shell",
        rename_symbol, "Rename symbol",
        increment, "Increment item under cursor",
        decrement, "Decrement item under cursor",
        record_macro, "Record macro",
        replay_macro, "Replay macro",
        command_palette, "Open command palette",
        open_or_focus_explorer, "Open or focus explorer",
        reveal_current_file, "Reveal current file in explorer",
    );
}

impl fmt::Debug for MappableCommand {
    fn fmt(&self, f: &mut std::fmt::Formatter<'_>) -> std::fmt::Result {
        match self {
            MappableCommand::Static { name, .. } => {
                f.debug_tuple("MappableCommand").field(name).finish()
            }
            MappableCommand::Typable { name, args, .. } => f
                .debug_tuple("MappableCommand")
                .field(name)
                .field(args)
                .finish(),
        }
    }
}

impl fmt::Display for MappableCommand {
    fn fmt(&self, f: &mut std::fmt::Formatter<'_>) -> std::fmt::Result {
        f.write_str(self.name())
    }
}

impl std::str::FromStr for MappableCommand {
    type Err = anyhow::Error;

    fn from_str(s: &str) -> Result<Self, Self::Err> {
        if let Some(suffix) = s.strip_prefix(':') {
            let mut typable_command = suffix.split(' ').map(|arg| arg.trim());
            let name = typable_command
                .next()
                .ok_or_else(|| anyhow!("Expected typable command name"))?;
            let args = typable_command
                .map(|s| s.to_owned())
                .collect::<Vec<String>>();
            typed::TYPABLE_COMMAND_MAP
                .get(name)
                .map(|cmd| MappableCommand::Typable {
                    name: cmd.name.to_owned(),
                    doc: format!(":{} {:?}", cmd.name, args),
                    args,
                })
                .ok_or_else(|| anyhow!("No TypableCommand named '{}'", s))
        } else {
            MappableCommand::STATIC_COMMAND_LIST
                .iter()
                .find(|cmd| cmd.name() == s)
                .cloned()
                .ok_or_else(|| anyhow!("No command named '{}'", s))
        }
    }
}

impl<'de> Deserialize<'de> for MappableCommand {
    fn deserialize<D>(deserializer: D) -> Result<Self, D::Error>
    where
        D: Deserializer<'de>,
    {
        let s = String::deserialize(deserializer)?;
        s.parse().map_err(de::Error::custom)
    }
}

impl PartialEq for MappableCommand {
    fn eq(&self, other: &Self) -> bool {
        match (self, other) {
            (
                MappableCommand::Typable {
                    name: first_name,
                    args: first_args,
                    ..
                },
                MappableCommand::Typable {
                    name: second_name,
                    args: second_args,
                    ..
                },
            ) => first_name == second_name && first_args == second_args,
            (
                MappableCommand::Static {
                    name: first_name, ..
                },
                MappableCommand::Static {
                    name: second_name, ..
                },
            ) => first_name == second_name,
            _ => false,
        }
    }
}

fn no_op(_cx: &mut Context) {}

type MoveFn =
    fn(RopeSlice, Range, Direction, usize, Movement, &TextFormat, &mut TextAnnotations) -> Range;

fn move_impl(cx: &mut Context, move_fn: MoveFn, dir: Direction, behaviour: Movement) {
    let count = cx.count();
    let (view, doc) = current!(cx.editor);
    let text = doc.text().slice(..);
    let text_fmt = doc.text_format(view.inner_area(doc).width, None);
    let mut annotations = view.text_annotations(doc, None);

    let selection = doc.selection(view.id).clone().transform(|range| {
        move_fn(
            text,
            range,
            dir,
            count,
            behaviour,
            &text_fmt,
            &mut annotations,
        )
    });
    doc.set_selection(view.id, selection);
}

use helix_core::movement::{move_horizontally, move_vertically};

fn move_char_left(cx: &mut Context) {
    move_impl(cx, move_horizontally, Direction::Backward, Movement::Move)
}

fn move_char_right(cx: &mut Context) {
    move_impl(cx, move_horizontally, Direction::Forward, Movement::Move)
}

fn move_line_up(cx: &mut Context) {
    move_impl(cx, move_vertically, Direction::Backward, Movement::Move)
}

fn move_line_down(cx: &mut Context) {
    move_impl(cx, move_vertically, Direction::Forward, Movement::Move)
}

fn move_visual_line_up(cx: &mut Context) {
    move_impl(
        cx,
        move_vertically_visual,
        Direction::Backward,
        Movement::Move,
    )
}

fn move_visual_line_down(cx: &mut Context) {
    move_impl(
        cx,
        move_vertically_visual,
        Direction::Forward,
        Movement::Move,
    )
}

fn extend_char_left(cx: &mut Context) {
    move_impl(cx, move_horizontally, Direction::Backward, Movement::Extend)
}

fn extend_char_right(cx: &mut Context) {
    move_impl(cx, move_horizontally, Direction::Forward, Movement::Extend)
}

fn extend_line_up(cx: &mut Context) {
    move_impl(cx, move_vertically, Direction::Backward, Movement::Extend)
}

fn extend_line_down(cx: &mut Context) {
    move_impl(cx, move_vertically, Direction::Forward, Movement::Extend)
}

fn extend_visual_line_up(cx: &mut Context) {
    move_impl(
        cx,
        move_vertically_visual,
        Direction::Backward,
        Movement::Extend,
    )
}

fn extend_visual_line_down(cx: &mut Context) {
    move_impl(
        cx,
        move_vertically_visual,
        Direction::Forward,
        Movement::Extend,
    )
}

fn goto_line_end_impl(view: &mut View, doc: &mut Document, movement: Movement) {
    let text = doc.text().slice(..);

    let selection = doc.selection(view.id).clone().transform(|range| {
        let line = range.cursor_line(text);
        let line_start = text.line_to_char(line);

        let pos = graphemes::prev_grapheme_boundary(text, line_end_char_index(&text, line))
            .max(line_start);

        range.put_cursor(text, pos, movement == Movement::Extend)
    });
    doc.set_selection(view.id, selection);
}

fn goto_line_end(cx: &mut Context) {
    let (view, doc) = current!(cx.editor);
    goto_line_end_impl(
        view,
        doc,
        if cx.editor.mode == Mode::Select {
            Movement::Extend
        } else {
            Movement::Move
        },
    )
}

fn extend_to_line_end(cx: &mut Context) {
    let (view, doc) = current!(cx.editor);
    goto_line_end_impl(view, doc, Movement::Extend)
}

fn goto_line_end_newline_impl(view: &mut View, doc: &mut Document, movement: Movement) {
    let text = doc.text().slice(..);

    let selection = doc.selection(view.id).clone().transform(|range| {
        let line = range.cursor_line(text);
        let pos = line_end_char_index(&text, line);

        range.put_cursor(text, pos, movement == Movement::Extend)
    });
    doc.set_selection(view.id, selection);
}

fn goto_line_end_newline(cx: &mut Context) {
    let (view, doc) = current!(cx.editor);
    goto_line_end_newline_impl(
        view,
        doc,
        if cx.editor.mode == Mode::Select {
            Movement::Extend
        } else {
            Movement::Move
        },
    )
}

fn extend_to_line_end_newline(cx: &mut Context) {
    let (view, doc) = current!(cx.editor);
    goto_line_end_newline_impl(view, doc, Movement::Extend)
}

fn goto_line_start_impl(view: &mut View, doc: &mut Document, movement: Movement) {
    let text = doc.text().slice(..);

    let selection = doc.selection(view.id).clone().transform(|range| {
        let line = range.cursor_line(text);

        // adjust to start of the line
        let pos = text.line_to_char(line);
        range.put_cursor(text, pos, movement == Movement::Extend)
    });
    doc.set_selection(view.id, selection);
}

fn goto_line_start(cx: &mut Context) {
    let (view, doc) = current!(cx.editor);
    goto_line_start_impl(
        view,
        doc,
        if cx.editor.mode == Mode::Select {
            Movement::Extend
        } else {
            Movement::Move
        },
    )
}

fn goto_next_buffer(cx: &mut Context) {
    goto_buffer(cx.editor, Direction::Forward);
}

fn goto_previous_buffer(cx: &mut Context) {
    goto_buffer(cx.editor, Direction::Backward);
}

fn goto_buffer(editor: &mut Editor, direction: Direction) {
    let current = view!(editor).doc;

    let id = match direction {
        Direction::Forward => {
            let iter = editor.documents.keys();
            let mut iter = iter.skip_while(|id| *id != &current);
            iter.next(); // skip current item
            iter.next().or_else(|| editor.documents.keys().next())
        }
        Direction::Backward => {
            let iter = editor.documents.keys();
            let mut iter = iter.rev().skip_while(|id| *id != &current);
            iter.next(); // skip current item
            iter.next().or_else(|| editor.documents.keys().rev().next())
        }
    }
    .unwrap();

    let id = *id;

    editor.switch(id, Action::Replace);
}

fn extend_to_line_start(cx: &mut Context) {
    let (view, doc) = current!(cx.editor);
    goto_line_start_impl(view, doc, Movement::Extend)
}

fn kill_to_line_start(cx: &mut Context) {
    delete_by_selection_insert_mode(
        cx,
        move |text, range| {
            let line = range.cursor_line(text);
            let first_char = text.line_to_char(line);
            let anchor = range.cursor(text);
            let head = if anchor == first_char && line != 0 {
                // select until previous line
                line_end_char_index(&text, line - 1)
            } else if let Some(pos) = find_first_non_whitespace_char(text.line(line)) {
                if first_char + pos < anchor {
                    // select until first non-blank in line if cursor is after it
                    first_char + pos
                } else {
                    // select until start of line
                    first_char
                }
            } else {
                // select until start of line
                first_char
            };
            (head, anchor)
        },
        Direction::Backward,
    );
}

fn kill_to_line_end(cx: &mut Context) {
    delete_by_selection_insert_mode(
        cx,
        |text, range| {
            let line = range.cursor_line(text);
            let line_end_pos = line_end_char_index(&text, line);
            let pos = range.cursor(text);

            // if the cursor is on the newline char delete that
            if pos == line_end_pos {
                (pos, text.line_to_char(line + 1))
            } else {
                (pos, line_end_pos)
            }
        },
        Direction::Forward,
    );
}

fn goto_first_nonwhitespace(cx: &mut Context) {
    let (view, doc) = current!(cx.editor);

    goto_first_nonwhitespace_impl(
        view,
        doc,
        if cx.editor.mode == Mode::Select {
            Movement::Extend
        } else {
            Movement::Move
        },
    )
}

fn extend_to_first_nonwhitespace(cx: &mut Context) {
    let (view, doc) = current!(cx.editor);
    goto_first_nonwhitespace_impl(view, doc, Movement::Extend)
}

fn goto_first_nonwhitespace_impl(view: &mut View, doc: &mut Document, movement: Movement) {
    let text = doc.text().slice(..);

    let selection = doc.selection(view.id).clone().transform(|range| {
        let line = range.cursor_line(text);

        if let Some(pos) = find_first_non_whitespace_char(text.line(line)) {
            let pos = pos + text.line_to_char(line);
            range.put_cursor(text, pos, movement == Movement::Extend)
        } else {
            range
        }
    });
    doc.set_selection(view.id, selection);
}

fn trim_selections(cx: &mut Context) {
    let (view, doc) = current!(cx.editor);
    let text = doc.text().slice(..);

    let ranges: SmallVec<[Range; 1]> = doc
        .selection(view.id)
        .iter()
        .filter_map(|range| {
            if range.is_empty() || range.slice(text).chars().all(|ch| ch.is_whitespace()) {
                return None;
            }
            let mut start = range.from();
            let mut end = range.to();
            start = movement::skip_while(text, start, |x| x.is_whitespace()).unwrap_or(start);
            end = movement::backwards_skip_while(text, end, |x| x.is_whitespace()).unwrap_or(end);
            Some(Range::new(start, end).with_direction(range.direction()))
        })
        .collect();

    if !ranges.is_empty() {
        let primary = doc.selection(view.id).primary();
        let idx = ranges
            .iter()
            .position(|range| range.overlaps(&primary))
            .unwrap_or(ranges.len() - 1);
        doc.set_selection(view.id, Selection::new(ranges, idx));
    } else {
        collapse_selection(cx);
        keep_primary_selection(cx);
    };
}

// align text in selection
#[allow(deprecated)]
fn align_selections(cx: &mut Context) {
    use helix_core::visual_coords_at_pos;

    let (view, doc) = current!(cx.editor);
    let text = doc.text().slice(..);
    let selection = doc.selection(view.id);

    let tab_width = doc.tab_width();
    let mut column_widths: Vec<Vec<_>> = Vec::new();
    let mut last_line = text.len_lines() + 1;
    let mut col = 0;

    for range in selection {
        let coords = visual_coords_at_pos(text, range.head, tab_width);
        let anchor_coords = visual_coords_at_pos(text, range.anchor, tab_width);

        if coords.row != anchor_coords.row {
            cx.editor
                .set_error("align cannot work with multi line selections");
            return;
        }

        col = if coords.row == last_line { col + 1 } else { 0 };

        if col >= column_widths.len() {
            column_widths.push(Vec::new());
        }
        column_widths[col].push((range.from(), coords.col));

        last_line = coords.row;
    }

    let mut changes = Vec::with_capacity(selection.len());

    // Account for changes on each row
    let len = column_widths.first().map(|cols| cols.len()).unwrap_or(0);
    let mut offs = vec![0; len];

    for col in column_widths {
        let max_col = col
            .iter()
            .enumerate()
            .map(|(row, (_, cursor))| *cursor + offs[row])
            .max()
            .unwrap_or(0);

        for (row, (insert_pos, last_col)) in col.into_iter().enumerate() {
            let ins_count = max_col - (last_col + offs[row]);

            if ins_count == 0 {
                continue;
            }

            offs[row] += ins_count;

            changes.push((insert_pos, insert_pos, Some(" ".repeat(ins_count).into())));
        }
    }

    // The changeset has to be sorted
    changes.sort_unstable_by_key(|(from, _, _)| *from);

    let transaction = Transaction::change(doc.text(), changes.into_iter());
    doc.apply(&transaction, view.id);
}

fn goto_window(cx: &mut Context, align: Align) {
    let count = cx.count() - 1;
    let config = cx.editor.config();
    let (view, doc) = current!(cx.editor);

    let height = view.inner_height();

    // respect user given count if any
    // - 1 so we have at least one gap in the middle.
    // a height of 6 with padding of 3 on each side will keep shifting the view back and forth
    // as we type
    let scrolloff = config.scrolloff.min(height.saturating_sub(1) / 2);

    let last_visual_line = view.last_visual_line(doc);

    let visual_line = match align {
        Align::Top => view.offset.vertical_offset + scrolloff + count,
        Align::Center => view.offset.vertical_offset + (last_visual_line / 2),
        Align::Bottom => {
            view.offset.vertical_offset + last_visual_line.saturating_sub(scrolloff + count)
        }
    };
    let visual_line = visual_line
        .max(view.offset.vertical_offset + scrolloff)
        .min(view.offset.vertical_offset + last_visual_line.saturating_sub(scrolloff));

    let pos = view
        .pos_at_visual_coords(doc, visual_line as u16, 0, false)
        .expect("visual_line was constrained to the view area");

    let text = doc.text().slice(..);
    let selection = doc
        .selection(view.id)
        .clone()
        .transform(|range| range.put_cursor(text, pos, cx.editor.mode == Mode::Select));
    doc.set_selection(view.id, selection);
}

fn goto_window_top(cx: &mut Context) {
    goto_window(cx, Align::Top)
}

fn goto_window_center(cx: &mut Context) {
    goto_window(cx, Align::Center)
}

fn goto_window_bottom(cx: &mut Context) {
    goto_window(cx, Align::Bottom)
}

fn move_word_impl<F>(cx: &mut Context, move_fn: F)
where
    F: Fn(RopeSlice, Range, usize) -> Range,
{
    let count = cx.count();
    let (view, doc) = current!(cx.editor);
    let text = doc.text().slice(..);

    let selection = doc
        .selection(view.id)
        .clone()
        .transform(|range| move_fn(text, range, count));
    doc.set_selection(view.id, selection);
}

fn move_next_word_start(cx: &mut Context) {
    move_word_impl(cx, movement::move_next_word_start)
}

fn move_prev_word_start(cx: &mut Context) {
    move_word_impl(cx, movement::move_prev_word_start)
}

fn move_prev_word_end(cx: &mut Context) {
    move_word_impl(cx, movement::move_prev_word_end)
}

fn move_next_word_end(cx: &mut Context) {
    move_word_impl(cx, movement::move_next_word_end)
}

fn move_next_long_word_start(cx: &mut Context) {
    move_word_impl(cx, movement::move_next_long_word_start)
}

fn move_prev_long_word_start(cx: &mut Context) {
    move_word_impl(cx, movement::move_prev_long_word_start)
}

fn move_prev_long_word_end(cx: &mut Context) {
    move_word_impl(cx, movement::move_prev_long_word_end)
}

fn move_next_long_word_end(cx: &mut Context) {
    move_word_impl(cx, movement::move_next_long_word_end)
}

fn goto_para_impl<F>(cx: &mut Context, move_fn: F)
where
    F: Fn(RopeSlice, Range, usize, Movement) -> Range + 'static,
{
    let count = cx.count();
    let motion = move |editor: &mut Editor| {
        let (view, doc) = current!(editor);
        let text = doc.text().slice(..);
        let behavior = if editor.mode == Mode::Select {
            Movement::Extend
        } else {
            Movement::Move
        };

        let selection = doc
            .selection(view.id)
            .clone()
            .transform(|range| move_fn(text, range, count, behavior));
        doc.set_selection(view.id, selection);
    };
    motion(cx.editor);
    cx.editor.last_motion = Some(Motion(Box::new(motion)));
}

fn goto_prev_paragraph(cx: &mut Context) {
    goto_para_impl(cx, movement::move_prev_paragraph)
}

fn goto_next_paragraph(cx: &mut Context) {
    goto_para_impl(cx, movement::move_next_paragraph)
}

fn goto_file_start(cx: &mut Context) {
    if cx.count.is_some() {
        goto_line(cx);
    } else {
        let (view, doc) = current!(cx.editor);
        let text = doc.text().slice(..);
        let selection = doc
            .selection(view.id)
            .clone()
            .transform(|range| range.put_cursor(text, 0, cx.editor.mode == Mode::Select));
        push_jump(view, doc);
        doc.set_selection(view.id, selection);
    }
}

fn goto_file_end(cx: &mut Context) {
    let (view, doc) = current!(cx.editor);
    let text = doc.text().slice(..);
    let pos = doc.text().len_chars();
    let selection = doc
        .selection(view.id)
        .clone()
        .transform(|range| range.put_cursor(text, pos, cx.editor.mode == Mode::Select));
    push_jump(view, doc);
    doc.set_selection(view.id, selection);
}

fn goto_file(cx: &mut Context) {
    goto_file_impl(cx, Action::Replace);
}

fn goto_file_hsplit(cx: &mut Context) {
    goto_file_impl(cx, Action::HorizontalSplit);
}

fn goto_file_vsplit(cx: &mut Context) {
    goto_file_impl(cx, Action::VerticalSplit);
}

/// Goto files in selection.
fn goto_file_impl(cx: &mut Context, action: Action) {
    let (view, doc) = current_ref!(cx.editor);
    let text = doc.text();
    let selections = doc.selection(view.id);
    let mut paths: Vec<_> = selections
        .iter()
        .map(|r| text.slice(r.from()..r.to()).to_string())
        .collect();
    let primary = selections.primary();
    // Checks whether there is only one selection with a width of 1
    if selections.len() == 1 && primary.len() == 1 {
        let count = cx.count();
        let text_slice = text.slice(..);
        // In this case it selects the WORD under the cursor
        let current_word = textobject::textobject_word(
            text_slice,
            primary,
            textobject::TextObject::Inside,
            count,
            true,
        );
        // Trims some surrounding chars so that the actual file is opened.
        let surrounding_chars: &[_] = &['\'', '"', '(', ')'];
        paths.clear();
        paths.push(
            current_word
                .fragment(text_slice)
                .trim_matches(surrounding_chars)
                .to_string(),
        );
    }
    for sel in paths {
        let p = sel.trim();
        if !p.is_empty() {
            if let Err(e) = cx.editor.open(&PathBuf::from(p), action) {
                cx.editor.set_error(format!("Open file failed: {:?}", e));
            }
        }
    }
}

fn extend_word_impl<F>(cx: &mut Context, extend_fn: F)
where
    F: Fn(RopeSlice, Range, usize) -> Range,
{
    let count = cx.count();
    let (view, doc) = current!(cx.editor);
    let text = doc.text().slice(..);

    let selection = doc.selection(view.id).clone().transform(|range| {
        let word = extend_fn(text, range, count);
        let pos = word.cursor(text);
        range.put_cursor(text, pos, true)
    });
    doc.set_selection(view.id, selection);
}

fn extend_next_word_start(cx: &mut Context) {
    extend_word_impl(cx, movement::move_next_word_start)
}

fn extend_prev_word_start(cx: &mut Context) {
    extend_word_impl(cx, movement::move_prev_word_start)
}

fn extend_next_word_end(cx: &mut Context) {
    extend_word_impl(cx, movement::move_next_word_end)
}

fn extend_prev_word_end(cx: &mut Context) {
    extend_word_impl(cx, movement::move_prev_word_end)
}

fn extend_next_long_word_start(cx: &mut Context) {
    extend_word_impl(cx, movement::move_next_long_word_start)
}

fn extend_prev_long_word_start(cx: &mut Context) {
    extend_word_impl(cx, movement::move_prev_long_word_start)
}

fn extend_prev_long_word_end(cx: &mut Context) {
    extend_word_impl(cx, movement::move_prev_long_word_end)
}

fn extend_next_long_word_end(cx: &mut Context) {
    extend_word_impl(cx, movement::move_next_long_word_end)
}

fn will_find_char<F>(cx: &mut Context, search_fn: F, inclusive: bool, extend: bool)
where
    F: Fn(RopeSlice, char, usize, usize, bool) -> Option<usize> + 'static,
{
    // TODO: count is reset to 1 before next key so we move it into the closure here.
    // Would be nice to carry over.
    let count = cx.count();

    // need to wait for next key
    // TODO: should this be done by grapheme rather than char?  For example,
    // we can't properly handle the line-ending CRLF case here in terms of char.
    cx.on_next_key(move |cx, event| {
        let ch = match event {
            KeyEvent {
                code: KeyCode::Enter,
                ..
            } =>
            // TODO: this isn't quite correct when CRLF is involved.
            // This hack will work in most cases, since documents don't
            // usually mix line endings.  But we should fix it eventually
            // anyway.
            {
                doc!(cx.editor).line_ending.as_str().chars().next().unwrap()
            }

            KeyEvent {
                code: KeyCode::Tab, ..
            } => '\t',

            KeyEvent {
                code: KeyCode::Char(ch),
                ..
            } => ch,
            _ => return,
        };

        find_char_impl(cx.editor, &search_fn, inclusive, extend, ch, count);
        cx.editor.last_motion = Some(Motion(Box::new(move |editor: &mut Editor| {
            find_char_impl(editor, &search_fn, inclusive, extend, ch, 1);
        })));
    })
}

//

#[inline]
fn find_char_impl<F, M: CharMatcher + Clone + Copy>(
    editor: &mut Editor,
    search_fn: &F,
    inclusive: bool,
    extend: bool,
    char_matcher: M,
    count: usize,
) where
    F: Fn(RopeSlice, M, usize, usize, bool) -> Option<usize> + 'static,
{
    let (view, doc) = current!(editor);
    let text = doc.text().slice(..);

    let selection = doc.selection(view.id).clone().transform(|range| {
        // TODO: use `Range::cursor()` here instead.  However, that works in terms of
        // graphemes, whereas this function doesn't yet.  So we're doing the same logic
        // here, but just in terms of chars instead.
        let search_start_pos = if range.anchor < range.head {
            range.head - 1
        } else {
            range.head
        };

        search_fn(text, char_matcher, search_start_pos, count, inclusive).map_or(range, |pos| {
            if extend {
                range.put_cursor(text, pos, true)
            } else {
                Range::point(range.cursor(text)).put_cursor(text, pos, true)
            }
        })
    });
    doc.set_selection(view.id, selection);
}

fn find_next_char_impl(
    text: RopeSlice,
    ch: char,
    pos: usize,
    n: usize,
    inclusive: bool,
) -> Option<usize> {
    let pos = (pos + 1).min(text.len_chars());
    if inclusive {
        search::find_nth_next(text, ch, pos, n)
    } else {
        let n = match text.get_char(pos) {
            Some(next_ch) if next_ch == ch => n + 1,
            _ => n,
        };
        search::find_nth_next(text, ch, pos, n).map(|n| n.saturating_sub(1))
    }
}

fn find_prev_char_impl(
    text: RopeSlice,
    ch: char,
    pos: usize,
    n: usize,
    inclusive: bool,
) -> Option<usize> {
    if inclusive {
        search::find_nth_prev(text, ch, pos, n)
    } else {
        let n = match text.get_char(pos.saturating_sub(1)) {
            Some(next_ch) if next_ch == ch => n + 1,
            _ => n,
        };
        search::find_nth_prev(text, ch, pos, n).map(|n| (n + 1).min(text.len_chars()))
    }
}

fn find_till_char(cx: &mut Context) {
    will_find_char(cx, find_next_char_impl, false, false)
}

fn find_next_char(cx: &mut Context) {
    will_find_char(cx, find_next_char_impl, true, false)
}

fn extend_till_char(cx: &mut Context) {
    will_find_char(cx, find_next_char_impl, false, true)
}

fn extend_next_char(cx: &mut Context) {
    will_find_char(cx, find_next_char_impl, true, true)
}

fn till_prev_char(cx: &mut Context) {
    will_find_char(cx, find_prev_char_impl, false, false)
}

fn find_prev_char(cx: &mut Context) {
    will_find_char(cx, find_prev_char_impl, true, false)
}

fn extend_till_prev_char(cx: &mut Context) {
    will_find_char(cx, find_prev_char_impl, false, true)
}

fn extend_prev_char(cx: &mut Context) {
    will_find_char(cx, find_prev_char_impl, true, true)
}

fn repeat_last_motion(cx: &mut Context) {
    let count = cx.count();
    let last_motion = cx.editor.last_motion.take();
    if let Some(m) = &last_motion {
        for _ in 0..count {
            m.run(cx.editor);
        }
        cx.editor.last_motion = last_motion;
    }
}

fn replace(cx: &mut Context) {
    let mut buf = [0u8; 4]; // To hold utf8 encoded char.

    // need to wait for next key
    cx.on_next_key(move |cx, event| {
        let (view, doc) = current!(cx.editor);
        let ch: Option<&str> = match event {
            KeyEvent {
                code: KeyCode::Char(ch),
                ..
            } => Some(ch.encode_utf8(&mut buf[..])),
            KeyEvent {
                code: KeyCode::Enter,
                ..
            } => Some(doc.line_ending.as_str()),
            KeyEvent {
                code: KeyCode::Tab, ..
            } => Some("\t"),
            _ => None,
        };

        let selection = doc.selection(view.id);

        if let Some(ch) = ch {
            let transaction = Transaction::change_by_selection(doc.text(), selection, |range| {
                if !range.is_empty() {
                    let text: String =
                        RopeGraphemes::new(doc.text().slice(range.from()..range.to()))
                            .map(|g| {
                                let cow: Cow<str> = g.into();
                                if str_is_line_ending(&cow) {
                                    cow
                                } else {
                                    ch.into()
                                }
                            })
                            .collect();

                    (range.from(), range.to(), Some(text.into()))
                } else {
                    // No change.
                    (range.from(), range.to(), None)
                }
            });

            doc.apply(&transaction, view.id);
            exit_select_mode(cx);
        }
    })
}

fn switch_case_impl<F>(cx: &mut Context, change_fn: F)
where
    F: Fn(RopeSlice) -> Tendril,
{
    let (view, doc) = current!(cx.editor);
    let selection = doc.selection(view.id);
    let transaction = Transaction::change_by_selection(doc.text(), selection, |range| {
        let text: Tendril = change_fn(range.slice(doc.text().slice(..)));

        (range.from(), range.to(), Some(text))
    });

    doc.apply(&transaction, view.id);
}

fn switch_case(cx: &mut Context) {
    switch_case_impl(cx, |string| {
        string
            .chars()
            .flat_map(|ch| {
                if ch.is_lowercase() {
                    ch.to_uppercase().collect()
                } else if ch.is_uppercase() {
                    ch.to_lowercase().collect()
                } else {
                    vec![ch]
                }
            })
            .collect()
    });
}

fn switch_to_uppercase(cx: &mut Context) {
    switch_case_impl(cx, |string| {
        string.chunks().map(|chunk| chunk.to_uppercase()).collect()
    });
}

fn switch_to_lowercase(cx: &mut Context) {
    switch_case_impl(cx, |string| {
        string.chunks().map(|chunk| chunk.to_lowercase()).collect()
    });
}

pub fn scroll(cx: &mut Context, offset: usize, direction: Direction) {
    use Direction::*;
    let config = cx.editor.config();
    let (view, doc) = current!(cx.editor);

    let range = doc.selection(view.id).primary();
    let text = doc.text().slice(..);

    let cursor = range.cursor(text);
    let height = view.inner_height();

    let scrolloff = config.scrolloff.min(height.saturating_sub(1) / 2);
    let offset = match direction {
        Forward => offset as isize,
        Backward => -(offset as isize),
    };

    let doc_text = doc.text().slice(..);
    let viewport = view.inner_area(doc);
    let text_fmt = doc.text_format(viewport.width, None);
    let annotations = view.text_annotations(doc, None);
    (view.offset.anchor, view.offset.vertical_offset) = char_idx_at_visual_offset(
        doc_text,
        view.offset.anchor,
        view.offset.vertical_offset as isize + offset,
        0,
        &text_fmt,
        &annotations,
    );

    let mut head;
    match direction {
        Forward => {
            let off;
            (head, off) = char_idx_at_visual_offset(
                doc_text,
                view.offset.anchor,
                (view.offset.vertical_offset + scrolloff) as isize,
                0,
                &text_fmt,
                &annotations,
            );
            head += (off != 0) as usize;
            if head <= cursor {
                return;
            }
        }
        Backward => {
            head = char_idx_at_visual_offset(
                doc_text,
                view.offset.anchor,
                (view.offset.vertical_offset + height - scrolloff - 1) as isize,
                0,
                &text_fmt,
                &annotations,
            )
            .0;
            if head >= cursor {
                return;
            }
        }
    }

    let anchor = if cx.editor.mode == Mode::Select {
        range.anchor
    } else {
        head
    };

    // replace primary selection with an empty selection at cursor pos
    let prim_sel = Range::new(anchor, head);
    let mut sel = doc.selection(view.id).clone();
    let idx = sel.primary_index();
    sel = sel.replace(idx, prim_sel);
    doc.set_selection(view.id, sel);
}

fn page_up(cx: &mut Context) {
    let view = view!(cx.editor);
    let offset = view.inner_height();
    scroll(cx, offset, Direction::Backward);
}

fn page_down(cx: &mut Context) {
    let view = view!(cx.editor);
    let offset = view.inner_height();
    scroll(cx, offset, Direction::Forward);
}

fn half_page_up(cx: &mut Context) {
    let view = view!(cx.editor);
    let offset = view.inner_height() / 2;
    scroll(cx, offset, Direction::Backward);
}

fn half_page_down(cx: &mut Context) {
    let view = view!(cx.editor);
    let offset = view.inner_height() / 2;
    scroll(cx, offset, Direction::Forward);
}

#[allow(deprecated)]
// currently uses the deprecated `visual_coords_at_pos`/`pos_at_visual_coords` functions
// as this function ignores softwrapping (and virtual text) and instead only cares
// about "text visual position"
//
// TODO: implement a variant of that uses visual lines and respects virtual text
fn copy_selection_on_line(cx: &mut Context, direction: Direction) {
    use helix_core::{pos_at_visual_coords, visual_coords_at_pos};

    let count = cx.count();
    let (view, doc) = current!(cx.editor);
    let text = doc.text().slice(..);
    let selection = doc.selection(view.id);
    let mut ranges = SmallVec::with_capacity(selection.ranges().len() * (count + 1));
    ranges.extend_from_slice(selection.ranges());
    let mut primary_index = 0;
    for range in selection.iter() {
        let is_primary = *range == selection.primary();

        // The range is always head exclusive
        let (head, anchor) = if range.anchor < range.head {
            (range.head - 1, range.anchor)
        } else {
            (range.head, range.anchor.saturating_sub(1))
        };

        let tab_width = doc.tab_width();

        let head_pos = visual_coords_at_pos(text, head, tab_width);
        let anchor_pos = visual_coords_at_pos(text, anchor, tab_width);

        let height = std::cmp::max(head_pos.row, anchor_pos.row)
            - std::cmp::min(head_pos.row, anchor_pos.row)
            + 1;

        if is_primary {
            primary_index = ranges.len();
        }
        ranges.push(*range);

        let mut sels = 0;
        let mut i = 0;
        while sels < count {
            let offset = (i + 1) * height;

            let anchor_row = match direction {
                Direction::Forward => anchor_pos.row + offset,
                Direction::Backward => anchor_pos.row.saturating_sub(offset),
            };

            let head_row = match direction {
                Direction::Forward => head_pos.row + offset,
                Direction::Backward => head_pos.row.saturating_sub(offset),
            };

            if anchor_row >= text.len_lines() || head_row >= text.len_lines() {
                break;
            }

            let anchor =
                pos_at_visual_coords(text, Position::new(anchor_row, anchor_pos.col), tab_width);
            let head = pos_at_visual_coords(text, Position::new(head_row, head_pos.col), tab_width);

            // skip lines that are too short
            if visual_coords_at_pos(text, anchor, tab_width).col == anchor_pos.col
                && visual_coords_at_pos(text, head, tab_width).col == head_pos.col
            {
                if is_primary {
                    primary_index = ranges.len();
                }
                // This is Range::new(anchor, head), but it will place the cursor on the correct column
                ranges.push(Range::point(anchor).put_cursor(text, head, true));
                sels += 1;
            }

            if anchor_row == 0 && head_row == 0 {
                break;
            }

            i += 1;
        }
    }

    let selection = Selection::new(ranges, primary_index);
    doc.set_selection(view.id, selection);
}

fn copy_selection_on_prev_line(cx: &mut Context) {
    copy_selection_on_line(cx, Direction::Backward)
}

fn copy_selection_on_next_line(cx: &mut Context) {
    copy_selection_on_line(cx, Direction::Forward)
}

fn select_all(cx: &mut Context) {
    let (view, doc) = current!(cx.editor);

    let end = doc.text().len_chars();
    doc.set_selection(view.id, Selection::single(0, end))
}

fn select_regex(cx: &mut Context) {
    let reg = cx.register.unwrap_or('/');
    ui::regex_prompt(
        cx,
        "select:".into(),
        Some(reg),
        ui::completers::none,
        move |editor, regex, event| {
            let (view, doc) = current!(editor);
            if !matches!(event, PromptEvent::Update | PromptEvent::Validate) {
                return;
            }
            let text = doc.text().slice(..);
            if let Some(selection) =
                selection::select_on_matches(text, doc.selection(view.id), &regex)
            {
                doc.set_selection(view.id, selection);
            }
        },
    );
}

fn split_selection(cx: &mut Context) {
    let reg = cx.register.unwrap_or('/');
    ui::regex_prompt(
        cx,
        "split:".into(),
        Some(reg),
        ui::completers::none,
        move |editor, regex, event| {
            let (view, doc) = current!(editor);
            if !matches!(event, PromptEvent::Update | PromptEvent::Validate) {
                return;
            }
            let text = doc.text().slice(..);
            let selection = selection::split_on_matches(text, doc.selection(view.id), &regex);
            doc.set_selection(view.id, selection);
        },
    );
}

fn split_selection_on_newline(cx: &mut Context) {
    let (view, doc) = current!(cx.editor);
    let text = doc.text().slice(..);
    // only compile the regex once
    #[allow(clippy::trivial_regex)]
    static REGEX: Lazy<Regex> =
        Lazy::new(|| Regex::new(r"\r\n|[\n\r\u{000B}\u{000C}\u{0085}\u{2028}\u{2029}]").unwrap());
    let selection = selection::split_on_matches(text, doc.selection(view.id), &REGEX);
    doc.set_selection(view.id, selection);
}

fn merge_selections(cx: &mut Context) {
    let (view, doc) = current!(cx.editor);
    let selection = doc.selection(view.id).clone().merge_ranges();
    doc.set_selection(view.id, selection);
}

fn merge_consecutive_selections(cx: &mut Context) {
    let (view, doc) = current!(cx.editor);
    let selection = doc.selection(view.id).clone().merge_consecutive_ranges();
    doc.set_selection(view.id, selection);
}

#[allow(clippy::too_many_arguments)]
fn search_impl(
    editor: &mut Editor,
    contents: &str,
    regex: &Regex,
    movement: Movement,
    direction: Direction,
    scrolloff: usize,
    wrap_around: bool,
    show_warnings: bool,
) {
    let (view, doc) = current!(editor);
    let text = doc.text().slice(..);
    let selection = doc.selection(view.id);

    // Get the right side of the primary block cursor for forward search, or the
    // grapheme before the start of the selection for reverse search.
    let start = match direction {
        Direction::Forward => text.char_to_byte(graphemes::ensure_grapheme_boundary_next(
            text,
            selection.primary().to(),
        )),
        Direction::Backward => text.char_to_byte(graphemes::ensure_grapheme_boundary_prev(
            text,
            selection.primary().from(),
        )),
    };

    // A regex::Match returns byte-positions in the str. In the case where we
    // do a reverse search and wraparound to the end, we don't need to search
    // the text before the current cursor position for matches, but by slicing
    // it out, we need to add it back to the position of the selection.
    let mut offset = 0;

    // use find_at to find the next match after the cursor, loop around the end
    // Careful, `Regex` uses `bytes` as offsets, not character indices!
    let mut mat = match direction {
        Direction::Forward => regex.find_at(contents, start),
        Direction::Backward => regex.find_iter(&contents[..start]).last(),
    };

    if mat.is_none() {
        if wrap_around {
            mat = match direction {
                Direction::Forward => regex.find(contents),
                Direction::Backward => {
                    offset = start;
                    regex.find_iter(&contents[start..]).last()
                }
            };
        }
        if show_warnings {
            if wrap_around && mat.is_some() {
                editor.set_status("Wrapped around document");
            } else {
                editor.set_error("No more matches");
            }
        }
    }

    let (view, doc) = current!(editor);
    let text = doc.text().slice(..);
    let selection = doc.selection(view.id);

    if let Some(mat) = mat {
        let start = text.byte_to_char(mat.start() + offset);
        let end = text.byte_to_char(mat.end() + offset);

        if end == 0 {
            // skip empty matches that don't make sense
            return;
        }

        // Determine range direction based on the primary range
        let primary = selection.primary();
        let range = Range::new(start, end).with_direction(primary.direction());

        let selection = match movement {
            Movement::Extend => selection.clone().push(range),
            Movement::Move => selection.clone().replace(selection.primary_index(), range),
        };

        doc.set_selection(view.id, selection);
        view.ensure_cursor_in_view_center(doc, scrolloff);
    };
}

fn search_completions(cx: &mut Context, reg: Option<char>) -> Vec<String> {
    let mut items = reg
        .and_then(|reg| cx.editor.registers.get(reg))
        .map_or(Vec::new(), |reg| reg.read().iter().take(200).collect());
    items.sort_unstable();
    items.dedup();
    items.into_iter().cloned().collect()
}

fn search(cx: &mut Context) {
    searcher(cx, Direction::Forward)
}

fn rsearch(cx: &mut Context) {
    searcher(cx, Direction::Backward)
}

fn searcher(cx: &mut Context, direction: Direction) {
    let reg = cx.register.unwrap_or('/');
    let config = cx.editor.config();
    let scrolloff = config.scrolloff;
    let wrap_around = config.search.wrap_around;

    let doc = doc!(cx.editor);

    // TODO: could probably share with select_on_matches?

    // HAXX: sadly we can't avoid allocating a single string for the whole buffer since we can't
    // feed chunks into the regex yet
    let contents = doc.text().slice(..).to_string();
    let completions = search_completions(cx, Some(reg));

    ui::regex_prompt(
        cx,
        "search:".into(),
        Some(reg),
        move |_editor: &Editor, input: &str| {
            completions
                .iter()
                .filter(|comp| comp.starts_with(input))
                .map(|comp| (0.., std::borrow::Cow::Owned(comp.clone())))
                .collect()
        },
        move |editor, regex, event| {
            if !matches!(event, PromptEvent::Update | PromptEvent::Validate) {
                return;
            }
            search_impl(
                editor,
                &contents,
                &regex,
                Movement::Move,
                direction,
                scrolloff,
                wrap_around,
                false,
            );
        },
    );
}

fn search_next_or_prev_impl(cx: &mut Context, movement: Movement, direction: Direction) {
    let count = cx.count();
    let config = cx.editor.config();
    let scrolloff = config.scrolloff;
    let (_, doc) = current!(cx.editor);
    let registers = &cx.editor.registers;
    if let Some(query) = registers.read('/').and_then(|query| query.last()) {
        let contents = doc.text().slice(..).to_string();
        let search_config = &config.search;
        let case_insensitive = if search_config.smart_case {
            !query.chars().any(char::is_uppercase)
        } else {
            false
        };
        let wrap_around = search_config.wrap_around;
        if let Ok(regex) = RegexBuilder::new(query)
            .case_insensitive(case_insensitive)
            .multi_line(true)
            .build()
        {
            for _ in 0..count {
                search_impl(
                    cx.editor,
                    &contents,
                    &regex,
                    movement,
                    direction,
                    scrolloff,
                    wrap_around,
                    true,
                );
            }
        } else {
            let error = format!("Invalid regex: {}", query);
            cx.editor.set_error(error);
        }
    }
}

fn search_next(cx: &mut Context) {
    search_next_or_prev_impl(cx, Movement::Move, Direction::Forward);
}

fn search_prev(cx: &mut Context) {
    search_next_or_prev_impl(cx, Movement::Move, Direction::Backward);
}
fn extend_search_next(cx: &mut Context) {
    search_next_or_prev_impl(cx, Movement::Extend, Direction::Forward);
}

fn extend_search_prev(cx: &mut Context) {
    search_next_or_prev_impl(cx, Movement::Extend, Direction::Backward);
}

fn search_selection(cx: &mut Context) {
    let (view, doc) = current!(cx.editor);
    let contents = doc.text().slice(..);

    let regex = doc
        .selection(view.id)
        .iter()
        .map(|selection| regex::escape(&selection.fragment(contents)))
        .collect::<HashSet<_>>() // Collect into hashset to deduplicate identical regexes
        .into_iter()
        .collect::<Vec<_>>()
        .join("|");

    let msg = format!("register '{}' set to '{}'", '/', &regex);
    cx.editor.registers.push('/', regex);
    cx.editor.set_status(msg);
}

fn make_search_word_bounded(cx: &mut Context) {
    let regex = match cx.editor.registers.last('/') {
        Some(regex) => regex,
        None => return,
    };
    let start_anchored = regex.starts_with("\\b");
    let end_anchored = regex.ends_with("\\b");

    if start_anchored && end_anchored {
        return;
    }

    let mut new_regex = String::with_capacity(
        regex.len() + if start_anchored { 0 } else { 2 } + if end_anchored { 0 } else { 2 },
    );

    if !start_anchored {
        new_regex.push_str("\\b");
    }
    new_regex.push_str(regex);
    if !end_anchored {
        new_regex.push_str("\\b");
    }

    let msg = format!("register '{}' set to '{}'", '/', &new_regex);
    cx.editor.registers.push('/', new_regex);
    cx.editor.set_status(msg);
}

fn global_search(cx: &mut Context) {
    #[derive(Debug)]
    struct FileResult {
        path: PathBuf,
        /// 0 indexed lines
        line_num: usize,
    }

    impl FileResult {
        fn new(path: &Path, line_num: usize) -> Self {
            Self {
                path: path.to_path_buf(),
                line_num,
            }
        }
    }

    impl ui::menu::Item for FileResult {
        type Data = Option<PathBuf>;

        fn format<'a>(&self, current_path: &Self::Data, icons: Option<&'a Icons>) -> Row {
            let icon = icons.and_then(|icons| icons.icon_from_path(Some(&self.path)));
            let relative_path = helix_core::path::get_relative_path(&self.path)
                .to_string_lossy()
                .into_owned();
            let path_span: Span = if current_path
                .as_ref()
                .map(|p| p == &self.path)
                .unwrap_or(false)
            {
                format!("{} (*)", relative_path).into()
            } else {
                relative_path.into()
            };

            if let Some(icon) = icon {
                Row::new([icon.into(), path_span])
            } else {
                path_span.into()
            }
        }
    }

    let (all_matches_sx, all_matches_rx) = tokio::sync::mpsc::unbounded_channel::<FileResult>();
    let config = cx.editor.config();
    let smart_case = config.search.smart_case;
    let file_picker_config = config.file_picker.clone();

    let reg = cx.register.unwrap_or('/');

    let completions = search_completions(cx, Some(reg));
    ui::regex_prompt(
        cx,
        "global-search:".into(),
        Some(reg),
        move |_editor: &Editor, input: &str| {
            completions
                .iter()
                .filter(|comp| comp.starts_with(input))
                .map(|comp| (0.., std::borrow::Cow::Owned(comp.clone())))
                .collect()
        },
        move |_editor, regex, event| {
            if event != PromptEvent::Validate {
                return;
            }

            if let Ok(matcher) = RegexMatcherBuilder::new()
                .case_smart(smart_case)
                .build(regex.as_str())
            {
                let searcher = SearcherBuilder::new()
                    .binary_detection(BinaryDetection::quit(b'\x00'))
                    .build();

                let search_root = std::env::current_dir()
                    .expect("Global search error: Failed to get current dir");
                let dedup_symlinks = file_picker_config.deduplicate_links;
                let absolute_root = search_root
                    .canonicalize()
                    .unwrap_or_else(|_| search_root.clone());

                WalkBuilder::new(search_root)
                    .hidden(file_picker_config.hidden)
                    .parents(file_picker_config.parents)
                    .ignore(file_picker_config.ignore)
                    .follow_links(file_picker_config.follow_symlinks)
                    .git_ignore(file_picker_config.git_ignore)
                    .git_global(file_picker_config.git_global)
                    .git_exclude(file_picker_config.git_exclude)
                    .max_depth(file_picker_config.max_depth)
                    .filter_entry(move |entry| {
                        filter_picker_entry(entry, &absolute_root, dedup_symlinks)
                    })
                    .build_parallel()
                    .run(|| {
                        let mut searcher = searcher.clone();
                        let matcher = matcher.clone();
                        let all_matches_sx = all_matches_sx.clone();
                        Box::new(move |entry: Result<DirEntry, ignore::Error>| -> WalkState {
                            let entry = match entry {
                                Ok(entry) => entry,
                                Err(_) => return WalkState::Continue,
                            };

                            match entry.file_type() {
                                Some(entry) if entry.is_file() => {}
                                // skip everything else
                                _ => return WalkState::Continue,
                            };

                            let result = searcher.search_path(
                                &matcher,
                                entry.path(),
                                sinks::UTF8(|line_num, _| {
                                    all_matches_sx
                                        .send(FileResult::new(entry.path(), line_num as usize - 1))
                                        .unwrap();

                                    Ok(true)
                                }),
                            );

                            if let Err(err) = result {
                                log::error!(
                                    "Global search error: {}, {}",
                                    entry.path().display(),
                                    err
                                );
                            }
                            WalkState::Continue
                        })
                    });
            } else {
                // Otherwise do nothing
                // log::warn!("Global Search Invalid Pattern")
            }
        },
    );

    let current_path = doc_mut!(cx.editor).path().cloned();

    let show_picker = async move {
        let all_matches: Vec<FileResult> =
            UnboundedReceiverStream::new(all_matches_rx).collect().await;
        let call: job::Callback = Callback::EditorCompositor(Box::new(
            move |editor: &mut Editor, compositor: &mut Compositor| {
                if all_matches.is_empty() {
                    editor.set_status("No matches found");
                    return;
                }

                let picker = FilePicker::new(
                    all_matches,
                    current_path,
                    editor.config().icons.picker.then_some(&editor.icons),
                    move |cx, FileResult { path, line_num }, action| {
                        match cx.editor.open(path, action) {
                            Ok(_) => {}
                            Err(e) => {
                                cx.editor.set_error(format!(
                                    "Failed to open file '{}': {}",
                                    path.display(),
                                    e
                                ));
                                return;
                            }
                        }

                        let line_num = *line_num;
                        let (view, doc) = current!(cx.editor);
                        let text = doc.text();
                        if line_num >= text.len_lines() {
                            cx.editor.set_error("The line you jumped to does not exist anymore because the file has changed.");
                            return;
                        }
                        let start = text.line_to_char(line_num);
                        let end = text.line_to_char((line_num + 1).min(text.len_lines()));

                        doc.set_selection(view.id, Selection::single(start, end));
                        align_view(doc, view, Align::Center);
                    },
                    |_editor, FileResult { path, line_num }| {
                        Some((path.clone().into(), Some((*line_num, *line_num))))
                    },
                );
                compositor.push(Box::new(overlaid(picker)));
            },
        ));
        Ok(call)
    };
    cx.jobs.callback(show_picker);
}

enum Extend {
    Above,
    Below,
}

fn extend_line(cx: &mut Context) {
    let (view, doc) = current_ref!(cx.editor);
    let extend = match doc.selection(view.id).primary().direction() {
        Direction::Forward => Extend::Below,
        Direction::Backward => Extend::Above,
    };
    extend_line_impl(cx, extend);
}

fn extend_line_below(cx: &mut Context) {
    extend_line_impl(cx, Extend::Below);
}

fn extend_line_above(cx: &mut Context) {
    extend_line_impl(cx, Extend::Above);
}

fn extend_line_impl(cx: &mut Context, extend: Extend) {
    let count = cx.count();
    let (view, doc) = current!(cx.editor);

    let text = doc.text();
    let selection = doc.selection(view.id).clone().transform(|range| {
        let (start_line, end_line) = range.line_range(text.slice(..));

        let start = text.line_to_char(start_line);
        let end = text.line_to_char(
            (end_line + 1) // newline of end_line
                .min(text.len_lines()),
        );

        // extend to previous/next line if current line is selected
        let (anchor, head) = if range.from() == start && range.to() == end {
            match extend {
                Extend::Above => (end, text.line_to_char(start_line.saturating_sub(count))),
                Extend::Below => (
                    start,
                    text.line_to_char((end_line + count + 1).min(text.len_lines())),
                ),
            }
        } else {
            match extend {
                Extend::Above => (end, text.line_to_char(start_line.saturating_sub(count - 1))),
                Extend::Below => (
                    start,
                    text.line_to_char((end_line + count).min(text.len_lines())),
                ),
            }
        };

        Range::new(anchor, head)
    });

    doc.set_selection(view.id, selection);
}

fn extend_to_line_bounds(cx: &mut Context) {
    let (view, doc) = current!(cx.editor);

    doc.set_selection(
        view.id,
        doc.selection(view.id).clone().transform(|range| {
            let text = doc.text();

            let (start_line, end_line) = range.line_range(text.slice(..));
            let start = text.line_to_char(start_line);
            let end = text.line_to_char((end_line + 1).min(text.len_lines()));

            Range::new(start, end).with_direction(range.direction())
        }),
    );
}

fn shrink_to_line_bounds(cx: &mut Context) {
    let (view, doc) = current!(cx.editor);

    doc.set_selection(
        view.id,
        doc.selection(view.id).clone().transform(|range| {
            let text = doc.text();

            let (start_line, end_line) = range.line_range(text.slice(..));

            // Do nothing if the selection is within one line to prevent
            // conditional logic for the behavior of this command
            if start_line == end_line {
                return range;
            }

            let mut start = text.line_to_char(start_line);

            // line_to_char gives us the start position of the line, so
            // we need to get the start position of the next line. In
            // the editor, this will correspond to the cursor being on
            // the EOL whitespace character, which is what we want.
            let mut end = text.line_to_char((end_line + 1).min(text.len_lines()));

            if start != range.from() {
                start = text.line_to_char((start_line + 1).min(text.len_lines()));
            }

            if end != range.to() {
                end = text.line_to_char(end_line);
            }

            Range::new(start, end).with_direction(range.direction())
        }),
    );
}

enum Operation {
    Delete,
    Change,
}

fn delete_selection_impl(cx: &mut Context, op: Operation) {
    let (view, doc) = current!(cx.editor);

    let selection = doc.selection(view.id);

    if cx.register != Some('_') {
        // first yank the selection
        let text = doc.text().slice(..);
        let values: Vec<String> = selection.fragments(text).map(Cow::into_owned).collect();
        let reg_name = cx.register.unwrap_or('"');
        cx.editor.registers.write(reg_name, values);
    };

    // then delete
    let transaction =
        Transaction::delete_by_selection(doc.text(), selection, |range| (range.from(), range.to()));
    doc.apply(&transaction, view.id);

    match op {
        Operation::Delete => {
            // exit select mode, if currently in select mode
            exit_select_mode(cx);
        }
        Operation::Change => {
            enter_insert_mode(cx);
        }
    }
}

#[inline]
fn delete_by_selection_insert_mode(
    cx: &mut Context,
    mut f: impl FnMut(RopeSlice, &Range) -> Deletion,
    direction: Direction,
) {
    let (view, doc) = current!(cx.editor);
    let text = doc.text().slice(..);
    let mut selection = SmallVec::new();
    let mut insert_newline = false;
    let text_len = text.len_chars();
    let mut transaction =
        Transaction::delete_by_selection(doc.text(), doc.selection(view.id), |range| {
            let (start, end) = f(text, range);
            if direction == Direction::Forward {
                let mut range = *range;
                if range.head > range.anchor {
                    insert_newline |= end == text_len;
                    // move the cursor to the right so that the selection
                    // doesn't shrink when deleting forward (so the text appears to
                    // move to  left)
                    // += 1 is enough here as the range is normalized to grapheme boundaries
                    // later anyway
                    range.head += 1;
                }
                selection.push(range);
            }
            (start, end)
        });

    // in case we delete the last character and the cursor would be moved to the EOF char
    // insert a newline, just like when entering append mode
    if insert_newline {
        transaction = transaction.insert_at_eof(doc.line_ending.as_str().into());
    }

    if direction == Direction::Forward {
        doc.set_selection(
            view.id,
            Selection::new(selection, doc.selection(view.id).primary_index()),
        );
    }
    doc.apply(&transaction, view.id);
    lsp::signature_help_impl(cx, SignatureHelpInvoked::Automatic);
}

fn delete_selection(cx: &mut Context) {
    delete_selection_impl(cx, Operation::Delete);
}

fn delete_selection_noyank(cx: &mut Context) {
    cx.register = Some('_');
    delete_selection_impl(cx, Operation::Delete);
}

fn change_selection(cx: &mut Context) {
    delete_selection_impl(cx, Operation::Change);
}

fn change_selection_noyank(cx: &mut Context) {
    cx.register = Some('_');
    delete_selection_impl(cx, Operation::Change);
}

fn collapse_selection(cx: &mut Context) {
    let (view, doc) = current!(cx.editor);
    let text = doc.text().slice(..);

    let selection = doc.selection(view.id).clone().transform(|range| {
        let pos = range.cursor(text);
        Range::new(pos, pos)
    });
    doc.set_selection(view.id, selection);
}

fn flip_selections(cx: &mut Context) {
    let (view, doc) = current!(cx.editor);

    let selection = doc
        .selection(view.id)
        .clone()
        .transform(|range| range.flip());
    doc.set_selection(view.id, selection);
}

fn ensure_selections_forward(cx: &mut Context) {
    let (view, doc) = current!(cx.editor);

    let selection = doc
        .selection(view.id)
        .clone()
        .transform(|r| r.with_direction(Direction::Forward));

    doc.set_selection(view.id, selection);
}

fn enter_insert_mode(cx: &mut Context) {
    cx.editor.mode = Mode::Insert;
}

// inserts at the start of each selection
fn insert_mode(cx: &mut Context) {
    enter_insert_mode(cx);
    let (view, doc) = current!(cx.editor);

    log::trace!(
        "entering insert mode with sel: {:?}, text: {:?}",
        doc.selection(view.id),
        doc.text().to_string()
    );

    let selection = doc
        .selection(view.id)
        .clone()
        .transform(|range| Range::new(range.to(), range.from()));

    doc.set_selection(view.id, selection);

    // [TODO] temporary workaround until we're not using the idle timer to
    //        trigger auto completions any more
    cx.editor.clear_idle_timer();
}

// inserts at the end of each selection
fn append_mode(cx: &mut Context) {
    enter_insert_mode(cx);
    let (view, doc) = current!(cx.editor);
    doc.restore_cursor = true;
    let text = doc.text().slice(..);

    // Make sure there's room at the end of the document if the last
    // selection butts up against it.
    let end = text.len_chars();
    let last_range = doc
        .selection(view.id)
        .iter()
        .last()
        .expect("selection should always have at least one range");
    if !last_range.is_empty() && last_range.to() == end {
        let transaction = Transaction::change(
            doc.text(),
            [(end, end, Some(doc.line_ending.as_str().into()))].into_iter(),
        );
        doc.apply(&transaction, view.id);
    }

    let selection = doc.selection(view.id).clone().transform(|range| {
        Range::new(
            range.from(),
            graphemes::next_grapheme_boundary(doc.text().slice(..), range.to()),
        )
    });
    doc.set_selection(view.id, selection);
}

pub fn copilot_picker(cx: &mut Context) {
    use ui::copilot_picker::CopilotCompletionPicker;
    use helix_view::document::CopilotState;

    let (view, doc) = current!(cx.editor);

    let state = doc.copilot_state.lock();
    let copilot_state = match state.as_ref(){
        None => return,
        Some(copilot_state) => {
            (*copilot_state).clone()
        }
    };
    drop(state);
    let CopilotState {response, doc_at_req, offset_encoding} = copilot_state;

    if doc.text() != &doc_at_req {
        return;
    }

    let transactions = helix_lsp::util::generate_transactions_from_copilot_response(
        doc.text(),
        response, 
        offset_encoding,
    );

    match CopilotCompletionPicker::new(doc.text().clone(), transactions) {
        None => return,
        Some((picker, first_completion)) => {
            doc.apply(&first_completion, view.id);
            cx.push_layer(Box::new(picker));
        } 
    }
}

fn file_picker(cx: &mut Context) {
    let root = find_workspace().0;
    let picker = ui::file_picker(root, &cx.editor.config(), &cx.editor.icons);
    cx.push_layer(Box::new(overlaid(picker)));
}

fn file_picker_in_current_buffer_directory(cx: &mut Context) {
    let doc_dir = doc!(cx.editor)
        .path()
        .and_then(|path| path.parent().map(|path| path.to_path_buf()));

    let path = match doc_dir {
        Some(path) => path,
        None => {
            cx.editor.set_error("current buffer has no path or parent");
            return;
        }
    };

    let picker = ui::file_picker(path, &cx.editor.config(), &cx.editor.icons);
    cx.push_layer(Box::new(overlaid(picker)));
}
fn file_picker_in_current_directory(cx: &mut Context) {
    let cwd = std::env::current_dir().unwrap_or_else(|_| PathBuf::from("./"));
    let picker = ui::file_picker(cwd, &cx.editor.config(), &cx.editor.icons);
    cx.push_layer(Box::new(overlaid(picker)));
}

fn open_or_focus_explorer(cx: &mut Context) {
    cx.callback = Some(Box::new(
        |compositor: &mut Compositor, cx: &mut compositor::Context| {
            if let Some(editor) = compositor.find::<ui::EditorView>() {
                match editor.explorer.as_mut() {
                    Some(explore) => explore.focus(),
                    None => match ui::Explorer::new(cx) {
                        Ok(explore) => editor.explorer = Some(explore),
                        Err(err) => cx.editor.set_error(format!("{}", err)),
                    },
                }
            }
        },
    ));
}

fn reveal_file(cx: &mut Context, path: Option<PathBuf>) {
    cx.callback = Some(Box::new(
        |compositor: &mut Compositor, cx: &mut compositor::Context| {
            if let Some(editor) = compositor.find::<ui::EditorView>() {
                (|| match editor.explorer.as_mut() {
                    Some(explorer) => match path {
                        Some(path) => explorer.reveal_file(path),
                        None => explorer.reveal_current_file(cx),
                    },
                    None => {
                        editor.explorer = Some(ui::Explorer::new(cx)?);
                        if let Some(explorer) = editor.explorer.as_mut() {
                            explorer.reveal_current_file(cx)?;
                        }
                        Ok(())
                    }
                })()
                .unwrap_or_else(|err| cx.editor.set_error(err.to_string()))
            }
        },
    ));
}

fn reveal_current_file(cx: &mut Context) {
    reveal_file(cx, None)
}

fn buffer_picker(cx: &mut Context) {
    let current = view!(cx.editor).doc;

    struct BufferMeta {
        id: DocumentId,
        path: Option<PathBuf>,
        is_modified: bool,
        is_current: bool,
        focused_at: std::time::Instant,
    }

    impl ui::menu::Item for BufferMeta {
        type Data = ();

        fn format<'a>(&self, _data: &Self::Data, icons: Option<&'a Icons>) -> Row {
            let path = self
                .path
                .as_deref()
                .map(helix_core::path::get_relative_path);
            let path = match path.as_deref().and_then(Path::to_str) {
                Some(path) => path,
                None => SCRATCH_BUFFER_NAME,
            };

            // Get the filetype icon, or a "file" icon for scratch buffers
            let icon = icons.and_then(|icons| icons.icon_from_path(self.path.as_ref()));

            let mut flags = String::new();
            if self.is_modified {
                flags.push('+');
            }
            if self.is_current {
                flags.push('*');
            }

            if let Some(icon) = icon {
                let icon_span = Span::from(icon);
                Row::new(vec![
                    icon_span,
                    self.id.to_string().into(),
                    flags.into(),
                    path.to_string().into(),
                ])
            } else {
                Row::new([self.id.to_string(), flags, path.to_string()])
            }
        }
    }

    let new_meta = |doc: &Document| BufferMeta {
        id: doc.id(),
        path: doc.path().cloned(),
        is_modified: doc.is_modified(),
        is_current: doc.id() == current,
        focused_at: doc.focused_at,
    };

    let mut items = cx
        .editor
        .documents
        .values()
        .map(|doc| new_meta(doc))
        .collect::<Vec<BufferMeta>>();

    // mru
    items.sort_unstable_by_key(|item| std::cmp::Reverse(item.focused_at));

    let picker = FilePicker::new(
        items,
        (),
        cx.editor.config().icons.picker.then_some(&cx.editor.icons),
        |cx, meta, action| {
            cx.editor.switch(meta.id, action);
        },
        |editor, meta| {
            let doc = &editor.documents.get(&meta.id)?;
            let &view_id = doc.selections().keys().next()?;
            let line = doc
                .selection(view_id)
                .primary()
                .cursor_line(doc.text().slice(..));
            Some((meta.id.into(), Some((line, line))))
        },
    );
    cx.push_layer(Box::new(overlaid(picker)));
}

fn jumplist_picker(cx: &mut Context) {
    struct JumpMeta {
        id: DocumentId,
        path: Option<PathBuf>,
        selection: Selection,
        text: String,
        is_current: bool,
    }

    impl ui::menu::Item for JumpMeta {
        type Data = ();

        fn format<'a>(&self, _data: &Self::Data, icons: Option<&'a Icons>) -> Row {
            // Get the filetype icon, or a "file" icon for scratch buffers
            let icon = icons.and_then(|icons| icons.icon_from_path(self.path.as_ref()));

            let path = self
                .path
                .as_deref()
                .map(helix_core::path::get_relative_path);
            let path = match path.as_deref().and_then(Path::to_str) {
                Some(path) => path,
                None => SCRATCH_BUFFER_NAME,
            };

            let mut flags = Vec::new();
            if self.is_current {
                flags.push("*");
            }

            let flag = if flags.is_empty() {
                "".into()
            } else {
                format!(" ({})", flags.join(""))
            };

            let path_span: Span = format!("{} {}{} {}", self.id, path, flag, self.text).into();
            if let Some(icon) = icon {
                Row::new(vec![icon.into(), path_span])
            } else {
                path_span.into()
            }
        }
    }

    for (view, _) in cx.editor.tree.views_mut() {
        for doc_id in view.jumps.iter().map(|e| e.0).collect::<Vec<_>>().iter() {
            let doc = doc_mut!(cx.editor, doc_id);
            view.sync_changes(doc);
        }
    }

    let new_meta = |view: &View, doc_id: DocumentId, selection: Selection| {
        let doc = &cx.editor.documents.get(&doc_id);
        let text = doc.map_or("".into(), |d| {
            selection
                .fragments(d.text().slice(..))
                .map(Cow::into_owned)
                .collect::<Vec<_>>()
                .join(" ")
        });

        JumpMeta {
            id: doc_id,
            path: doc.and_then(|d| d.path().cloned()),
            selection,
            text,
            is_current: view.doc == doc_id,
        }
    };

    let picker = FilePicker::new(
        cx.editor
            .tree
            .views()
            .flat_map(|(view, _)| {
                view.jumps
                    .iter()
                    .map(|(doc_id, selection)| new_meta(view, *doc_id, selection.clone()))
            })
            .collect(),
        (),
        cx.editor.config().icons.picker.then_some(&cx.editor.icons),
        |cx, meta, action| {
            cx.editor.switch(meta.id, action);
            let config = cx.editor.config();
            let (view, doc) = current!(cx.editor);
            doc.set_selection(view.id, meta.selection.clone());
            view.ensure_cursor_in_view_center(doc, config.scrolloff);
        },
        |editor, meta| {
            let doc = &editor.documents.get(&meta.id)?;
            let line = meta.selection.primary().cursor_line(doc.text().slice(..));
            Some((meta.path.clone()?.into(), Some((line, line))))
        },
    );
    cx.push_layer(Box::new(overlaid(picker)));
}

impl ui::menu::Item for MappableCommand {
    type Data = ReverseKeymap;

    fn format<'a>(&self, keymap: &Self::Data, _icons: Option<&'a Icons>) -> Row {
        let fmt_binding = |bindings: &Vec<Vec<KeyEvent>>| -> String {
            bindings.iter().fold(String::new(), |mut acc, bind| {
                if !acc.is_empty() {
                    acc.push(' ');
                }
                for key in bind {
                    acc.push_str(&key.key_sequence_format());
                }
                acc
            })
        };

        match self {
            MappableCommand::Typable { doc, name, .. } => match keymap.get(name as &String) {
                Some(bindings) => format!("{} ({}) [:{}]", doc, fmt_binding(bindings), name).into(),
                None => format!("{} [:{}]", doc, name).into(),
            },
            MappableCommand::Static { doc, name, .. } => match keymap.get(*name) {
                Some(bindings) => format!("{} ({}) [{}]", doc, fmt_binding(bindings), name).into(),
                None => format!("{} [{}]", doc, name).into(),
            },
        }
    }
}

pub fn command_palette(cx: &mut Context) {
    let register = cx.register;
    let count = cx.count;

    cx.callback = Some(Box::new(
        move |compositor: &mut Compositor, cx: &mut compositor::Context| {
            let keymap = compositor.find::<ui::EditorView>().unwrap().keymaps.map()
                [&cx.editor.mode]
                .reverse_map();

            let mut commands: Vec<MappableCommand> = MappableCommand::STATIC_COMMAND_LIST.into();
            commands.extend(typed::TYPABLE_COMMAND_LIST.iter().map(|cmd| {
                MappableCommand::Typable {
                    name: cmd.name.to_owned(),
                    doc: cmd.doc.to_owned(),
                    args: Vec::new(),
                }
            }));

            let picker = Picker::new(commands, keymap, None, move |cx, command, _action| {
                let mut ctx = Context {
                    register,
                    count,
                    editor: cx.editor,
                    callback: None,
                    on_next_key_callback: None,
                    jobs: cx.jobs,
                    keymap_config: cx.keymap_config,
                };
                let focus = view!(ctx.editor).id;

                command.execute(&mut ctx);

                if ctx.editor.tree.contains(focus) {
                    let config = ctx.editor.config();
                    let mode = ctx.editor.mode();
                    let view = view_mut!(ctx.editor, focus);
                    let doc = doc_mut!(ctx.editor, &view.doc);

                    view.ensure_cursor_in_view(doc, config.scrolloff);

                    if mode != Mode::Insert {
                        doc.append_changes_to_history(view);
                    }
                }
            });
            compositor.push(Box::new(overlaid(picker)));
        },
    ));
}

fn last_picker(cx: &mut Context) {
    // TODO: last picker does not seem to work well with buffer_picker
    cx.callback = Some(Box::new(|compositor, cx| {
        if let Some(picker) = compositor.last_picker.take() {
            compositor.push(picker);
        } else {
            cx.editor.set_error("no last picker")
        }
    }));
}

// I inserts at the first nonwhitespace character of each line with a selection
fn insert_at_line_start(cx: &mut Context) {
    goto_first_nonwhitespace(cx);
    enter_insert_mode(cx);
}

// A inserts at the end of each line with a selection
fn insert_at_line_end(cx: &mut Context) {
    enter_insert_mode(cx);
    let (view, doc) = current!(cx.editor);

    let selection = doc.selection(view.id).clone().transform(|range| {
        let text = doc.text().slice(..);
        let line = range.cursor_line(text);
        let pos = line_end_char_index(&text, line);
        Range::new(pos, pos)
    });
    doc.set_selection(view.id, selection);
}

// Creates an LspCallback that waits for formatting changes to be computed. When they're done,
// it applies them, but only if the doc hasn't changed.
//
// TODO: provide some way to cancel this, probably as part of a more general job cancellation
// scheme
async fn make_format_callback(
    doc_id: DocumentId,
    doc_version: i32,
    view_id: ViewId,
    format: impl Future<Output = Result<Transaction, FormatterError>> + Send + 'static,
    write: Option<(Option<PathBuf>, bool)>,
) -> anyhow::Result<job::Callback> {
    let format = format.await;

    let call: job::Callback = Callback::Editor(Box::new(move |editor| {
        if !editor.documents.contains_key(&doc_id) || !editor.tree.contains(view_id) {
            return;
        }

        let scrolloff = editor.config().scrolloff;
        let doc = doc_mut!(editor, &doc_id);
        let view = view_mut!(editor, view_id);

        if let Ok(format) = format {
            if doc.version() == doc_version {
                doc.apply(&format, view.id);
                doc.append_changes_to_history(view);
                doc.detect_indent_and_line_ending();
                view.ensure_cursor_in_view(doc, scrolloff);
            } else {
                log::info!("discarded formatting changes because the document changed");
            }
        }

        if let Some((path, force)) = write {
            let id = doc.id();
            if let Err(err) = editor.save(id, path, force) {
                editor.set_error(format!("Error saving: {}", err));
            }
        }
    }));

    Ok(call)
}

#[derive(PartialEq, Eq)]
pub enum Open {
    Below,
    Above,
}

fn open(cx: &mut Context, open: Open) {
    let count = cx.count();
    enter_insert_mode(cx);
    let (view, doc) = current!(cx.editor);

    let text = doc.text().slice(..);
    let contents = doc.text();
    let selection = doc.selection(view.id);

    let mut ranges = SmallVec::with_capacity(selection.len());
    let mut offs = 0;

    let mut transaction = Transaction::change_by_selection(contents, selection, |range| {
        let cursor_line = text.char_to_line(match open {
            Open::Below => graphemes::prev_grapheme_boundary(text, range.to()),
            Open::Above => range.from(),
        });
        let new_line = match open {
            // adjust position to the end of the line (next line - 1)
            Open::Below => cursor_line + 1,
            // adjust position to the end of the previous line (current line - 1)
            Open::Above => cursor_line,
        };

        // Index to insert newlines after, as well as the char width
        // to use to compensate for those inserted newlines.
        let (line_end_index, line_end_offset_width) = if new_line == 0 {
            (0, 0)
        } else {
            (
                line_end_char_index(&doc.text().slice(..), new_line.saturating_sub(1)),
                doc.line_ending.len_chars(),
            )
        };

        let indent = indent::indent_for_newline(
            doc.language_config(),
            doc.syntax(),
            &doc.indent_style,
            doc.tab_width(),
            text,
            new_line.saturating_sub(1),
            line_end_index,
            cursor_line,
        );
        let indent_len = indent.len();
        let mut text = String::with_capacity(1 + indent_len);
        text.push_str(doc.line_ending.as_str());
        text.push_str(&indent);
        let text = text.repeat(count);

        // calculate new selection ranges
        let pos = offs + line_end_index + line_end_offset_width;
        for i in 0..count {
            // pos                    -> beginning of reference line,
            // + (i * (1+indent_len)) -> beginning of i'th line from pos
            // + indent_len ->        -> indent for i'th line
            ranges.push(Range::point(pos + (i * (1 + indent_len)) + indent_len));
        }

        offs += text.chars().count();

        (line_end_index, line_end_index, Some(text.into()))
    });

    transaction = transaction.with_selection(Selection::new(ranges, selection.primary_index()));

    doc.apply(&transaction, view.id);
}

// o inserts a new line after each line with a selection
fn open_below(cx: &mut Context) {
    open(cx, Open::Below)
}

// O inserts a new line before each line with a selection
fn open_above(cx: &mut Context) {
    open(cx, Open::Above)
}

fn normal_mode(cx: &mut Context) {
    cx.editor.enter_normal_mode();
}

// Store a jump on the jumplist.
fn push_jump(view: &mut View, doc: &Document) {
    let jump = (doc.id(), doc.selection(view.id).clone());
    view.jumps.push(jump);
}

fn goto_line(cx: &mut Context) {
    if cx.count.is_some() {
        let (view, doc) = current!(cx.editor);
        push_jump(view, doc);

        goto_line_without_jumplist(cx.editor, cx.count);
    }
}

fn goto_line_without_jumplist(editor: &mut Editor, count: Option<NonZeroUsize>) {
    if let Some(count) = count {
        let (view, doc) = current!(editor);
        let text = doc.text().slice(..);
        let max_line = if text.line(text.len_lines() - 1).len_chars() == 0 {
            // If the last line is blank, don't jump to it.
            text.len_lines().saturating_sub(2)
        } else {
            text.len_lines() - 1
        };
        let line_idx = std::cmp::min(count.get() - 1, max_line);
        let pos = text.line_to_char(line_idx);
        let selection = doc
            .selection(view.id)
            .clone()
            .transform(|range| range.put_cursor(text, pos, editor.mode == Mode::Select));

        doc.set_selection(view.id, selection);
    }
}

fn goto_last_line(cx: &mut Context) {
    let (view, doc) = current!(cx.editor);
    let text = doc.text().slice(..);
    let line_idx = if text.line(text.len_lines() - 1).len_chars() == 0 {
        // If the last line is blank, don't jump to it.
        text.len_lines().saturating_sub(2)
    } else {
        text.len_lines() - 1
    };
    let pos = text.line_to_char(line_idx);
    let selection = doc
        .selection(view.id)
        .clone()
        .transform(|range| range.put_cursor(text, pos, cx.editor.mode == Mode::Select));

    push_jump(view, doc);
    doc.set_selection(view.id, selection);
}

fn goto_last_accessed_file(cx: &mut Context) {
    let view = view_mut!(cx.editor);
    if let Some(alt) = view.docs_access_history.pop() {
        cx.editor.switch(alt, Action::Replace);
    } else {
        cx.editor.set_error("no last accessed buffer")
    }
}

fn goto_last_modification(cx: &mut Context) {
    let (view, doc) = current!(cx.editor);
    let pos = doc.history.get_mut().last_edit_pos();
    let text = doc.text().slice(..);
    if let Some(pos) = pos {
        let selection = doc
            .selection(view.id)
            .clone()
            .transform(|range| range.put_cursor(text, pos, cx.editor.mode == Mode::Select));
        doc.set_selection(view.id, selection);
    }
}

fn goto_last_modified_file(cx: &mut Context) {
    let view = view!(cx.editor);
    let alternate_file = view
        .last_modified_docs
        .into_iter()
        .flatten()
        .find(|&id| id != view.doc);
    if let Some(alt) = alternate_file {
        cx.editor.switch(alt, Action::Replace);
    } else {
        cx.editor.set_error("no last modified buffer")
    }
}

fn select_mode(cx: &mut Context) {
    let (view, doc) = current!(cx.editor);
    let text = doc.text().slice(..);

    // Make sure end-of-document selections are also 1-width.
    // (With the exception of being in an empty document, of course.)
    let selection = doc.selection(view.id).clone().transform(|range| {
        if range.is_empty() && range.head == text.len_chars() {
            Range::new(
                graphemes::prev_grapheme_boundary(text, range.anchor),
                range.head,
            )
        } else {
            range
        }
    });
    doc.set_selection(view.id, selection);

    cx.editor.mode = Mode::Select;
}

fn exit_select_mode(cx: &mut Context) {
    if cx.editor.mode == Mode::Select {
        cx.editor.mode = Mode::Normal;
    }
}

fn goto_first_diag(cx: &mut Context) {
    let (view, doc) = current!(cx.editor);
    let selection = match doc.shown_diagnostics().next() {
        Some(diag) => Selection::single(diag.range.start, diag.range.end),
        None => return,
    };
    doc.set_selection(view.id, selection);
}

fn goto_last_diag(cx: &mut Context) {
    let (view, doc) = current!(cx.editor);
    let selection = match doc.shown_diagnostics().last() {
        Some(diag) => Selection::single(diag.range.start, diag.range.end),
        None => return,
    };
    doc.set_selection(view.id, selection);
}

fn goto_next_diag(cx: &mut Context) {
    let (view, doc) = current!(cx.editor);

    let cursor_pos = doc
        .selection(view.id)
        .primary()
        .cursor(doc.text().slice(..));

    let diag = doc
        .shown_diagnostics()
        .find(|diag| diag.range.start > cursor_pos)
        .or_else(|| doc.shown_diagnostics().next());

    let selection = match diag {
        Some(diag) => Selection::single(diag.range.start, diag.range.end),
        None => return,
    };
    doc.set_selection(view.id, selection);
}

fn goto_prev_diag(cx: &mut Context) {
    let (view, doc) = current!(cx.editor);

    let cursor_pos = doc
        .selection(view.id)
        .primary()
        .cursor(doc.text().slice(..));

    let diag = doc
        .shown_diagnostics()
        .rev()
        .find(|diag| diag.range.start < cursor_pos)
        .or_else(|| doc.shown_diagnostics().last());

    let selection = match diag {
        // NOTE: the selection is reversed because we're jumping to the
        // previous diagnostic.
        Some(diag) => Selection::single(diag.range.end, diag.range.start),
        None => return,
    };
    doc.set_selection(view.id, selection);
}

fn goto_first_change(cx: &mut Context) {
    goto_first_change_impl(cx, false);
}

fn goto_last_change(cx: &mut Context) {
    goto_first_change_impl(cx, true);
}

fn goto_first_change_impl(cx: &mut Context, reverse: bool) {
    let editor = &mut cx.editor;
    let (view, doc) = current!(editor);
    if let Some(handle) = doc.diff_handle() {
        let hunk = {
            let diff = handle.load();
            let idx = if reverse {
                diff.len().saturating_sub(1)
            } else {
                0
            };
            diff.nth_hunk(idx)
        };
        if hunk != Hunk::NONE {
            let range = hunk_range(hunk, doc.text().slice(..));
            doc.set_selection(view.id, Selection::single(range.anchor, range.head));
        }
    }
}

fn goto_next_change(cx: &mut Context) {
    goto_next_change_impl(cx, Direction::Forward)
}

fn goto_prev_change(cx: &mut Context) {
    goto_next_change_impl(cx, Direction::Backward)
}

fn goto_next_change_impl(cx: &mut Context, direction: Direction) {
    let count = cx.count() as u32 - 1;
    let motion = move |editor: &mut Editor| {
        let (view, doc) = current!(editor);
        let doc_text = doc.text().slice(..);
        let diff_handle = if let Some(diff_handle) = doc.diff_handle() {
            diff_handle
        } else {
            editor.set_status("Diff is not available in current buffer");
            return;
        };

        let selection = doc.selection(view.id).clone().transform(|range| {
            let cursor_line = range.cursor_line(doc_text) as u32;

            let diff = diff_handle.load();
            let hunk_idx = match direction {
                Direction::Forward => diff
                    .next_hunk(cursor_line)
                    .map(|idx| (idx + count).min(diff.len() - 1)),
                Direction::Backward => diff
                    .prev_hunk(cursor_line)
                    .map(|idx| idx.saturating_sub(count)),
            };
            let Some(hunk_idx) = hunk_idx else {
                return range;
            };
            let hunk = diff.nth_hunk(hunk_idx);
            let new_range = hunk_range(hunk, doc_text);
            if editor.mode == Mode::Select {
                let head = if new_range.head < range.anchor {
                    new_range.anchor
                } else {
                    new_range.head
                };

                Range::new(range.anchor, head)
            } else {
                new_range.with_direction(direction)
            }
        });

        doc.set_selection(view.id, selection)
    };
    motion(cx.editor);
    cx.editor.last_motion = Some(Motion(Box::new(motion)));
}

/// Returns the [Range] for a [Hunk] in the given text.
/// Additions and modifications cover the added and modified ranges.
/// Deletions are represented as the point at the start of the deletion hunk.
fn hunk_range(hunk: Hunk, text: RopeSlice) -> Range {
    let anchor = text.line_to_char(hunk.after.start as usize);
    let head = if hunk.after.is_empty() {
        anchor + 1
    } else {
        text.line_to_char(hunk.after.end as usize)
    };

    Range::new(anchor, head)
}

pub mod insert {
    use super::*;
    pub type Hook = fn(&Rope, &Selection, char) -> Option<Transaction>;
    pub type PostHook = fn(&mut Context, char);

    /// Exclude the cursor in range.
    fn exclude_cursor(text: RopeSlice, range: Range, cursor: Range) -> Range {
        if range.to() == cursor.to() && text.len_chars() != cursor.to() {
            Range::new(
                range.from(),
                graphemes::prev_grapheme_boundary(text, cursor.to()),
            )
        } else {
            range
        }
    }

    // It trigger completion when idle timer reaches deadline
    // Only trigger completion if the word under cursor is longer than n characters
    pub fn idle_completion(cx: &mut Context) {
        let config = cx.editor.config();
        let (view, doc) = current!(cx.editor);
        let text = doc.text().slice(..);
        let cursor = doc.selection(view.id).primary().cursor(text);

        use helix_core::chars::char_is_word;
        let mut iter = text.chars_at(cursor);
        iter.reverse();
        for _ in 0..config.completion_trigger_len {
            match iter.next() {
                Some(c) if char_is_word(c) => {}
                _ => return,
            }
        }
        super::completion(cx);
    }

    fn language_server_completion(cx: &mut Context, ch: char) {
        let config = cx.editor.config();
        if !config.auto_completion {
            return;
        }

        use helix_lsp::lsp;
        // if ch matches completion char, trigger completion
        let doc = doc_mut!(cx.editor);
        let trigger_completion = doc
            .language_servers_with_feature(LanguageServerFeature::Completion)
            .any(|ls| {
                // TODO: what if trigger is multiple chars long
                matches!(&ls.capabilities().completion_provider, Some(lsp::CompletionOptions {
                    trigger_characters: Some(triggers),
                    ..
                }) if triggers.iter().any(|trigger| trigger.contains(ch)))
            });

        if trigger_completion {
            cx.editor.clear_idle_timer();
            super::completion(cx);
        }
    }

    fn signature_help(cx: &mut Context, ch: char) {
        use helix_lsp::lsp;
        // if ch matches signature_help char, trigger
        let doc = doc_mut!(cx.editor);
        // TODO support multiple language servers (not just the first that is found), likely by merging UI somehow
        let Some(language_server) = doc
            .language_servers_with_feature(LanguageServerFeature::SignatureHelp)
            .next()
        else {
            return;
        };

        let capabilities = language_server.capabilities();

        if let lsp::ServerCapabilities {
            signature_help_provider:
                Some(lsp::SignatureHelpOptions {
                    trigger_characters: Some(triggers),
                    // TODO: retrigger_characters
                    ..
                }),
            ..
        } = capabilities
        {
            // TODO: what if trigger is multiple chars long
            let is_trigger = triggers.iter().any(|trigger| trigger.contains(ch));
            // lsp doesn't tell us when to close the signature help, so we request
            // the help information again after common close triggers which should
            // return None, which in turn closes the popup.
            let close_triggers = &[')', ';', '.'];

            if is_trigger || close_triggers.contains(&ch) {
                super::signature_help_impl(cx, SignatureHelpInvoked::Automatic);
            }
        }
    }

    // The default insert hook: simply insert the character
    #[allow(clippy::unnecessary_wraps)] // need to use Option<> because of the Hook signature
    fn insert(doc: &Rope, selection: &Selection, ch: char) -> Option<Transaction> {
        let cursors = selection.clone().cursors(doc.slice(..));
        let mut t = Tendril::new();
        t.push(ch);
        let transaction = Transaction::insert(doc, &cursors, t);
        Some(transaction)
    }

    use helix_core::auto_pairs;

    pub fn insert_char(cx: &mut Context, c: char) {
        let (view, doc) = current_ref!(cx.editor);
        let text = doc.text();
        let selection = doc.selection(view.id);
        let auto_pairs = doc.auto_pairs(cx.editor);

        let transaction = auto_pairs
            .as_ref()
            .and_then(|ap| auto_pairs::hook(text, selection, c, ap))
            .or_else(|| insert(text, selection, c));

        let (view, doc) = current!(cx.editor);
        if let Some(t) = transaction {
            doc.apply(&t, view.id);
        }

        // TODO: need a post insert hook too for certain triggers (autocomplete, signature help, etc)
        // this could also generically look at Transaction, but it's a bit annoying to look at
        // Operation instead of Change.
        for hook in &[language_server_completion, signature_help] {
            hook(cx, c);
        }
    }

    pub fn insert_tab(cx: &mut Context) {
        let (view, doc) = current_ref!(cx.editor);
        let view_id = view.id;

        if let Some(ref cmd) = cx.keymap_config.supertab {
            let cursors_after_whitespace = doc.selection(view_id).ranges().iter().all(|range| {
                let cursor = range.cursor(doc.text().slice(..));
                let current_line_num = doc.text().char_to_line(cursor);
                let current_line_start = doc.text().line_to_char(current_line_num);
                let left = doc.text().slice(current_line_start..cursor);
                log::debug!("left: {:?}", left);
                left.chars().all(|c| c.is_whitespace())
            });

            if !cursors_after_whitespace {
                cmd.execute(cx);
                return;
            }
        }

        let (view, doc) = current!(cx.editor);

        // TODO: round out to nearest indentation level (for example a line with 3 spaces should
        // indent by one to reach 4 spaces).
        let indent = Tendril::from(doc.indent_style.as_str());
        let transaction = Transaction::insert(
            doc.text(),
            &doc.selection(view_id).clone().cursors(doc.text().slice(..)),
            indent,
        );
        doc.apply(&transaction, view.id);
    }

    pub fn insert_newline(cx: &mut Context) {
        let (view, doc) = current_ref!(cx.editor);
        let text = doc.text().slice(..);

        let contents = doc.text();
        let selection = doc.selection(view.id).clone();
        let mut ranges = SmallVec::with_capacity(selection.len());

        // TODO: this is annoying, but we need to do it to properly calculate pos after edits
        let mut global_offs = 0;

        let mut transaction = Transaction::change_by_selection(contents, &selection, |range| {
            let pos = range.cursor(text);

            let prev = if pos == 0 {
                ' '
            } else {
                contents.char(pos - 1)
            };
            let curr = contents.get_char(pos).unwrap_or(' ');

            let current_line = text.char_to_line(pos);
            let line_is_only_whitespace = text
                .line(current_line)
                .chars()
                .all(|char| char.is_ascii_whitespace());

            let mut new_text = String::new();

            // If the current line is all whitespace, insert a line ending at the beginning of
            // the current line. This makes the current line empty and the new line contain the
            // indentation of the old line.
            let (from, to, local_offs) = if line_is_only_whitespace {
                let line_start = text.line_to_char(current_line);
                new_text.push_str(doc.line_ending.as_str());

                (line_start, line_start, new_text.chars().count())
            } else {
                let indent = indent::indent_for_newline(
                    doc.language_config(),
                    doc.syntax(),
                    &doc.indent_style,
                    doc.tab_width(),
                    text,
                    current_line,
                    pos,
                    current_line,
                );

                // If we are between pairs (such as brackets), we want to
                // insert an additional line which is indented one level
                // more and place the cursor there
                let on_auto_pair = doc
                    .auto_pairs(cx.editor)
                    .and_then(|pairs| pairs.get(prev))
                    .map_or(false, |pair| pair.open == prev && pair.close == curr);

                let local_offs = if on_auto_pair {
                    let inner_indent = indent.clone() + doc.indent_style.as_str();
                    new_text.reserve_exact(2 + indent.len() + inner_indent.len());
                    new_text.push_str(doc.line_ending.as_str());
                    new_text.push_str(&inner_indent);
                    let local_offs = new_text.chars().count();
                    new_text.push_str(doc.line_ending.as_str());
                    new_text.push_str(&indent);
                    local_offs
                } else {
                    new_text.reserve_exact(1 + indent.len());
                    new_text.push_str(doc.line_ending.as_str());
                    new_text.push_str(&indent);
                    new_text.chars().count()
                };

                (pos, pos, local_offs)
            };

            let new_range = if doc.restore_cursor {
                // when appending, extend the range by local_offs
                Range::new(
                    range.anchor + global_offs,
                    range.head + local_offs + global_offs,
                )
            } else {
                // when inserting, slide the range by local_offs
                Range::new(
                    range.anchor + local_offs + global_offs,
                    range.head + local_offs + global_offs,
                )
            };

            // TODO: range replace or extend
            // range.replace(|range| range.is_empty(), head); -> fn extend if cond true, new head pos
            // can be used with cx.mode to do replace or extend on most changes
            ranges.push(new_range);
            global_offs += new_text.chars().count();

            (from, to, Some(new_text.into()))
        });

        transaction = transaction.with_selection(Selection::new(ranges, selection.primary_index()));

        let (view, doc) = current!(cx.editor);
        doc.apply(&transaction, view.id);
    }

    pub fn delete_char_backward(cx: &mut Context) {
        let count = cx.count();
        let (view, doc) = current_ref!(cx.editor);
        let text = doc.text().slice(..);
        let tab_width = doc.tab_width();
        let indent_width = doc.indent_width();
        let auto_pairs = doc.auto_pairs(cx.editor);

        let transaction =
            Transaction::delete_by_selection(doc.text(), doc.selection(view.id), |range| {
                let pos = range.cursor(text);
                if pos == 0 {
                    return (pos, pos);
                }
                let line_start_pos = text.line_to_char(range.cursor_line(text));
                // consider to delete by indent level if all characters before `pos` are indent units.
                let fragment = Cow::from(text.slice(line_start_pos..pos));
                if !fragment.is_empty() && fragment.chars().all(|ch| ch == ' ' || ch == '\t') {
                    if text.get_char(pos.saturating_sub(1)) == Some('\t') {
                        // fast path, delete one char
                        (graphemes::nth_prev_grapheme_boundary(text, pos, 1), pos)
                    } else {
                        let width: usize = fragment
                            .chars()
                            .map(|ch| {
                                if ch == '\t' {
                                    tab_width
                                } else {
                                    // it can be none if it still meet control characters other than '\t'
                                    // here just set the width to 1 (or some value better?).
                                    ch.width().unwrap_or(1)
                                }
                            })
                            .sum();
                        let mut drop = width % indent_width; // round down to nearest unit
                        if drop == 0 {
                            drop = indent_width
                        }; // if it's already at a unit, consume a whole unit
                        let mut chars = fragment.chars().rev();
                        let mut start = pos;
                        for _ in 0..drop {
                            // delete up to `drop` spaces
                            match chars.next() {
                                Some(' ') => start -= 1,
                                _ => break,
                            }
                        }
                        (start, pos) // delete!
                    }
                } else {
                    match (
                        text.get_char(pos.saturating_sub(1)),
                        text.get_char(pos),
                        auto_pairs,
                    ) {
                        (Some(_x), Some(_y), Some(ap))
                            if range.is_single_grapheme(text)
                                && ap.get(_x).is_some()
                                && ap.get(_x).unwrap().open == _x
                                && ap.get(_x).unwrap().close == _y =>
                        // delete both autopaired characters
                        {
                            (
                                graphemes::nth_prev_grapheme_boundary(text, pos, count),
                                graphemes::nth_next_grapheme_boundary(text, pos, count),
                            )
                        }
                        _ =>
                        // delete 1 char
                        {
                            (graphemes::nth_prev_grapheme_boundary(text, pos, count), pos)
                        }
                    }
                }
            });
        let (view, doc) = current!(cx.editor);
        doc.apply(&transaction, view.id);

        lsp::signature_help_impl(cx, SignatureHelpInvoked::Automatic);
    }

    pub fn delete_char_forward(cx: &mut Context) {
        let count = cx.count();
        delete_by_selection_insert_mode(
            cx,
            |text, range| {
                let pos = range.cursor(text);
                (pos, graphemes::nth_next_grapheme_boundary(text, pos, count))
            },
            Direction::Forward,
        )
    }

    pub fn delete_word_backward(cx: &mut Context) {
        let count = cx.count();
        delete_by_selection_insert_mode(
            cx,
            |text, range| {
                let anchor = movement::move_prev_word_start(text, *range, count).from();
                let next = Range::new(anchor, range.cursor(text));
                let range = exclude_cursor(text, next, *range);
                (range.from(), range.to())
            },
            Direction::Backward,
        );
    }

    pub fn delete_word_forward(cx: &mut Context) {
        let count = cx.count();
        delete_by_selection_insert_mode(
            cx,
            |text, range| {
                let head = movement::move_next_word_end(text, *range, count).to();
                (range.cursor(text), head)
            },
            Direction::Forward,
        );
    }
}

// Undo / Redo

fn undo(cx: &mut Context) {
    let count = cx.count();
    let (view, doc) = current!(cx.editor);
    for _ in 0..count {
        if !doc.undo(view) {
            cx.editor.set_status("Already at oldest change");
            break;
        }
    }
}

fn redo(cx: &mut Context) {
    let count = cx.count();
    let (view, doc) = current!(cx.editor);
    for _ in 0..count {
        if !doc.redo(view) {
            cx.editor.set_status("Already at newest change");
            break;
        }
    }
}

fn earlier(cx: &mut Context) {
    let count = cx.count();
    let (view, doc) = current!(cx.editor);
    for _ in 0..count {
        // rather than doing in batch we do this so get error halfway
        if !doc.earlier(view, UndoKind::Steps(1)) {
            cx.editor.set_status("Already at oldest change");
            break;
        }
    }
}

fn later(cx: &mut Context) {
    let count = cx.count();
    let (view, doc) = current!(cx.editor);
    for _ in 0..count {
        // rather than doing in batch we do this so get error halfway
        if !doc.later(view, UndoKind::Steps(1)) {
            cx.editor.set_status("Already at newest change");
            break;
        }
    }
}

fn commit_undo_checkpoint(cx: &mut Context) {
    let (view, doc) = current!(cx.editor);
    doc.append_changes_to_history(view);
}

// Yank / Paste

fn yank(cx: &mut Context) {
    let (view, doc) = current!(cx.editor);
    let text = doc.text().slice(..);

    let values: Vec<String> = doc
        .selection(view.id)
        .fragments(text)
        .map(Cow::into_owned)
        .collect();

    let msg = format!(
        "yanked {} selection(s) to register {}",
        values.len(),
        cx.register.unwrap_or('"')
    );

    cx.editor
        .registers
        .write(cx.register.unwrap_or('"'), values);

    cx.editor.set_status(msg);
    exit_select_mode(cx);
}

fn yank_joined_to_clipboard_impl(
    editor: &mut Editor,
    separator: &str,
    clipboard_type: ClipboardType,
) -> anyhow::Result<()> {
    let (view, doc) = current!(editor);
    let text = doc.text().slice(..);

    let values: Vec<String> = doc
        .selection(view.id)
        .fragments(text)
        .map(Cow::into_owned)
        .collect();

    let clipboard_text = match clipboard_type {
        ClipboardType::Clipboard => "system clipboard",
        ClipboardType::Selection => "primary clipboard",
    };

    let msg = format!(
        "joined and yanked {} selection(s) to {}",
        values.len(),
        clipboard_text,
    );

    let joined = values.join(separator);

    editor
        .clipboard_provider
        .set_contents(joined, clipboard_type)
        .context("Couldn't set system clipboard content")?;

    editor.set_status(msg);

    Ok(())
}

fn yank_joined_to_clipboard(cx: &mut Context) {
    let line_ending = doc!(cx.editor).line_ending;
    let _ =
        yank_joined_to_clipboard_impl(cx.editor, line_ending.as_str(), ClipboardType::Clipboard);
    exit_select_mode(cx);
}

fn yank_main_selection_to_clipboard_impl(
    editor: &mut Editor,
    clipboard_type: ClipboardType,
) -> anyhow::Result<()> {
    let (view, doc) = current!(editor);
    let text = doc.text().slice(..);

    let message_text = match clipboard_type {
        ClipboardType::Clipboard => "yanked main selection to system clipboard",
        ClipboardType::Selection => "yanked main selection to primary clipboard",
    };

    let value = doc.selection(view.id).primary().fragment(text);

    if let Err(e) = editor
        .clipboard_provider
        .set_contents(value.into_owned(), clipboard_type)
    {
        bail!("Couldn't set system clipboard content: {}", e);
    }

    editor.set_status(message_text);
    Ok(())
}

fn yank_main_selection_to_clipboard(cx: &mut Context) {
    let _ = yank_main_selection_to_clipboard_impl(cx.editor, ClipboardType::Clipboard);
}

fn yank_joined_to_primary_clipboard(cx: &mut Context) {
    let line_ending = doc!(cx.editor).line_ending;
    let _ =
        yank_joined_to_clipboard_impl(cx.editor, line_ending.as_str(), ClipboardType::Selection);
}

fn yank_main_selection_to_primary_clipboard(cx: &mut Context) {
    let _ = yank_main_selection_to_clipboard_impl(cx.editor, ClipboardType::Selection);
    exit_select_mode(cx);
}

#[derive(Copy, Clone)]
enum Paste {
    Before,
    After,
    Cursor,
}

fn paste_impl(
    values: &[String],
    doc: &mut Document,
    view: &mut View,
    action: Paste,
    count: usize,
    mode: Mode,
) {
    if values.is_empty() {
        return;
    }

    let repeat = std::iter::repeat(
        // `values` is asserted to have at least one entry above.
        values
            .last()
            .map(|value| Tendril::from(value.repeat(count)))
            .unwrap(),
    );

    // if any of values ends with a line ending, it's linewise paste
    let linewise = values
        .iter()
        .any(|value| get_line_ending_of_str(value).is_some());

    // Only compiled once.
    static REGEX: Lazy<Regex> = Lazy::new(|| Regex::new(r"\r\n|\r|\n").unwrap());
    let mut values = values
        .iter()
        .map(|value| REGEX.replace_all(value, doc.line_ending.as_str()))
        .map(|value| Tendril::from(value.as_ref().repeat(count)))
        .chain(repeat);

    let text = doc.text();
    let selection = doc.selection(view.id);

    let mut offset = 0;
    let mut ranges = SmallVec::with_capacity(selection.len());

    let mut transaction = Transaction::change_by_selection(text, selection, |range| {
        let pos = match (action, linewise) {
            // paste linewise before
            (Paste::Before, true) => text.line_to_char(text.char_to_line(range.from())),
            // paste linewise after
            (Paste::After, true) => {
                let line = range.line_range(text.slice(..)).1;
                text.line_to_char((line + 1).min(text.len_lines()))
            }
            // paste insert
            (Paste::Before, false) => range.from(),
            // paste append
            (Paste::After, false) => range.to(),
            // paste at cursor
            (Paste::Cursor, _) => range.cursor(text.slice(..)),
        };

        let value = values.next();

        let value_len = value
            .as_ref()
            .map(|content| content.chars().count())
            .unwrap_or_default();
        let anchor = offset + pos;

        let new_range = Range::new(anchor, anchor + value_len).with_direction(range.direction());
        ranges.push(new_range);
        offset += value_len;

        (pos, pos, value)
    });

    if mode == Mode::Normal {
        transaction = transaction.with_selection(Selection::new(ranges, selection.primary_index()));
    }

    doc.apply(&transaction, view.id);
    doc.append_changes_to_history(view);
}

pub(crate) fn paste_bracketed_value(cx: &mut Context, contents: String) {
    let count = cx.count();
    let paste = match cx.editor.mode {
        Mode::Insert | Mode::Select => Paste::Cursor,
        Mode::Normal => Paste::Before,
    };
    let (view, doc) = current!(cx.editor);
    paste_impl(&[contents], doc, view, paste, count, cx.editor.mode);
}

fn paste_clipboard_impl(
    editor: &mut Editor,
    action: Paste,
    clipboard_type: ClipboardType,
    count: usize,
) -> anyhow::Result<()> {
    let (view, doc) = current!(editor);
    match editor.clipboard_provider.get_contents(clipboard_type) {
        Ok(contents) => {
            paste_impl(&[contents], doc, view, action, count, editor.mode);
            Ok(())
        }
        Err(e) => Err(e.context("Couldn't get system clipboard contents")),
    }
}

fn paste_clipboard_after(cx: &mut Context) {
    let _ = paste_clipboard_impl(
        cx.editor,
        Paste::After,
        ClipboardType::Clipboard,
        cx.count(),
    );
}

fn paste_clipboard_before(cx: &mut Context) {
    let _ = paste_clipboard_impl(
        cx.editor,
        Paste::Before,
        ClipboardType::Clipboard,
        cx.count(),
    );
}

fn paste_primary_clipboard_after(cx: &mut Context) {
    let _ = paste_clipboard_impl(
        cx.editor,
        Paste::After,
        ClipboardType::Selection,
        cx.count(),
    );
}

fn paste_primary_clipboard_before(cx: &mut Context) {
    let _ = paste_clipboard_impl(
        cx.editor,
        Paste::Before,
        ClipboardType::Selection,
        cx.count(),
    );
}

fn replace_with_yanked(cx: &mut Context) {
    let count = cx.count();
    let reg_name = cx.register.unwrap_or('"');
    let (view, doc) = current!(cx.editor);
    let registers = &mut cx.editor.registers;

    if let Some(values) = registers.read(reg_name) {
        if !values.is_empty() {
            let repeat = std::iter::repeat(
                values
                    .last()
                    .map(|value| Tendril::from(&value.repeat(count)))
                    .unwrap(),
            );
            let mut values = values
                .iter()
                .map(|value| Tendril::from(&value.repeat(count)))
                .chain(repeat);
            let selection = doc.selection(view.id);
            let transaction = Transaction::change_by_selection(doc.text(), selection, |range| {
                if !range.is_empty() {
                    (range.from(), range.to(), Some(values.next().unwrap()))
                } else {
                    (range.from(), range.to(), None)
                }
            });

            doc.apply(&transaction, view.id);
            exit_select_mode(cx);
        }
    }
}

fn replace_selections_with_clipboard_impl(
    cx: &mut Context,
    clipboard_type: ClipboardType,
) -> anyhow::Result<()> {
    let count = cx.count();
    let (view, doc) = current!(cx.editor);

    match cx.editor.clipboard_provider.get_contents(clipboard_type) {
        Ok(contents) => {
            let selection = doc.selection(view.id);
            let transaction = Transaction::change_by_selection(doc.text(), selection, |range| {
                (
                    range.from(),
                    range.to(),
                    Some(contents.repeat(count).as_str().into()),
                )
            });

            doc.apply(&transaction, view.id);
            doc.append_changes_to_history(view);
        }
        Err(e) => return Err(e.context("Couldn't get system clipboard contents")),
    }

    exit_select_mode(cx);
    Ok(())
}

fn replace_selections_with_clipboard(cx: &mut Context) {
    let _ = replace_selections_with_clipboard_impl(cx, ClipboardType::Clipboard);
}

fn replace_selections_with_primary_clipboard(cx: &mut Context) {
    let _ = replace_selections_with_clipboard_impl(cx, ClipboardType::Selection);
}

fn paste(cx: &mut Context, pos: Paste) {
    let count = cx.count();
    let reg_name = cx.register.unwrap_or('"');
    let (view, doc) = current!(cx.editor);
    let registers = &mut cx.editor.registers;

    if let Some(values) = registers.read(reg_name) {
        paste_impl(values, doc, view, pos, count, cx.editor.mode);
    }
}

fn paste_after(cx: &mut Context) {
    paste(cx, Paste::After)
}

fn paste_before(cx: &mut Context) {
    paste(cx, Paste::Before)
}

fn get_lines(doc: &Document, view_id: ViewId) -> Vec<usize> {
    let mut lines = Vec::new();

    // Get all line numbers
    for range in doc.selection(view_id) {
        let (start, end) = range.line_range(doc.text().slice(..));

        for line in start..=end {
            lines.push(line)
        }
    }
    lines.sort_unstable(); // sorting by usize so _unstable is preferred
    lines.dedup();
    lines
}

fn indent(cx: &mut Context) {
    let count = cx.count();
    let (view, doc) = current!(cx.editor);
    let lines = get_lines(doc, view.id);

    // Indent by one level
    let indent = Tendril::from(doc.indent_style.as_str().repeat(count));

    let transaction = Transaction::change(
        doc.text(),
        lines.into_iter().filter_map(|line| {
            let is_blank = doc.text().line(line).chunks().all(|s| s.trim().is_empty());
            if is_blank {
                return None;
            }
            let pos = doc.text().line_to_char(line);
            Some((pos, pos, Some(indent.clone())))
        }),
    );
    doc.apply(&transaction, view.id);
}

fn unindent(cx: &mut Context) {
    let count = cx.count();
    let (view, doc) = current!(cx.editor);
    let lines = get_lines(doc, view.id);
    let mut changes = Vec::with_capacity(lines.len());
    let tab_width = doc.tab_width();
    let indent_width = count * doc.indent_width();

    for line_idx in lines {
        let line = doc.text().line(line_idx);
        let mut width = 0;
        let mut pos = 0;

        for ch in line.chars() {
            match ch {
                ' ' => width += 1,
                '\t' => width = (width / tab_width + 1) * tab_width,
                _ => break,
            }

            pos += 1;

            if width >= indent_width {
                break;
            }
        }

        // now delete from start to first non-blank
        if pos > 0 {
            let start = doc.text().line_to_char(line_idx);
            changes.push((start, start + pos, None))
        }
    }

    let transaction = Transaction::change(doc.text(), changes.into_iter());

    doc.apply(&transaction, view.id);
}

fn format_selections(cx: &mut Context) {
    use helix_lsp::{lsp, util::range_to_lsp_range};

    let (view, doc) = current!(cx.editor);
    let view_id = view.id;

    // via lsp if available
    // TODO: else via tree-sitter indentation calculations

    if doc.selection(view_id).len() != 1 {
        cx.editor
            .set_error("format_selections only supports a single selection for now");
        return;
    }

    // TODO extra LanguageServerFeature::FormatSelections?
    // maybe such that LanguageServerFeature::Format contains it as well
    let Some(language_server) = doc
        .language_servers_with_feature(LanguageServerFeature::Format)
        .find(|ls| {
            matches!(
                ls.capabilities().document_range_formatting_provider,
                Some(lsp::OneOf::Left(true) | lsp::OneOf::Right(_))
            )
        })
    else {
        cx.editor
            .set_error("No configured language server does not support range formatting");
        return;
    };

    let offset_encoding = language_server.offset_encoding();
    let ranges: Vec<lsp::Range> = doc
        .selection(view_id)
        .iter()
        .map(|range| range_to_lsp_range(doc.text(), *range, offset_encoding))
        .collect();

    // TODO: handle fails
    // TODO: concurrent map over all ranges

    let range = ranges[0];

    let future = language_server
        .text_document_range_formatting(
            doc.identifier(),
            range,
            lsp::FormattingOptions::default(),
            None,
        )
        .unwrap();

    let edits = tokio::task::block_in_place(|| helix_lsp::block_on(future)).unwrap_or_default();

    let transaction =
        helix_lsp::util::generate_transaction_from_edits(doc.text(), edits, offset_encoding);

    doc.apply(&transaction, view_id);
}

fn join_selections_impl(cx: &mut Context, select_space: bool) {
    use movement::skip_while;
    let (view, doc) = current!(cx.editor);
    let text = doc.text();
    let slice = doc.text().slice(..);

    let mut changes = Vec::new();
    let fragment = Tendril::from(" ");

    for selection in doc.selection(view.id) {
        let (start, mut end) = selection.line_range(slice);
        if start == end {
            end = (end + 1).min(text.len_lines() - 1);
        }
        let lines = start..end;

        changes.reserve(lines.len());

        for line in lines {
            let start = line_end_char_index(&slice, line);
            let mut end = text.line_to_char(line + 1);
            end = skip_while(slice, end, |ch| matches!(ch, ' ' | '\t')).unwrap_or(end);

            // need to skip from start, not end
            let change = (start, end, Some(fragment.clone()));
            changes.push(change);
        }
    }

    // nothing to do, bail out early to avoid crashes later
    if changes.is_empty() {
        return;
    }

    changes.sort_unstable_by_key(|(from, _to, _text)| *from);
    changes.dedup();

    // TODO: joining multiple empty lines should be replaced by a single space.
    // need to merge change ranges that touch

    // select inserted spaces
    let transaction = if select_space {
        let ranges: SmallVec<_> = changes
            .iter()
            .scan(0, |offset, change| {
                let range = Range::point(change.0 - *offset);
                *offset += change.1 - change.0 - 1; // -1 because cursor is 0-sized
                Some(range)
            })
            .collect();
        let selection = Selection::new(ranges, 0);
        Transaction::change(doc.text(), changes.into_iter()).with_selection(selection)
    } else {
        Transaction::change(doc.text(), changes.into_iter())
    };

    doc.apply(&transaction, view.id);
}

fn keep_or_remove_selections_impl(cx: &mut Context, remove: bool) {
    // keep or remove selections matching regex
    let reg = cx.register.unwrap_or('/');
    ui::regex_prompt(
        cx,
        if remove { "remove:" } else { "keep:" }.into(),
        Some(reg),
        ui::completers::none,
        move |editor, regex, event| {
            let (view, doc) = current!(editor);
            if !matches!(event, PromptEvent::Update | PromptEvent::Validate) {
                return;
            }
            let text = doc.text().slice(..);

            if let Some(selection) =
                selection::keep_or_remove_matches(text, doc.selection(view.id), &regex, remove)
            {
                doc.set_selection(view.id, selection);
            }
        },
    )
}

fn join_selections(cx: &mut Context) {
    join_selections_impl(cx, false)
}

fn join_selections_space(cx: &mut Context) {
    join_selections_impl(cx, true)
}

fn keep_selections(cx: &mut Context) {
    keep_or_remove_selections_impl(cx, false)
}

fn remove_selections(cx: &mut Context) {
    keep_or_remove_selections_impl(cx, true)
}

fn keep_primary_selection(cx: &mut Context) {
    let (view, doc) = current!(cx.editor);
    // TODO: handle count

    let range = doc.selection(view.id).primary();
    doc.set_selection(view.id, Selection::single(range.anchor, range.head));
}

fn remove_primary_selection(cx: &mut Context) {
    let (view, doc) = current!(cx.editor);
    // TODO: handle count

    let selection = doc.selection(view.id);
    if selection.len() == 1 {
        cx.editor.set_error("no selections remaining");
        return;
    }
    let index = selection.primary_index();
    let selection = selection.clone().remove(index);

    doc.set_selection(view.id, selection);
}

pub fn completion(cx: &mut Context) {
    use helix_lsp::{lsp, util::pos_to_lsp_pos};

    let (view, doc) = current!(cx.editor);

    let savepoint = if let Some(CompleteAction::Selected { savepoint }) = &cx.editor.last_completion
    {
        savepoint.clone()
    } else {
        doc.savepoint(view)
    };

    let text = savepoint.text.clone();
    let cursor = savepoint.cursor();

    let mut seen_language_servers = HashSet::new();

    let mut futures: FuturesUnordered<_> = doc
        .language_servers_with_feature(LanguageServerFeature::Completion)
        .filter(|ls| seen_language_servers.insert(ls.id()))
        .map(|language_server| {
            let language_server_id = language_server.id();
            let offset_encoding = language_server.offset_encoding();
            let pos = pos_to_lsp_pos(&text, cursor, offset_encoding);
            let doc_id = doc.identifier();
            let completion_request = language_server.completion(doc_id, pos, None).unwrap();

            async move {
                let json = completion_request.await?;
                let response: Option<lsp::CompletionResponse> = serde_json::from_value(json)?;

                let items = match response {
                    Some(lsp::CompletionResponse::Array(items)) => items,
                    // TODO: do something with is_incomplete
                    Some(lsp::CompletionResponse::List(lsp::CompletionList {
                        is_incomplete: _is_incomplete,
                        items,
                    })) => items,
                    None => Vec::new(),
                }
                .into_iter()
                .map(|item| CompletionItem {
                    item,
                    language_server_id,
                    resolved: false,
                })
                .collect();

                anyhow::Ok(items)
            }
        })
        .collect();

    // setup a channel that allows the request to be canceled
    let (tx, rx) = oneshot::channel();
    // set completion_request so that this request can be canceled
    // by setting completion_request, the old channel stored there is dropped
    // and the associated request is automatically dropped
    cx.editor.completion_request_handle = Some(tx);
    let future = async move {
        let items_future = async move {
            let mut items = Vec::new();
            // TODO if one completion request errors, all other completion requests are discarded (even if they're valid)
            while let Some(mut lsp_items) = futures.try_next().await? {
                items.append(&mut lsp_items);
            }
            anyhow::Ok(items)
        };
        tokio::select! {
            biased;
            _ = rx => {
                Ok(Vec::new())
            }
            res = items_future => {
                res
            }
        }
    };

    let trigger_offset = cursor;

    // TODO: trigger_offset should be the cursor offset but we also need a starting offset from where we want to apply
    // completion filtering. For example logger.te| should filter the initial suggestion list with "te".

    use helix_core::chars;
    let mut iter = text.chars_at(cursor);
    iter.reverse();
    let offset = iter.take_while(|ch| chars::char_is_word(*ch)).count();
    let start_offset = cursor.saturating_sub(offset);

    let trigger_doc = doc.id();
    let trigger_view = view.id;

    // FIXME: The commands Context can only have a single callback
    // which means it gets overwritten when executing keybindings
    // with multiple commands or macros. This would mean that completion
    // might be incorrectly applied when repeating the insertmode action
    //
    // TODO: to solve this either make cx.callback a Vec of callbacks or
    // alternatively move `last_insert` to `helix_view::Editor`
    cx.callback = Some(Box::new(
        move |compositor: &mut Compositor, _cx: &mut compositor::Context| {
            let ui = compositor.find::<ui::EditorView>().unwrap();
            ui.last_insert.1.push(InsertEvent::RequestCompletion);
        },
    ));

    cx.jobs.callback(async move {
        let items = future.await?;
        let call = move |editor: &mut Editor, compositor: &mut Compositor| {
            let (view, doc) = current_ref!(editor);
            // check if the completion request is stale.
            //
            // Completions are completed asynchronously and therefore the user could
            //switch document/view or leave insert mode. In all of thoise cases the
            // completion should be discarded
            if editor.mode != Mode::Insert || view.id != trigger_view || doc.id() != trigger_doc {
                return;
            }

            if items.is_empty() {
                // editor.set_error("No completion available");
                return;
            }
            let size = compositor.size();
            let ui = compositor.find::<ui::EditorView>().unwrap();
            let completion_area = ui.set_completion(
                editor,
                savepoint,
                items,
                start_offset,
                trigger_offset,
                size,
            );
            let size = compositor.size();
            let signature_help_area = compositor
                .find_id::<Popup<SignatureHelp>>(SignatureHelp::ID)
                .map(|signature_help| signature_help.area(size, editor));
            // Delete the signature help popup if they intersect.
            if matches!((completion_area, signature_help_area),(Some(a), Some(b)) if a.intersects(b))
            {
                compositor.remove(SignatureHelp::ID);
            }
        };
        Ok(Callback::EditorCompositor(Box::new(call)))
    });
}

// comments
fn toggle_comments(cx: &mut Context) {
    let (view, doc) = current!(cx.editor);
    let token = doc
        .language_config()
        .and_then(|lc| lc.comment_token.as_ref())
        .map(|tc| tc.as_ref());
    let transaction = comment::toggle_line_comments(doc.text(), doc.selection(view.id), token);

    doc.apply(&transaction, view.id);
    exit_select_mode(cx);
}

fn rotate_selections(cx: &mut Context, direction: Direction) {
    let count = cx.count();
    let (view, doc) = current!(cx.editor);
    let mut selection = doc.selection(view.id).clone();
    let index = selection.primary_index();
    let len = selection.len();
    selection.set_primary_index(match direction {
        Direction::Forward => (index + count) % len,
        Direction::Backward => (index + (len.saturating_sub(count) % len)) % len,
    });
    doc.set_selection(view.id, selection);
}
fn rotate_selections_forward(cx: &mut Context) {
    rotate_selections(cx, Direction::Forward)
}
fn rotate_selections_backward(cx: &mut Context) {
    rotate_selections(cx, Direction::Backward)
}

fn rotate_selection_contents(cx: &mut Context, direction: Direction) {
    let count = cx.count;
    let (view, doc) = current!(cx.editor);
    let text = doc.text().slice(..);

    let selection = doc.selection(view.id);
    let mut fragments: Vec<_> = selection
        .slices(text)
        .map(|fragment| fragment.chunks().collect())
        .collect();

    let group = count
        .map(|count| count.get())
        .unwrap_or(fragments.len()) // default to rotating everything as one group
        .min(fragments.len());

    for chunk in fragments.chunks_mut(group) {
        // TODO: also modify main index
        match direction {
            Direction::Forward => chunk.rotate_right(1),
            Direction::Backward => chunk.rotate_left(1),
        };
    }

    let transaction = Transaction::change(
        doc.text(),
        selection
            .ranges()
            .iter()
            .zip(fragments)
            .map(|(range, fragment)| (range.from(), range.to(), Some(fragment))),
    );

    doc.apply(&transaction, view.id);
}

fn rotate_selection_contents_forward(cx: &mut Context) {
    rotate_selection_contents(cx, Direction::Forward)
}
fn rotate_selection_contents_backward(cx: &mut Context) {
    rotate_selection_contents(cx, Direction::Backward)
}

// tree sitter node selection

fn expand_selection(cx: &mut Context) {
    let motion = |editor: &mut Editor| {
        let (view, doc) = current!(editor);

        if let Some(syntax) = doc.syntax() {
            let text = doc.text().slice(..);

            let current_selection = doc.selection(view.id);
            let selection = object::expand_selection(syntax, text, current_selection.clone());

            // check if selection is different from the last one
            if *current_selection != selection {
                // save current selection so it can be restored using shrink_selection
                view.object_selections.push(current_selection.clone());

                doc.set_selection(view.id, selection);
            }
        }
    };
    motion(cx.editor);
    cx.editor.last_motion = Some(Motion(Box::new(motion)));
}

fn shrink_selection(cx: &mut Context) {
    let motion = |editor: &mut Editor| {
        let (view, doc) = current!(editor);
        let current_selection = doc.selection(view.id);
        // try to restore previous selection
        if let Some(prev_selection) = view.object_selections.pop() {
            if current_selection.contains(&prev_selection) {
                doc.set_selection(view.id, prev_selection);
                return;
            } else {
                // clear existing selection as they can't be shrunk to anyway
                view.object_selections.clear();
            }
        }
        // if not previous selection, shrink to first child
        if let Some(syntax) = doc.syntax() {
            let text = doc.text().slice(..);
            let selection = object::shrink_selection(syntax, text, current_selection.clone());
            doc.set_selection(view.id, selection);
        }
    };
    motion(cx.editor);
    cx.editor.last_motion = Some(Motion(Box::new(motion)));
}

fn select_sibling_impl<F>(cx: &mut Context, sibling_fn: &'static F)
where
    F: Fn(Node) -> Option<Node>,
{
    let motion = |editor: &mut Editor| {
        let (view, doc) = current!(editor);

        if let Some(syntax) = doc.syntax() {
            let text = doc.text().slice(..);
            let current_selection = doc.selection(view.id);
            let selection =
                object::select_sibling(syntax, text, current_selection.clone(), sibling_fn);
            doc.set_selection(view.id, selection);
        }
    };
    motion(cx.editor);
    cx.editor.last_motion = Some(Motion(Box::new(motion)));
}

fn select_next_sibling(cx: &mut Context) {
    select_sibling_impl(cx, &|node| Node::next_sibling(&node))
}

fn select_prev_sibling(cx: &mut Context) {
    select_sibling_impl(cx, &|node| Node::prev_sibling(&node))
}

fn move_node_bound_impl(cx: &mut Context, dir: Direction, movement: Movement) {
    let motion = move |editor: &mut Editor| {
        let (view, doc) = current!(editor);

        if let Some(syntax) = doc.syntax() {
            let text = doc.text().slice(..);
            let current_selection = doc.selection(view.id);

            let selection = movement::move_parent_node_end(
                syntax,
                text,
                current_selection.clone(),
                dir,
                movement,
            );

            doc.set_selection(view.id, selection);

            // [TODO] temporary workaround until we're not using the idle timer to
            //        trigger auto completions any more
            editor.clear_idle_timer();
        }
    };

    motion(cx.editor);
    cx.editor.last_motion = Some(Motion(Box::new(motion)));
}

pub fn move_parent_node_end(cx: &mut Context) {
    move_node_bound_impl(cx, Direction::Forward, Movement::Move)
}

pub fn move_parent_node_start(cx: &mut Context) {
    move_node_bound_impl(cx, Direction::Backward, Movement::Move)
}

pub fn extend_parent_node_end(cx: &mut Context) {
    move_node_bound_impl(cx, Direction::Forward, Movement::Extend)
}

pub fn extend_parent_node_start(cx: &mut Context) {
    move_node_bound_impl(cx, Direction::Backward, Movement::Extend)
}

fn match_brackets(cx: &mut Context) {
    let (view, doc) = current!(cx.editor);
    let is_select = cx.editor.mode == Mode::Select;
    let text = doc.text();
    let text_slice = text.slice(..);

    let selection = doc.selection(view.id).clone().transform(|range| {
        let pos = range.cursor(text_slice);
        if let Some(matched_pos) = doc.syntax().map_or_else(
            || match_brackets::find_matching_bracket_current_line_plaintext(text, pos),
            |syntax| match_brackets::find_matching_bracket_fuzzy(syntax, text, pos),
        ) {
            range.put_cursor(text_slice, matched_pos, is_select)
        } else {
            range
        }
    });

    doc.set_selection(view.id, selection);
}

//

fn jump_forward(cx: &mut Context) {
    let count = cx.count();
    let config = cx.editor.config();
    let view = view_mut!(cx.editor);
    let doc_id = view.doc;

    if let Some((id, selection)) = view.jumps.forward(count) {
        view.doc = *id;
        let selection = selection.clone();
        let (view, doc) = current!(cx.editor); // refetch doc

        if doc.id() != doc_id {
            view.add_to_history(doc_id);
        }

        doc.set_selection(view.id, selection);
        view.ensure_cursor_in_view_center(doc, config.scrolloff);
    };
}

fn jump_backward(cx: &mut Context) {
    let count = cx.count();
    let config = cx.editor.config();
    let (view, doc) = current!(cx.editor);
    let doc_id = doc.id();

    if let Some((id, selection)) = view.jumps.backward(view.id, doc, count) {
        view.doc = *id;
        let selection = selection.clone();
        let (view, doc) = current!(cx.editor); // refetch doc

        if doc.id() != doc_id {
            view.add_to_history(doc_id);
        }

        doc.set_selection(view.id, selection);
        view.ensure_cursor_in_view_center(doc, config.scrolloff);
    };
}

fn save_selection(cx: &mut Context) {
    let (view, doc) = current!(cx.editor);
    push_jump(view, doc);
    cx.editor.set_status("Selection saved to jumplist");
}

fn rotate_view(cx: &mut Context) {
    cx.editor.focus_next()
}

fn rotate_view_reverse(cx: &mut Context) {
    cx.editor.focus_prev()
}

fn jump_view_right(cx: &mut Context) {
    cx.editor.focus_direction(tree::Direction::Right)
}

fn jump_view_left(cx: &mut Context) {
    cx.editor.focus_direction(tree::Direction::Left)
}

fn jump_view_up(cx: &mut Context) {
    cx.editor.focus_direction(tree::Direction::Up)
}

fn jump_view_down(cx: &mut Context) {
    cx.editor.focus_direction(tree::Direction::Down)
}

fn swap_view_right(cx: &mut Context) {
    cx.editor.swap_split_in_direction(tree::Direction::Right)
}

fn swap_view_left(cx: &mut Context) {
    cx.editor.swap_split_in_direction(tree::Direction::Left)
}

fn swap_view_up(cx: &mut Context) {
    cx.editor.swap_split_in_direction(tree::Direction::Up)
}

fn swap_view_down(cx: &mut Context) {
    cx.editor.swap_split_in_direction(tree::Direction::Down)
}

fn transpose_view(cx: &mut Context) {
    cx.editor.transpose_view()
}

// split helper, clear it later
fn split(cx: &mut Context, action: Action) {
    let (view, doc) = current!(cx.editor);
    let id = doc.id();
    let selection = doc.selection(view.id).clone();
    let offset = view.offset;

    cx.editor.switch(id, action);

    // match the selection in the previous view
    let (view, doc) = current!(cx.editor);
    doc.set_selection(view.id, selection);
    // match the view scroll offset (switch doesn't handle this fully
    // since the selection is only matched after the split)
    view.offset = offset;
}

fn hsplit(cx: &mut Context) {
    split(cx, Action::HorizontalSplit);
}

fn hsplit_new(cx: &mut Context) {
    cx.editor.new_file(Action::HorizontalSplit);
}

fn vsplit(cx: &mut Context) {
    split(cx, Action::VerticalSplit);
}

fn vsplit_new(cx: &mut Context) {
    cx.editor.new_file(Action::VerticalSplit);
}

fn wclose(cx: &mut Context) {
    if cx.editor.tree.views().count() == 1 {
        if let Err(err) = typed::buffers_remaining_impl(cx.editor) {
            cx.editor.set_error(err.to_string());
            return;
        }
    }
    let view_id = view!(cx.editor).id;
    // close current split
    cx.editor.close(view_id);
}

fn wonly(cx: &mut Context) {
    let views = cx
        .editor
        .tree
        .views()
        .map(|(v, focus)| (v.id, focus))
        .collect::<Vec<_>>();
    for (view_id, focus) in views {
        if !focus {
            cx.editor.close(view_id);
        }
    }
}

fn select_register(cx: &mut Context) {
    cx.editor.autoinfo = Some(Info::from_registers(&cx.editor.registers));
    cx.on_next_key(move |cx, event| {
        if let Some(ch) = event.char() {
            cx.editor.autoinfo = None;
            cx.editor.selected_register = Some(ch);
        }
    })
}

fn insert_register(cx: &mut Context) {
    cx.editor.autoinfo = Some(Info::from_registers(&cx.editor.registers));
    cx.on_next_key(move |cx, event| {
        if let Some(ch) = event.char() {
            cx.editor.autoinfo = None;
            cx.register = Some(ch);
            paste(cx, Paste::Cursor);
        }
    })
}

fn align_view_top(cx: &mut Context) {
    let (view, doc) = current!(cx.editor);
    align_view(doc, view, Align::Top);
}

fn align_view_center(cx: &mut Context) {
    let (view, doc) = current!(cx.editor);
    align_view(doc, view, Align::Center);
}

fn align_view_bottom(cx: &mut Context) {
    let (view, doc) = current!(cx.editor);
    align_view(doc, view, Align::Bottom);
}

fn align_view_middle(cx: &mut Context) {
    let (view, doc) = current!(cx.editor);
    let inner_width = view.inner_width(doc);
    let text_fmt = doc.text_format(inner_width, None);
    // there is no horizontal position when softwrap is enabled
    if text_fmt.soft_wrap {
        return;
    }
    let doc_text = doc.text().slice(..);
    let annotations = view.text_annotations(doc, None);
    let pos = doc.selection(view.id).primary().cursor(doc_text);
    let pos =
        visual_offset_from_block(doc_text, view.offset.anchor, pos, &text_fmt, &annotations).0;

    view.offset.horizontal_offset = pos
        .col
        .saturating_sub((view.inner_area(doc).width as usize) / 2);
}

fn scroll_up(cx: &mut Context) {
    scroll(cx, cx.count(), Direction::Backward);
}

fn scroll_down(cx: &mut Context) {
    scroll(cx, cx.count(), Direction::Forward);
}

fn goto_ts_object_impl(cx: &mut Context, object: &'static str, direction: Direction) {
    let count = cx.count();
    let motion = move |editor: &mut Editor| {
        let (view, doc) = current!(editor);
        if let Some((lang_config, syntax)) = doc.language_config().zip(doc.syntax()) {
            let text = doc.text().slice(..);
            let root = syntax.tree().root_node();

            let selection = doc.selection(view.id).clone().transform(|range| {
                let new_range = movement::goto_treesitter_object(
                    text,
                    range,
                    object,
                    direction,
                    root,
                    lang_config,
                    count,
                );

                if editor.mode == Mode::Select {
                    let head = if new_range.head < range.anchor {
                        new_range.anchor
                    } else {
                        new_range.head
                    };

                    Range::new(range.anchor, head)
                } else {
                    new_range.with_direction(direction)
                }
            });

            doc.set_selection(view.id, selection);
        } else {
            editor.set_status("Syntax-tree is not available in current buffer");
        }
    };
    motion(cx.editor);
    cx.editor.last_motion = Some(Motion(Box::new(motion)));
}

fn goto_next_function(cx: &mut Context) {
    goto_ts_object_impl(cx, "function", Direction::Forward)
}

fn goto_prev_function(cx: &mut Context) {
    goto_ts_object_impl(cx, "function", Direction::Backward)
}

fn goto_next_class(cx: &mut Context) {
    goto_ts_object_impl(cx, "class", Direction::Forward)
}

fn goto_prev_class(cx: &mut Context) {
    goto_ts_object_impl(cx, "class", Direction::Backward)
}

fn goto_next_parameter(cx: &mut Context) {
    goto_ts_object_impl(cx, "parameter", Direction::Forward)
}

fn goto_prev_parameter(cx: &mut Context) {
    goto_ts_object_impl(cx, "parameter", Direction::Backward)
}

fn goto_next_comment(cx: &mut Context) {
    goto_ts_object_impl(cx, "comment", Direction::Forward)
}

fn goto_prev_comment(cx: &mut Context) {
    goto_ts_object_impl(cx, "comment", Direction::Backward)
}

fn goto_next_test(cx: &mut Context) {
    goto_ts_object_impl(cx, "test", Direction::Forward)
}

fn goto_prev_test(cx: &mut Context) {
    goto_ts_object_impl(cx, "test", Direction::Backward)
}

fn select_textobject_around(cx: &mut Context) {
    select_textobject(cx, textobject::TextObject::Around);
}

fn select_textobject_inner(cx: &mut Context) {
    select_textobject(cx, textobject::TextObject::Inside);
}

fn select_textobject(cx: &mut Context, objtype: textobject::TextObject) {
    let count = cx.count();

    cx.on_next_key(move |cx, event| {
        cx.editor.autoinfo = None;
        if let Some(ch) = event.char() {
            let textobject = move |editor: &mut Editor| {
                let (view, doc) = current!(editor);
                let text = doc.text().slice(..);

                let textobject_treesitter = |obj_name: &str, range: Range| -> Range {
                    let (lang_config, syntax) = match doc.language_config().zip(doc.syntax()) {
                        Some(t) => t,
                        None => return range,
                    };
                    textobject::textobject_treesitter(
                        text,
                        range,
                        objtype,
                        obj_name,
                        syntax.tree().root_node(),
                        lang_config,
                        count,
                    )
                };

                if ch == 'g' && doc.diff_handle().is_none() {
                    editor.set_status("Diff is not available in current buffer");
                    return;
                }

                let textobject_change = |range: Range| -> Range {
                    let diff_handle = doc.diff_handle().unwrap();
                    let diff = diff_handle.load();
                    let line = range.cursor_line(text);
                    let hunk_idx = if let Some(hunk_idx) = diff.hunk_at(line as u32, false) {
                        hunk_idx
                    } else {
                        return range;
                    };
                    let hunk = diff.nth_hunk(hunk_idx).after;

                    let start = text.line_to_char(hunk.start as usize);
                    let end = text.line_to_char(hunk.end as usize);
                    Range::new(start, end).with_direction(range.direction())
                };

                let selection = doc.selection(view.id).clone().transform(|range| {
                    match ch {
                        'w' => textobject::textobject_word(text, range, objtype, count, false),
                        'W' => textobject::textobject_word(text, range, objtype, count, true),
                        't' => textobject_treesitter("class", range),
                        'f' => textobject_treesitter("function", range),
                        'a' => textobject_treesitter("parameter", range),
                        'c' => textobject_treesitter("comment", range),
                        'T' => textobject_treesitter("test", range),
                        'p' => textobject::textobject_paragraph(text, range, objtype, count),
                        'm' => textobject::textobject_pair_surround_closest(
                            doc.syntax(),
                            text,
                            range,
                            objtype,
                            count,
                        ),
                        'g' => textobject_change(range),
                        // TODO: cancel new ranges if inconsistent surround matches across lines
                        ch if !ch.is_ascii_alphanumeric() => textobject::textobject_pair_surround(
                            doc.syntax(),
                            text,
                            range,
                            objtype,
                            ch,
                            count,
                        ),
                        _ => range,
                    }
                });
                doc.set_selection(view.id, selection);
            };
            textobject(cx.editor);
            cx.editor.last_motion = Some(Motion(Box::new(textobject)));
        }
    });

    let title = match objtype {
        textobject::TextObject::Inside => "Match inside",
        textobject::TextObject::Around => "Match around",
        _ => return,
    };
    let help_text = [
        ("w", "Word"),
        ("W", "WORD"),
        ("p", "Paragraph"),
        ("t", "Type definition (tree-sitter)"),
        ("f", "Function (tree-sitter)"),
        ("a", "Argument/parameter (tree-sitter)"),
        ("c", "Comment (tree-sitter)"),
        ("T", "Test (tree-sitter)"),
        ("m", "Closest surrounding pair"),
        (" ", "... or any character acting as a pair"),
    ];

    cx.editor.autoinfo = Some(Info::new(title, &help_text));
}

fn surround_add(cx: &mut Context) {
    cx.on_next_key(move |cx, event| {
        let (view, doc) = current!(cx.editor);
        // surround_len is the number of new characters being added.
        let (open, close, surround_len) = match event.char() {
            Some(ch) => {
                let (o, c) = surround::get_pair(ch);
                let mut open = Tendril::new();
                open.push(o);
                let mut close = Tendril::new();
                close.push(c);
                (open, close, 2)
            }
            None if event.code == KeyCode::Enter => (
                doc.line_ending.as_str().into(),
                doc.line_ending.as_str().into(),
                2 * doc.line_ending.len_chars(),
            ),
            None => return,
        };

        let selection = doc.selection(view.id);
        let mut changes = Vec::with_capacity(selection.len() * 2);
        let mut ranges = SmallVec::with_capacity(selection.len());
        let mut offs = 0;

        for range in selection.iter() {
            changes.push((range.from(), range.from(), Some(open.clone())));
            changes.push((range.to(), range.to(), Some(close.clone())));

            ranges.push(
                Range::new(offs + range.from(), offs + range.to() + surround_len)
                    .with_direction(range.direction()),
            );

            offs += surround_len;
        }

        let transaction = Transaction::change(doc.text(), changes.into_iter())
            .with_selection(Selection::new(ranges, selection.primary_index()));
        doc.apply(&transaction, view.id);
        exit_select_mode(cx);
    })
}

fn surround_replace(cx: &mut Context) {
    let count = cx.count();
    cx.on_next_key(move |cx, event| {
        let surround_ch = match event.char() {
            Some('m') => None, // m selects the closest surround pair
            Some(ch) => Some(ch),
            None => return,
        };
        let (view, doc) = current!(cx.editor);
        let text = doc.text().slice(..);
        let selection = doc.selection(view.id);

        let change_pos =
            match surround::get_surround_pos(doc.syntax(), text, selection, surround_ch, count) {
                Ok(c) => c,
                Err(err) => {
                    cx.editor.set_error(err.to_string());
                    return;
                }
            };

        cx.on_next_key(move |cx, event| {
            let (view, doc) = current!(cx.editor);
            let to = match event.char() {
                Some(to) => to,
                None => return,
            };
            let (open, close) = surround::get_pair(to);
            let transaction = Transaction::change(
                doc.text(),
                change_pos.iter().enumerate().map(|(i, &pos)| {
                    let mut t = Tendril::new();
                    t.push(if i % 2 == 0 { open } else { close });
                    (pos, pos + 1, Some(t))
                }),
            );
            doc.apply(&transaction, view.id);
            exit_select_mode(cx);
        });
    })
}

fn surround_delete(cx: &mut Context) {
    let count = cx.count();
    cx.on_next_key(move |cx, event| {
        let surround_ch = match event.char() {
            Some('m') => None, // m selects the closest surround pair
            Some(ch) => Some(ch),
            None => return,
        };
        let (view, doc) = current!(cx.editor);
        let text = doc.text().slice(..);
        let selection = doc.selection(view.id);

        let change_pos =
            match surround::get_surround_pos(doc.syntax(), text, selection, surround_ch, count) {
                Ok(c) => c,
                Err(err) => {
                    cx.editor.set_error(err.to_string());
                    return;
                }
            };

        let transaction =
            Transaction::change(doc.text(), change_pos.into_iter().map(|p| (p, p + 1, None)));
        doc.apply(&transaction, view.id);
        exit_select_mode(cx);
    })
}

#[derive(Eq, PartialEq)]
enum ShellBehavior {
    Replace,
    Ignore,
    Insert,
    Append,
}

fn shell_pipe(cx: &mut Context) {
    shell_prompt(cx, "pipe:".into(), ShellBehavior::Replace);
}

fn shell_pipe_to(cx: &mut Context) {
    shell_prompt(cx, "pipe-to:".into(), ShellBehavior::Ignore);
}

fn shell_insert_output(cx: &mut Context) {
    shell_prompt(cx, "insert-output:".into(), ShellBehavior::Insert);
}

fn shell_append_output(cx: &mut Context) {
    shell_prompt(cx, "append-output:".into(), ShellBehavior::Append);
}

fn shell_keep_pipe(cx: &mut Context) {
    ui::prompt(
        cx,
        "keep-pipe:".into(),
        Some('|'),
        ui::completers::none,
        move |cx, input: &str, event: PromptEvent| {
            let shell = &cx.editor.config().shell;
            if event != PromptEvent::Validate {
                return;
            }
            if input.is_empty() {
                return;
            }
            let (view, doc) = current!(cx.editor);
            let selection = doc.selection(view.id);

            let mut ranges = SmallVec::with_capacity(selection.len());
            let old_index = selection.primary_index();
            let mut index: Option<usize> = None;
            let text = doc.text().slice(..);

            for (i, range) in selection.ranges().iter().enumerate() {
                let fragment = range.slice(text);
                let (_output, success) = match shell_impl(shell, input, Some(fragment.into())) {
                    Ok(result) => result,
                    Err(err) => {
                        cx.editor.set_error(err.to_string());
                        return;
                    }
                };

                // if the process exits successfully, keep the selection
                if success {
                    ranges.push(*range);
                    if i >= old_index && index.is_none() {
                        index = Some(ranges.len() - 1);
                    }
                }
            }

            if ranges.is_empty() {
                cx.editor.set_error("No selections remaining");
                return;
            }

            let index = index.unwrap_or_else(|| ranges.len() - 1);
            doc.set_selection(view.id, Selection::new(ranges, index));
        },
    );
}

fn shell_impl(shell: &[String], cmd: &str, input: Option<Rope>) -> anyhow::Result<(Tendril, bool)> {
    tokio::task::block_in_place(|| helix_lsp::block_on(shell_impl_async(shell, cmd, input)))
}

async fn shell_impl_async(
    shell: &[String],
    cmd: &str,
    input: Option<Rope>,
) -> anyhow::Result<(Tendril, bool)> {
    use std::process::Stdio;
    use tokio::process::Command;
    ensure!(!shell.is_empty(), "No shell set");

    let mut process = Command::new(&shell[0]);
    process
        .args(&shell[1..])
        .arg(cmd)
        .stdout(Stdio::piped())
        .stderr(Stdio::piped());

    if input.is_some() || cfg!(windows) {
        process.stdin(Stdio::piped());
    } else {
        process.stdin(Stdio::null());
    }

    let mut process = match process.spawn() {
        Ok(process) => process,
        Err(e) => {
            log::error!("Failed to start shell: {}", e);
            return Err(e.into());
        }
    };
    let output = if let Some(mut stdin) = process.stdin.take() {
        let input_task = tokio::spawn(async move {
            if let Some(input) = input {
                helix_view::document::to_writer(&mut stdin, (encoding::UTF_8, false), &input)
                    .await?;
            }
            anyhow::Ok(())
        });
        let (output, _) = tokio::join! {
            process.wait_with_output(),
            input_task,
        };
        output?
    } else {
        // Process has no stdin, so we just take the output
        process.wait_with_output().await?
    };

    if !output.status.success() {
        if !output.stderr.is_empty() {
            let err = String::from_utf8_lossy(&output.stderr).to_string();
            log::error!("Shell error: {}", err);
            bail!("Shell error: {}", err);
        }
        match output.status.code() {
            Some(exit_code) => bail!("Shell command failed: status {}", exit_code),
            None => bail!("Shell command failed"),
        }
    } else if !output.stderr.is_empty() {
        log::debug!(
            "Command printed to stderr: {}",
            String::from_utf8_lossy(&output.stderr).to_string()
        );
    }

    let str = std::str::from_utf8(&output.stdout)
        .map_err(|_| anyhow!("Process did not output valid UTF-8"))?;
    let tendril = Tendril::from(str);
    Ok((tendril, output.status.success()))
}

fn shell(cx: &mut compositor::Context, cmd: &str, behavior: &ShellBehavior) {
    let pipe = match behavior {
        ShellBehavior::Replace | ShellBehavior::Ignore => true,
        ShellBehavior::Insert | ShellBehavior::Append => false,
    };

    let config = cx.editor.config();
    let shell = &config.shell;
    let (view, doc) = current!(cx.editor);
    let selection = doc.selection(view.id);

    let mut changes = Vec::with_capacity(selection.len());
    let mut ranges = SmallVec::with_capacity(selection.len());
    let text = doc.text().slice(..);

    let mut shell_output: Option<Tendril> = None;
    let mut offset = 0isize;
    for range in selection.ranges() {
        let (output, success) = if let Some(output) = shell_output.as_ref() {
            (output.clone(), true)
        } else {
            let fragment = range.slice(text);
            match shell_impl(shell, cmd, pipe.then(|| fragment.into())) {
                Ok(result) => {
                    if !pipe {
                        shell_output = Some(result.0.clone());
                    }
                    result
                }
                Err(err) => {
                    cx.editor.set_error(err.to_string());
                    return;
                }
            }
        };

        if !success {
            cx.editor.set_error("Command failed");
            return;
        }

        let output_len = output.chars().count();

        let (from, to, deleted_len) = match behavior {
            ShellBehavior::Replace => (range.from(), range.to(), range.len()),
            ShellBehavior::Insert => (range.from(), range.from(), 0),
            ShellBehavior::Append => (range.to(), range.to(), 0),
            _ => (range.from(), range.from(), 0),
        };

        // These `usize`s cannot underflow because selection ranges cannot overlap.
        // Once the MSRV is 1.66.0 (mixed_integer_ops is stabilized), we can use checked
        // arithmetic to assert this.
        let anchor = (to as isize + offset - deleted_len as isize) as usize;
        let new_range = Range::new(anchor, anchor + output_len).with_direction(range.direction());
        ranges.push(new_range);
        offset = offset + output_len as isize - deleted_len as isize;

        changes.push((from, to, Some(output)));
    }

    if behavior != &ShellBehavior::Ignore {
        let transaction = Transaction::change(doc.text(), changes.into_iter())
            .with_selection(Selection::new(ranges, selection.primary_index()));
        doc.apply(&transaction, view.id);
        doc.append_changes_to_history(view);
    }

    // after replace cursor may be out of bounds, do this to
    // make sure cursor is in view and update scroll as well
    view.ensure_cursor_in_view(doc, config.scrolloff);
}

fn shell_prompt(cx: &mut Context, prompt: Cow<'static, str>, behavior: ShellBehavior) {
    ui::prompt(
        cx,
        prompt,
        Some('|'),
        ui::completers::none,
        move |cx, input: &str, event: PromptEvent| {
            if event != PromptEvent::Validate {
                return;
            }
            if input.is_empty() {
                return;
            }

            shell(cx, input, &behavior);
        },
    );
}

fn suspend(_cx: &mut Context) {
    #[cfg(not(windows))]
    signal_hook::low_level::raise(signal_hook::consts::signal::SIGTSTP).unwrap();
}

fn add_newline_above(cx: &mut Context) {
    add_newline_impl(cx, Open::Above);
}

fn add_newline_below(cx: &mut Context) {
    add_newline_impl(cx, Open::Below)
}

fn add_newline_impl(cx: &mut Context, open: Open) {
    let count = cx.count();
    let (view, doc) = current!(cx.editor);
    let selection = doc.selection(view.id);
    let text = doc.text();
    let slice = text.slice(..);

    let changes = selection.into_iter().map(|range| {
        let (start, end) = range.line_range(slice);
        let line = match open {
            Open::Above => start,
            Open::Below => end + 1,
        };
        let pos = text.line_to_char(line);
        (
            pos,
            pos,
            Some(doc.line_ending.as_str().repeat(count).into()),
        )
    });

    let transaction = Transaction::change(text, changes);
    doc.apply(&transaction, view.id);
}

enum IncrementDirection {
    Increase,
    Decrease,
}

/// Increment objects within selections by count.
fn increment(cx: &mut Context) {
    increment_impl(cx, IncrementDirection::Increase);
}

/// Decrement objects within selections by count.
fn decrement(cx: &mut Context) {
    increment_impl(cx, IncrementDirection::Decrease);
}

/// Increment objects within selections by `amount`.
/// A negative `amount` will decrement objects within selections.
fn increment_impl(cx: &mut Context, increment_direction: IncrementDirection) {
    let sign = match increment_direction {
        IncrementDirection::Increase => 1,
        IncrementDirection::Decrease => -1,
    };
    let mut amount = sign * cx.count() as i64;
    // If the register is `#` then increase or decrease the `amount` by 1 per element
    let increase_by = if cx.register == Some('#') { sign } else { 0 };

    let (view, doc) = current!(cx.editor);
    let selection = doc.selection(view.id);
    let text = doc.text().slice(..);

    let mut new_selection_ranges = SmallVec::new();
    let mut cumulative_length_diff: i128 = 0;
    let mut changes = vec![];

    for range in selection {
        let selected_text: Cow<str> = range.fragment(text);
        let new_from = ((range.from() as i128) + cumulative_length_diff) as usize;
        let incremented = [increment::integer, increment::date_time]
            .iter()
            .find_map(|incrementor| incrementor(selected_text.as_ref(), amount));

        amount += increase_by;

        match incremented {
            None => {
                let new_range = Range::new(
                    new_from,
                    (range.to() as i128 + cumulative_length_diff) as usize,
                );
                new_selection_ranges.push(new_range);
            }
            Some(new_text) => {
                let new_range = Range::new(new_from, new_from + new_text.len());
                cumulative_length_diff += new_text.len() as i128 - selected_text.len() as i128;
                new_selection_ranges.push(new_range);
                changes.push((range.from(), range.to(), Some(new_text.into())));
            }
        }
    }

    if !changes.is_empty() {
        let new_selection = Selection::new(new_selection_ranges, selection.primary_index());
        let transaction = Transaction::change(doc.text(), changes.into_iter());
        let transaction = transaction.with_selection(new_selection);
        doc.apply(&transaction, view.id);
    }
}

fn record_macro(cx: &mut Context) {
    if let Some((reg, mut keys)) = cx.editor.macro_recording.take() {
        // Remove the keypress which ends the recording
        keys.pop();
        let s = keys
            .into_iter()
            .map(|key| {
                let s = key.to_string();
                if s.chars().count() == 1 {
                    s
                } else {
                    format!("<{}>", s)
                }
            })
            .collect::<String>();
        cx.editor.registers.write(reg, vec![s]);
        cx.editor
            .set_status(format!("Recorded to register [{}]", reg));
    } else {
        let reg = cx.register.take().unwrap_or('@');
        cx.editor.macro_recording = Some((reg, Vec::new()));
        cx.editor
            .set_status(format!("Recording to register [{}]", reg));
    }
}

fn replay_macro(cx: &mut Context) {
    let reg = cx.register.unwrap_or('@');

    if cx.editor.macro_replaying.contains(&reg) {
        cx.editor.set_error(format!(
            "Cannot replay from register [{}] because already replaying from same register",
            reg
        ));
        return;
    }

    let keys: Vec<KeyEvent> = if let Some([keys_str]) = cx.editor.registers.read(reg) {
        match helix_view::input::parse_macro(keys_str) {
            Ok(keys) => keys,
            Err(err) => {
                cx.editor.set_error(format!("Invalid macro: {}", err));
                return;
            }
        }
    } else {
        cx.editor.set_error(format!("Register [{}] empty", reg));
        return;
    };

    // Once the macro has been fully validated, it's marked as being under replay
    // to ensure we don't fall into infinite recursion.
    cx.editor.macro_replaying.push(reg);

    let count = cx.count();
    cx.callback = Some(Box::new(move |compositor, cx| {
        for _ in 0..count {
            for &key in keys.iter() {
                compositor.handle_event(&compositor::Event::Key(key), cx);
            }
        }
        // The macro under replay is cleared at the end of the callback, not in the
        // macro replay context, or it will not correctly protect the user from
        // replaying recursively.
        cx.editor.macro_replaying.pop();
    }));
}<|MERGE_RESOLUTION|>--- conflicted
+++ resolved
@@ -251,12 +251,9 @@
         move_next_long_word_start, "Move to start of next long word",
         move_prev_long_word_start, "Move to start of previous long word",
         move_next_long_word_end, "Move to end of next long word",
-<<<<<<< HEAD
         move_parent_node_end, "Move to end of the parent node",
         move_parent_node_start, "Move to beginning of the parent node",
-=======
         move_prev_long_word_end, "Move to end of previous long word",
->>>>>>> e2a16784
         extend_next_word_start, "Extend to start of next word",
         extend_prev_word_start, "Extend to start of previous word",
         extend_next_word_end, "Extend to end of next word",
@@ -264,12 +261,9 @@
         extend_next_long_word_start, "Extend to start of next long word",
         extend_prev_long_word_start, "Extend to start of previous long word",
         extend_next_long_word_end, "Extend to end of next long word",
-<<<<<<< HEAD
         extend_parent_node_end, "Extend to end of the parent node",
         extend_parent_node_start, "Extend to beginning of the parent node",
-=======
         extend_prev_long_word_end, "Extend to end of prev long word",
->>>>>>> e2a16784
         find_till_char, "Move till next occurrence of char",
         find_next_char, "Move to next occurrence of char",
         extend_till_char, "Extend till next occurrence of char",
