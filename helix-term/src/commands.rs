pub(crate) mod dap;
pub(crate) mod lsp;
pub(crate) mod typed;

pub use dap::*;
use helix_vcs::Hunk;
pub use lsp::*;
use tokio::sync::oneshot;
use tui::{text::Span, widgets::Row};
pub use typed::*;

use helix_core::{
    char_idx_at_visual_offset, comment,
    doc_formatter::TextFormat,
    encoding, find_first_non_whitespace_char, find_workspace, graphemes,
    history::UndoKind,
    increment, indent,
    indent::IndentStyle,
    line_ending::{get_line_ending_of_str, line_end_char_index, str_is_line_ending},
    match_brackets,
    movement::{self, move_vertically_visual, Direction},
    object, pos_at_coords,
    regex::{self, Regex, RegexBuilder},
    search::{self, CharMatcher},
    selection, shellwords, surround,
    syntax::LanguageServerFeature,
    text_annotations::TextAnnotations,
    textobject,
    tree_sitter::Node,
    unicode::width::UnicodeWidthChar,
    visual_offset_from_block, Deletion, LineEnding, Position, Range, Rope, RopeGraphemes,
    RopeSlice, Selection, SmallVec, Tendril, Transaction,
};
use helix_view::{
    clipboard::ClipboardType,
    document::{FormatterError, Mode, SCRATCH_BUFFER_NAME},
    editor::{Action, CompleteAction, Motion},
    icons::Icons,
    info::Info,
    input::KeyEvent,
    keyboard::KeyCode,
    tree::{self, Dimension, Resize},
    view::View,
    Document, DocumentId, Editor, ViewId,
};

use anyhow::{anyhow, bail, ensure, Context as _};
use fuzzy_matcher::FuzzyMatcher;
use insert::*;
use movement::Movement;

use crate::{
    args,
    compositor::{self, Component, Compositor},
    config::KeymapConfig,
    filter_picker_entry,
    job::Callback,
    keymap::ReverseKeymap,
    ui::{
        self, editor::InsertEvent, lsp::SignatureHelp, overlay::overlaid, CompletionItem,
        FilePicker, Picker, Popup, Prompt, PromptEvent,
    },
};

use crate::job::{self, Jobs};
use futures_util::{stream::FuturesUnordered, StreamExt, TryStreamExt};
use std::{collections::HashMap, fmt, future::Future};
use std::{collections::HashSet, num::NonZeroUsize};

use std::{
    borrow::Cow,
    path::{Path, PathBuf},
};

use once_cell::sync::Lazy;
use serde::de::{self, Deserialize, Deserializer};

use grep_regex::RegexMatcherBuilder;
use grep_searcher::{sinks, BinaryDetection, SearcherBuilder};
use ignore::{DirEntry, WalkBuilder, WalkState};
use tokio_stream::wrappers::UnboundedReceiverStream;

pub type OnKeyCallback = Box<dyn FnOnce(&mut Context, KeyEvent)>;

pub struct Context<'a> {
    pub register: Option<char>,
    pub count: Option<NonZeroUsize>,
    pub editor: &'a mut Editor,
    pub keymap_config: &'a KeymapConfig,

    pub callback: Option<crate::compositor::Callback>,
    pub on_next_key_callback: Option<OnKeyCallback>,
    pub jobs: &'a mut Jobs,
}

impl<'a> Context<'a> {
    /// Push a new component onto the compositor.
    pub fn push_layer(&mut self, component: Box<dyn Component>) {
        self.callback = Some(Box::new(|compositor: &mut Compositor, _| {
            compositor.push(component)
        }));
    }

    /// Call `replace_or_push` on the Compositor
    pub fn replace_or_push_layer<T: Component>(&mut self, id: &'static str, component: T) {
        self.callback = Some(Box::new(move |compositor: &mut Compositor, _| {
            compositor.replace_or_push(id, component);
        }));
    }

    #[inline]
    pub fn on_next_key(
        &mut self,
        on_next_key_callback: impl FnOnce(&mut Context, KeyEvent) + 'static,
    ) {
        self.on_next_key_callback = Some(Box::new(on_next_key_callback));
    }

    #[inline]
    pub fn callback<T, F>(
        &mut self,
        call: impl Future<Output = helix_lsp::Result<serde_json::Value>> + 'static + Send,
        callback: F,
    ) where
        T: for<'de> serde::Deserialize<'de> + Send + 'static,
        F: FnOnce(&mut Editor, &mut Compositor, T) + Send + 'static,
    {
        self.jobs.callback(make_job_callback(call, callback));
    }

    /// Returns 1 if no explicit count was provided
    #[inline]
    pub fn count(&self) -> usize {
        self.count.map_or(1, |v| v.get())
    }
}

#[inline]
fn make_job_callback<T, F>(
    call: impl Future<Output = helix_lsp::Result<serde_json::Value>> + 'static + Send,
    callback: F,
) -> std::pin::Pin<Box<impl Future<Output = Result<Callback, anyhow::Error>>>>
where
    T: for<'de> serde::Deserialize<'de> + Send + 'static,
    F: FnOnce(&mut Editor, &mut Compositor, T) + Send + 'static,
{
    Box::pin(async move {
        let json = call.await?;
        let response = serde_json::from_value(json)?;
        let call: job::Callback = Callback::EditorCompositor(Box::new(
            move |editor: &mut Editor, compositor: &mut Compositor| {
                callback(editor, compositor, response)
            },
        ));
        Ok(call)
    })
}

use helix_view::{align_view, Align};

/// A MappableCommand is either a static command like "jump_view_up" or a Typable command like
/// :format. It causes a side-effect on the state (usually by creating and applying a transaction).
/// Both of these types of commands can be mapped with keybindings in the config.toml.
#[derive(Clone)]
pub enum MappableCommand {
    Typable {
        name: String,
        args: Vec<String>,
        doc: String,
    },
    Static {
        name: &'static str,
        fun: fn(cx: &mut Context),
        doc: &'static str,
    },
}

macro_rules! static_commands {
    ( $($name:ident, $doc:literal,)* ) => {
        $(
            #[allow(non_upper_case_globals)]
            pub const $name: Self = Self::Static {
                name: stringify!($name),
                fun: $name,
                doc: $doc
            };
        )*

        pub const STATIC_COMMAND_LIST: &'static [Self] = &[
            $( Self::$name, )*
        ];
    }
}

impl MappableCommand {
    pub fn execute(&self, cx: &mut Context) {
        match &self {
            Self::Typable { name, args, doc: _ } => {
                let args: Vec<Cow<str>> = args.iter().map(Cow::from).collect();
                if let Some(command) = typed::TYPABLE_COMMAND_MAP.get(name.as_str()) {
                    let mut cx = compositor::Context {
                        editor: cx.editor,
                        jobs: cx.jobs,
                        scroll: None,
                        keymap_config: cx.keymap_config,
                    };
                    if let Err(e) = (command.fun)(&mut cx, &args[..], PromptEvent::Validate) {
                        cx.editor.set_error(format!("{}", e));
                    }
                }
            }
            Self::Static { fun, .. } => (fun)(cx),
        }
    }

    pub fn name(&self) -> &str {
        match &self {
            Self::Typable { name, .. } => name,
            Self::Static { name, .. } => name,
        }
    }

    pub fn doc(&self) -> &str {
        match &self {
            Self::Typable { doc, .. } => doc,
            Self::Static { doc, .. } => doc,
        }
    }

    #[rustfmt::skip]
    static_commands!(
        no_op, "Do nothing",
        move_char_left, "Move left",
        move_char_right, "Move right",
        move_line_up, "Move up",
        move_line_down, "Move down",
        move_visual_line_up, "Move up",
        move_visual_line_down, "Move down",
        extend_char_left, "Extend left",
        extend_char_right, "Extend right",
        extend_line_up, "Extend up",
        extend_line_down, "Extend down",
        extend_visual_line_up, "Extend up",
        extend_visual_line_down, "Extend down",
        copy_selection_on_next_line, "Copy selection on next line",
        copy_selection_on_prev_line, "Copy selection on previous line",
        move_next_word_start, "Move to start of next word",
        move_prev_word_start, "Move to start of previous word",
        move_next_word_end, "Move to end of next word",
        move_prev_word_end, "Move to end of previous word",
        move_next_long_word_start, "Move to start of next long word",
        move_prev_long_word_start, "Move to start of previous long word",
        move_next_long_word_end, "Move to end of next long word",
        move_parent_node_end, "Move to end of the parent node",
        move_parent_node_start, "Move to beginning of the parent node",
        move_prev_long_word_end, "Move to end of previous long word",
        extend_next_word_start, "Extend to start of next word",
        extend_prev_word_start, "Extend to start of previous word",
        extend_next_word_end, "Extend to end of next word",
        extend_prev_word_end, "Extend to end of previous word",
        extend_next_long_word_start, "Extend to start of next long word",
        extend_prev_long_word_start, "Extend to start of previous long word",
        extend_next_long_word_end, "Extend to end of next long word",
        extend_parent_node_end, "Extend to end of the parent node",
        extend_parent_node_start, "Extend to beginning of the parent node",
        extend_prev_long_word_end, "Extend to end of prev long word",
        find_till_char, "Move till next occurrence of char",
        find_next_char, "Move to next occurrence of char",
        extend_till_char, "Extend till next occurrence of char",
        extend_next_char, "Extend to next occurrence of char",
        till_prev_char, "Move till previous occurrence of char",
        find_prev_char, "Move to previous occurrence of char",
        extend_till_prev_char, "Extend till previous occurrence of char",
        extend_prev_char, "Extend to previous occurrence of char",
        repeat_last_motion, "Repeat last motion",
        replace, "Replace with new char",
        switch_case, "Switch (toggle) case",
        switch_to_uppercase, "Switch to uppercase",
        switch_to_lowercase, "Switch to lowercase",
        page_up, "Move page up",
        page_down, "Move page down",
        half_page_up, "Move half page up",
        half_page_down, "Move half page down",
        select_all, "Select whole document",
        select_regex, "Select all regex matches inside selections",
        split_selection, "Split selections on regex matches",
        split_selection_on_newline, "Split selection on newlines",
        merge_selections, "Merge selections",
        merge_consecutive_selections, "Merge consecutive selections",
        search, "Search for regex pattern",
        rsearch, "Reverse search for regex pattern",
        search_next, "Select next search match",
        search_prev, "Select previous search match",
        extend_search_next, "Add next search match to selection",
        extend_search_prev, "Add previous search match to selection",
        search_selection, "Use current selection as search pattern",
        make_search_word_bounded, "Modify current search to make it word bounded",
        global_search, "Global search in workspace folder",
        extend_line, "Select current line, if already selected, extend to another line based on the anchor",
        extend_line_below, "Select current line, if already selected, extend to next line",
        extend_line_above, "Select current line, if already selected, extend to previous line",
        extend_to_line_bounds, "Extend selection to line bounds",
        shrink_to_line_bounds, "Shrink selection to line bounds",
        delete_selection, "Delete selection",
        delete_selection_noyank, "Delete selection without yanking",
        change_selection, "Change selection",
        change_selection_noyank, "Change selection without yanking",
        collapse_selection, "Collapse selection into single cursor",
        flip_selections, "Flip selection cursor and anchor",
        ensure_selections_forward, "Ensure all selections face forward",
        insert_mode, "Insert before selection",
        append_mode, "Append after selection",
        command_mode, "Enter command mode",
        copilot_picker, "Open copilot picker",
        file_picker, "Open file picker",
        file_picker_in_current_buffer_directory, "Open file picker at current buffers's directory",
        file_picker_in_current_directory, "Open file picker at current working directory",
        code_action, "Perform code action",
        buffer_picker, "Open buffer picker",
        jumplist_picker, "Open jumplist picker",
        symbol_picker, "Open symbol picker",
        select_references_to_symbol_under_cursor, "Select symbol references",
        workspace_symbol_picker, "Open workspace symbol picker",
        diagnostics_picker, "Open diagnostic picker",
        workspace_diagnostics_picker, "Open workspace diagnostic picker",
        last_picker, "Open last picker",
        insert_at_line_start, "Insert at start of line",
        insert_at_line_end, "Insert at end of line",
        open_below, "Open new line below selection",
        open_above, "Open new line above selection",
        normal_mode, "Enter normal mode",
        select_mode, "Enter selection extend mode",
        exit_select_mode, "Exit selection mode",
        goto_definition, "Goto definition",
        goto_declaration, "Goto declaration",
        add_newline_above, "Add newline above",
        add_newline_below, "Add newline below",
        goto_type_definition, "Goto type definition",
        goto_implementation, "Goto implementation",
        goto_file_start, "Goto line number <n> else file start",
        goto_file_end, "Goto file end",
        goto_file, "Goto files in selection",
        goto_file_hsplit, "Goto files in selection (hsplit)",
        goto_file_vsplit, "Goto files in selection (vsplit)",
        goto_reference, "Goto references",
        goto_window_top, "Goto window top",
        goto_window_center, "Goto window center",
        goto_window_bottom, "Goto window bottom",
        goto_last_accessed_file, "Goto last accessed file",
        goto_last_modified_file, "Goto last modified file",
        goto_last_modification, "Goto last modification",
        goto_line, "Goto line",
        goto_last_line, "Goto last line",
        goto_first_diag, "Goto first diagnostic",
        goto_last_diag, "Goto last diagnostic",
        goto_next_diag, "Goto next diagnostic",
        goto_prev_diag, "Goto previous diagnostic",
<<<<<<< HEAD
        goto_next_change, "Goto next change",
        goto_prev_change, "Goto previous change",
        goto_first_change, "Goto first change",
        goto_last_change, "Goto last change",
=======
        grow_buffer_width, "Grow focused container width",
        shrink_buffer_width, "Shrink focused container width",
        grow_buffer_height, "Grow focused container height",
        shrink_buffer_height, "Shrink focused container height",
        buffer_expand_mode, "Enable expand mode on buffer",
>>>>>>> ceda0764
        goto_line_start, "Goto line start",
        goto_line_end, "Goto line end",
        goto_next_buffer, "Goto next buffer",
        goto_previous_buffer, "Goto previous buffer",
        goto_line_end_newline, "Goto newline at line end",
        goto_first_nonwhitespace, "Goto first non-blank in line",
        trim_selections, "Trim whitespace from selections",
        extend_to_line_start, "Extend to line start",
        extend_to_first_nonwhitespace, "Extend to first non-blank in line",
        extend_to_line_end, "Extend to line end",
        extend_to_line_end_newline, "Extend to line end",
        signature_help, "Show signature help",
        insert_tab, "Insert tab char",
        insert_newline, "Insert newline char",
        delete_char_backward, "Delete previous char",
        delete_char_forward, "Delete next char",
        delete_word_backward, "Delete previous word",
        delete_word_forward, "Delete next word",
        kill_to_line_start, "Delete till start of line",
        kill_to_line_end, "Delete till end of line",
        undo, "Undo change",
        redo, "Redo change",
        earlier, "Move backward in history",
        later, "Move forward in history",
        commit_undo_checkpoint, "Commit changes to new checkpoint",
        yank, "Yank selection",
        yank_joined_to_clipboard, "Join and yank selections to clipboard",
        yank_main_selection_to_clipboard, "Yank main selection to clipboard",
        yank_joined_to_primary_clipboard, "Join and yank selections to primary clipboard",
        yank_main_selection_to_primary_clipboard, "Yank main selection to primary clipboard",
        replace_with_yanked, "Replace with yanked text",
        replace_selections_with_clipboard, "Replace selections by clipboard content",
        replace_selections_with_primary_clipboard, "Replace selections by primary clipboard",
        paste_after, "Paste after selection",
        paste_before, "Paste before selection",
        paste_clipboard_after, "Paste clipboard after selections",
        paste_clipboard_before, "Paste clipboard before selections",
        paste_primary_clipboard_after, "Paste primary clipboard after selections",
        paste_primary_clipboard_before, "Paste primary clipboard before selections",
        indent, "Indent selection",
        unindent, "Unindent selection",
        format_selections, "Format selection",
        join_selections, "Join lines inside selection",
        join_selections_space, "Join lines inside selection and select spaces",
        keep_selections, "Keep selections matching regex",
        remove_selections, "Remove selections matching regex",
        align_selections, "Align selections in column",
        keep_primary_selection, "Keep primary selection",
        remove_primary_selection, "Remove primary selection",
        completion, "Invoke completion popup",
        hover, "Show docs for item under cursor",
        toggle_comments, "Comment/uncomment selections",
        rotate_selections_forward, "Rotate selections forward",
        rotate_selections_backward, "Rotate selections backward",
        rotate_selection_contents_forward, "Rotate selection contents forward",
        rotate_selection_contents_backward, "Rotate selections contents backward",
        expand_selection, "Expand selection to parent syntax node",
        shrink_selection, "Shrink selection to previously expanded syntax node",
        select_next_sibling, "Select next sibling in syntax tree",
        select_prev_sibling, "Select previous sibling in syntax tree",
        jump_forward, "Jump forward on jumplist",
        jump_backward, "Jump backward on jumplist",
        save_selection, "Save current selection to jumplist",
        jump_view_right, "Jump to right split",
        jump_view_left, "Jump to left split",
        jump_view_up, "Jump to split above",
        jump_view_down, "Jump to split below",
        swap_view_right, "Swap with right split",
        swap_view_left, "Swap with left split",
        swap_view_up, "Swap with split above",
        swap_view_down, "Swap with split below",
        transpose_view, "Transpose splits",
        rotate_view, "Goto next window",
        rotate_view_reverse, "Goto previous window",
        hsplit, "Horizontal bottom split",
        hsplit_new, "Horizontal bottom split scratch buffer",
        vsplit, "Vertical right split",
        vsplit_new, "Vertical right split scratch buffer",
        wclose, "Close window",
        wonly, "Close windows except current",
        select_register, "Select register",
        insert_register, "Insert register",
        align_view_middle, "Align view middle",
        align_view_top, "Align view top",
        align_view_center, "Align view center",
        align_view_bottom, "Align view bottom",
        scroll_up, "Scroll view up",
        scroll_down, "Scroll view down",
        match_brackets, "Goto matching bracket",
        surround_add, "Surround add",
        surround_replace, "Surround replace",
        surround_delete, "Surround delete",
        select_textobject_around, "Select around object",
        select_textobject_inner, "Select inside object",
        goto_next_function, "Goto next function",
        goto_prev_function, "Goto previous function",
        goto_next_class, "Goto next type definition",
        goto_prev_class, "Goto previous type definition",
        goto_next_parameter, "Goto next parameter",
        goto_prev_parameter, "Goto previous parameter",
        goto_next_comment, "Goto next comment",
        goto_prev_comment, "Goto previous comment",
        goto_next_test, "Goto next test",
        goto_prev_test, "Goto previous test",
        goto_next_paragraph, "Goto next paragraph",
        goto_prev_paragraph, "Goto previous paragraph",
        dap_launch, "Launch debug target",
        dap_restart, "Restart debugging session",
        dap_toggle_breakpoint, "Toggle breakpoint",
        dap_continue, "Continue program execution",
        dap_pause, "Pause program execution",
        dap_step_in, "Step in",
        dap_step_out, "Step out",
        dap_next, "Step to next",
        dap_variables, "List variables",
        dap_terminate, "End debug session",
        dap_edit_condition, "Edit breakpoint condition on current line",
        dap_edit_log, "Edit breakpoint log message on current line",
        dap_switch_thread, "Switch current thread",
        dap_switch_stack_frame, "Switch stack frame",
        dap_enable_exceptions, "Enable exception breakpoints",
        dap_disable_exceptions, "Disable exception breakpoints",
        shell_pipe, "Pipe selections through shell command",
        shell_pipe_to, "Pipe selections into shell command ignoring output",
        shell_insert_output, "Insert shell command output before selections",
        shell_append_output, "Append shell command output after selections",
        shell_keep_pipe, "Filter selections with shell predicate",
        suspend, "Suspend and return to shell",
        rename_symbol, "Rename symbol",
        increment, "Increment item under cursor",
        decrement, "Decrement item under cursor",
        record_macro, "Record macro",
        replay_macro, "Replay macro",
        command_palette, "Open command palette",
        open_or_focus_explorer, "Open or focus explorer",
        reveal_current_file, "Reveal current file in explorer",
    );
}

impl fmt::Debug for MappableCommand {
    fn fmt(&self, f: &mut std::fmt::Formatter<'_>) -> std::fmt::Result {
        match self {
            MappableCommand::Static { name, .. } => {
                f.debug_tuple("MappableCommand").field(name).finish()
            }
            MappableCommand::Typable { name, args, .. } => f
                .debug_tuple("MappableCommand")
                .field(name)
                .field(args)
                .finish(),
        }
    }
}

impl fmt::Display for MappableCommand {
    fn fmt(&self, f: &mut std::fmt::Formatter<'_>) -> std::fmt::Result {
        f.write_str(self.name())
    }
}

impl std::str::FromStr for MappableCommand {
    type Err = anyhow::Error;

    fn from_str(s: &str) -> Result<Self, Self::Err> {
        if let Some(suffix) = s.strip_prefix(':') {
            let mut typable_command = suffix.split(' ').map(|arg| arg.trim());
            let name = typable_command
                .next()
                .ok_or_else(|| anyhow!("Expected typable command name"))?;
            let args = typable_command
                .map(|s| s.to_owned())
                .collect::<Vec<String>>();
            typed::TYPABLE_COMMAND_MAP
                .get(name)
                .map(|cmd| MappableCommand::Typable {
                    name: cmd.name.to_owned(),
                    doc: format!(":{} {:?}", cmd.name, args),
                    args,
                })
                .ok_or_else(|| anyhow!("No TypableCommand named '{}'", s))
        } else {
            MappableCommand::STATIC_COMMAND_LIST
                .iter()
                .find(|cmd| cmd.name() == s)
                .cloned()
                .ok_or_else(|| anyhow!("No command named '{}'", s))
        }
    }
}

impl<'de> Deserialize<'de> for MappableCommand {
    fn deserialize<D>(deserializer: D) -> Result<Self, D::Error>
    where
        D: Deserializer<'de>,
    {
        let s = String::deserialize(deserializer)?;
        s.parse().map_err(de::Error::custom)
    }
}

impl PartialEq for MappableCommand {
    fn eq(&self, other: &Self) -> bool {
        match (self, other) {
            (
                MappableCommand::Typable {
                    name: first_name,
                    args: first_args,
                    ..
                },
                MappableCommand::Typable {
                    name: second_name,
                    args: second_args,
                    ..
                },
            ) => first_name == second_name && first_args == second_args,
            (
                MappableCommand::Static {
                    name: first_name, ..
                },
                MappableCommand::Static {
                    name: second_name, ..
                },
            ) => first_name == second_name,
            _ => false,
        }
    }
}

fn no_op(_cx: &mut Context) {}

type MoveFn =
    fn(RopeSlice, Range, Direction, usize, Movement, &TextFormat, &mut TextAnnotations) -> Range;

fn move_impl(cx: &mut Context, move_fn: MoveFn, dir: Direction, behaviour: Movement) {
    let count = cx.count();
    let (view, doc) = current!(cx.editor);
    let text = doc.text().slice(..);
    let text_fmt = doc.text_format(view.inner_area(doc).width, None);
    let mut annotations = view.text_annotations(doc, None);

    let selection = doc.selection(view.id).clone().transform(|range| {
        move_fn(
            text,
            range,
            dir,
            count,
            behaviour,
            &text_fmt,
            &mut annotations,
        )
    });
    doc.set_selection(view.id, selection);
}

use helix_core::movement::{move_horizontally, move_vertically};

fn move_char_left(cx: &mut Context) {
    move_impl(cx, move_horizontally, Direction::Backward, Movement::Move)
}

fn move_char_right(cx: &mut Context) {
    move_impl(cx, move_horizontally, Direction::Forward, Movement::Move)
}

fn move_line_up(cx: &mut Context) {
    move_impl(cx, move_vertically, Direction::Backward, Movement::Move)
}

fn move_line_down(cx: &mut Context) {
    move_impl(cx, move_vertically, Direction::Forward, Movement::Move)
}

fn move_visual_line_up(cx: &mut Context) {
    move_impl(
        cx,
        move_vertically_visual,
        Direction::Backward,
        Movement::Move,
    )
}

fn move_visual_line_down(cx: &mut Context) {
    move_impl(
        cx,
        move_vertically_visual,
        Direction::Forward,
        Movement::Move,
    )
}

fn extend_char_left(cx: &mut Context) {
    move_impl(cx, move_horizontally, Direction::Backward, Movement::Extend)
}

fn extend_char_right(cx: &mut Context) {
    move_impl(cx, move_horizontally, Direction::Forward, Movement::Extend)
}

fn extend_line_up(cx: &mut Context) {
    move_impl(cx, move_vertically, Direction::Backward, Movement::Extend)
}

fn extend_line_down(cx: &mut Context) {
    move_impl(cx, move_vertically, Direction::Forward, Movement::Extend)
}

fn extend_visual_line_up(cx: &mut Context) {
    move_impl(
        cx,
        move_vertically_visual,
        Direction::Backward,
        Movement::Extend,
    )
}

fn extend_visual_line_down(cx: &mut Context) {
    move_impl(
        cx,
        move_vertically_visual,
        Direction::Forward,
        Movement::Extend,
    )
}

fn goto_line_end_impl(view: &mut View, doc: &mut Document, movement: Movement) {
    let text = doc.text().slice(..);

    let selection = doc.selection(view.id).clone().transform(|range| {
        let line = range.cursor_line(text);
        let line_start = text.line_to_char(line);

        let pos = graphemes::prev_grapheme_boundary(text, line_end_char_index(&text, line))
            .max(line_start);

        range.put_cursor(text, pos, movement == Movement::Extend)
    });
    doc.set_selection(view.id, selection);
}

fn goto_line_end(cx: &mut Context) {
    let (view, doc) = current!(cx.editor);
    goto_line_end_impl(
        view,
        doc,
        if cx.editor.mode == Mode::Select {
            Movement::Extend
        } else {
            Movement::Move
        },
    )
}

fn extend_to_line_end(cx: &mut Context) {
    let (view, doc) = current!(cx.editor);
    goto_line_end_impl(view, doc, Movement::Extend)
}

fn goto_line_end_newline_impl(view: &mut View, doc: &mut Document, movement: Movement) {
    let text = doc.text().slice(..);

    let selection = doc.selection(view.id).clone().transform(|range| {
        let line = range.cursor_line(text);
        let pos = line_end_char_index(&text, line);

        range.put_cursor(text, pos, movement == Movement::Extend)
    });
    doc.set_selection(view.id, selection);
}

fn goto_line_end_newline(cx: &mut Context) {
    let (view, doc) = current!(cx.editor);
    goto_line_end_newline_impl(
        view,
        doc,
        if cx.editor.mode == Mode::Select {
            Movement::Extend
        } else {
            Movement::Move
        },
    )
}

fn extend_to_line_end_newline(cx: &mut Context) {
    let (view, doc) = current!(cx.editor);
    goto_line_end_newline_impl(view, doc, Movement::Extend)
}

fn goto_line_start_impl(view: &mut View, doc: &mut Document, movement: Movement) {
    let text = doc.text().slice(..);

    let selection = doc.selection(view.id).clone().transform(|range| {
        let line = range.cursor_line(text);

        // adjust to start of the line
        let pos = text.line_to_char(line);
        range.put_cursor(text, pos, movement == Movement::Extend)
    });
    doc.set_selection(view.id, selection);
}

fn goto_line_start(cx: &mut Context) {
    let (view, doc) = current!(cx.editor);
    goto_line_start_impl(
        view,
        doc,
        if cx.editor.mode == Mode::Select {
            Movement::Extend
        } else {
            Movement::Move
        },
    )
}

fn grow_buffer_width(cx: &mut Context) {
    cx.editor.resize_buffer(Resize::Grow, Dimension::Width);
}

fn shrink_buffer_width(cx: &mut Context) {
    cx.editor.resize_buffer(Resize::Shrink, Dimension::Width);
}
fn grow_buffer_height(cx: &mut Context) {
    cx.editor.resize_buffer(Resize::Grow, Dimension::Height);
}

fn shrink_buffer_height(cx: &mut Context) {
    cx.editor.resize_buffer(Resize::Shrink, Dimension::Height);
}

fn buffer_expand_mode(cx: &mut Context) {
    cx.editor.buffer_expand_mode();
}

fn goto_next_buffer(cx: &mut Context) {
    goto_buffer(cx.editor, Direction::Forward);
}

fn goto_previous_buffer(cx: &mut Context) {
    goto_buffer(cx.editor, Direction::Backward);
}

fn goto_buffer(editor: &mut Editor, direction: Direction) {
    let current = view!(editor).doc;

    let id = match direction {
        Direction::Forward => {
            let iter = editor.documents.keys();
            let mut iter = iter.skip_while(|id| *id != &current);
            iter.next(); // skip current item
            iter.next().or_else(|| editor.documents.keys().next())
        }
        Direction::Backward => {
            let iter = editor.documents.keys();
            let mut iter = iter.rev().skip_while(|id| *id != &current);
            iter.next(); // skip current item
            iter.next().or_else(|| editor.documents.keys().rev().next())
        }
    }
    .unwrap();

    let id = *id;

    editor.switch(id, Action::Replace);
}

fn extend_to_line_start(cx: &mut Context) {
    let (view, doc) = current!(cx.editor);
    goto_line_start_impl(view, doc, Movement::Extend)
}

fn kill_to_line_start(cx: &mut Context) {
    delete_by_selection_insert_mode(
        cx,
        move |text, range| {
            let line = range.cursor_line(text);
            let first_char = text.line_to_char(line);
            let anchor = range.cursor(text);
            let head = if anchor == first_char && line != 0 {
                // select until previous line
                line_end_char_index(&text, line - 1)
            } else if let Some(pos) = find_first_non_whitespace_char(text.line(line)) {
                if first_char + pos < anchor {
                    // select until first non-blank in line if cursor is after it
                    first_char + pos
                } else {
                    // select until start of line
                    first_char
                }
            } else {
                // select until start of line
                first_char
            };
            (head, anchor)
        },
        Direction::Backward,
    );
}

fn kill_to_line_end(cx: &mut Context) {
    delete_by_selection_insert_mode(
        cx,
        |text, range| {
            let line = range.cursor_line(text);
            let line_end_pos = line_end_char_index(&text, line);
            let pos = range.cursor(text);

            // if the cursor is on the newline char delete that
            if pos == line_end_pos {
                (pos, text.line_to_char(line + 1))
            } else {
                (pos, line_end_pos)
            }
        },
        Direction::Forward,
    );
}

fn goto_first_nonwhitespace(cx: &mut Context) {
    let (view, doc) = current!(cx.editor);

    goto_first_nonwhitespace_impl(
        view,
        doc,
        if cx.editor.mode == Mode::Select {
            Movement::Extend
        } else {
            Movement::Move
        },
    )
}

fn extend_to_first_nonwhitespace(cx: &mut Context) {
    let (view, doc) = current!(cx.editor);
    goto_first_nonwhitespace_impl(view, doc, Movement::Extend)
}

fn goto_first_nonwhitespace_impl(view: &mut View, doc: &mut Document, movement: Movement) {
    let text = doc.text().slice(..);

    let selection = doc.selection(view.id).clone().transform(|range| {
        let line = range.cursor_line(text);

        if let Some(pos) = find_first_non_whitespace_char(text.line(line)) {
            let pos = pos + text.line_to_char(line);
            range.put_cursor(text, pos, movement == Movement::Extend)
        } else {
            range
        }
    });
    doc.set_selection(view.id, selection);
}

fn trim_selections(cx: &mut Context) {
    let (view, doc) = current!(cx.editor);
    let text = doc.text().slice(..);

    let ranges: SmallVec<[Range; 1]> = doc
        .selection(view.id)
        .iter()
        .filter_map(|range| {
            if range.is_empty() || range.slice(text).chars().all(|ch| ch.is_whitespace()) {
                return None;
            }
            let mut start = range.from();
            let mut end = range.to();
            start = movement::skip_while(text, start, |x| x.is_whitespace()).unwrap_or(start);
            end = movement::backwards_skip_while(text, end, |x| x.is_whitespace()).unwrap_or(end);
            Some(Range::new(start, end).with_direction(range.direction()))
        })
        .collect();

    if !ranges.is_empty() {
        let primary = doc.selection(view.id).primary();
        let idx = ranges
            .iter()
            .position(|range| range.overlaps(&primary))
            .unwrap_or(ranges.len() - 1);
        doc.set_selection(view.id, Selection::new(ranges, idx));
    } else {
        collapse_selection(cx);
        keep_primary_selection(cx);
    };
}

// align text in selection
#[allow(deprecated)]
fn align_selections(cx: &mut Context) {
    use helix_core::visual_coords_at_pos;

    let (view, doc) = current!(cx.editor);
    let text = doc.text().slice(..);
    let selection = doc.selection(view.id);

    let tab_width = doc.tab_width();
    let mut column_widths: Vec<Vec<_>> = Vec::new();
    let mut last_line = text.len_lines() + 1;
    let mut col = 0;

    for range in selection {
        let coords = visual_coords_at_pos(text, range.head, tab_width);
        let anchor_coords = visual_coords_at_pos(text, range.anchor, tab_width);

        if coords.row != anchor_coords.row {
            cx.editor
                .set_error("align cannot work with multi line selections");
            return;
        }

        col = if coords.row == last_line { col + 1 } else { 0 };

        if col >= column_widths.len() {
            column_widths.push(Vec::new());
        }
        column_widths[col].push((range.from(), coords.col));

        last_line = coords.row;
    }

    let mut changes = Vec::with_capacity(selection.len());

    // Account for changes on each row
    let len = column_widths.first().map(|cols| cols.len()).unwrap_or(0);
    let mut offs = vec![0; len];

    for col in column_widths {
        let max_col = col
            .iter()
            .enumerate()
            .map(|(row, (_, cursor))| *cursor + offs[row])
            .max()
            .unwrap_or(0);

        for (row, (insert_pos, last_col)) in col.into_iter().enumerate() {
            let ins_count = max_col - (last_col + offs[row]);

            if ins_count == 0 {
                continue;
            }

            offs[row] += ins_count;

            changes.push((insert_pos, insert_pos, Some(" ".repeat(ins_count).into())));
        }
    }

    // The changeset has to be sorted
    changes.sort_unstable_by_key(|(from, _, _)| *from);

    let transaction = Transaction::change(doc.text(), changes.into_iter());
    doc.apply(&transaction, view.id);
}

fn goto_window(cx: &mut Context, align: Align) {
    let count = cx.count() - 1;
    let config = cx.editor.config();
    let (view, doc) = current!(cx.editor);

    let height = view.inner_height();

    // respect user given count if any
    // - 1 so we have at least one gap in the middle.
    // a height of 6 with padding of 3 on each side will keep shifting the view back and forth
    // as we type
    let scrolloff = config.scrolloff.min(height.saturating_sub(1) / 2);

    let last_visual_line = view.last_visual_line(doc);

    let visual_line = match align {
        Align::Top => view.offset.vertical_offset + scrolloff + count,
        Align::Center => view.offset.vertical_offset + (last_visual_line / 2),
        Align::Bottom => {
            view.offset.vertical_offset + last_visual_line.saturating_sub(scrolloff + count)
        }
    };
    let visual_line = visual_line
        .max(view.offset.vertical_offset + scrolloff)
        .min(view.offset.vertical_offset + last_visual_line.saturating_sub(scrolloff));

    let pos = view
        .pos_at_visual_coords(doc, visual_line as u16, 0, false)
        .expect("visual_line was constrained to the view area");

    let text = doc.text().slice(..);
    let selection = doc
        .selection(view.id)
        .clone()
        .transform(|range| range.put_cursor(text, pos, cx.editor.mode == Mode::Select));
    doc.set_selection(view.id, selection);
}

fn goto_window_top(cx: &mut Context) {
    goto_window(cx, Align::Top)
}

fn goto_window_center(cx: &mut Context) {
    goto_window(cx, Align::Center)
}

fn goto_window_bottom(cx: &mut Context) {
    goto_window(cx, Align::Bottom)
}

fn move_word_impl<F>(cx: &mut Context, move_fn: F)
where
    F: Fn(RopeSlice, Range, usize) -> Range,
{
    let count = cx.count();
    let (view, doc) = current!(cx.editor);
    let text = doc.text().slice(..);

    let selection = doc
        .selection(view.id)
        .clone()
        .transform(|range| move_fn(text, range, count));
    doc.set_selection(view.id, selection);
}

fn move_next_word_start(cx: &mut Context) {
    move_word_impl(cx, movement::move_next_word_start)
}

fn move_prev_word_start(cx: &mut Context) {
    move_word_impl(cx, movement::move_prev_word_start)
}

fn move_prev_word_end(cx: &mut Context) {
    move_word_impl(cx, movement::move_prev_word_end)
}

fn move_next_word_end(cx: &mut Context) {
    move_word_impl(cx, movement::move_next_word_end)
}

fn move_next_long_word_start(cx: &mut Context) {
    move_word_impl(cx, movement::move_next_long_word_start)
}

fn move_prev_long_word_start(cx: &mut Context) {
    move_word_impl(cx, movement::move_prev_long_word_start)
}

fn move_prev_long_word_end(cx: &mut Context) {
    move_word_impl(cx, movement::move_prev_long_word_end)
}

fn move_next_long_word_end(cx: &mut Context) {
    move_word_impl(cx, movement::move_next_long_word_end)
}

fn goto_para_impl<F>(cx: &mut Context, move_fn: F)
where
    F: Fn(RopeSlice, Range, usize, Movement) -> Range + 'static,
{
    let count = cx.count();
    let motion = move |editor: &mut Editor| {
        let (view, doc) = current!(editor);
        let text = doc.text().slice(..);
        let behavior = if editor.mode == Mode::Select {
            Movement::Extend
        } else {
            Movement::Move
        };

        let selection = doc
            .selection(view.id)
            .clone()
            .transform(|range| move_fn(text, range, count, behavior));
        doc.set_selection(view.id, selection);
    };
    motion(cx.editor);
    cx.editor.last_motion = Some(Motion(Box::new(motion)));
}

fn goto_prev_paragraph(cx: &mut Context) {
    goto_para_impl(cx, movement::move_prev_paragraph)
}

fn goto_next_paragraph(cx: &mut Context) {
    goto_para_impl(cx, movement::move_next_paragraph)
}

fn goto_file_start(cx: &mut Context) {
    if cx.count.is_some() {
        goto_line(cx);
    } else {
        let (view, doc) = current!(cx.editor);
        let text = doc.text().slice(..);
        let selection = doc
            .selection(view.id)
            .clone()
            .transform(|range| range.put_cursor(text, 0, cx.editor.mode == Mode::Select));
        push_jump(view, doc);
        doc.set_selection(view.id, selection);
    }
}

fn goto_file_end(cx: &mut Context) {
    let (view, doc) = current!(cx.editor);
    let text = doc.text().slice(..);
    let pos = doc.text().len_chars();
    let selection = doc
        .selection(view.id)
        .clone()
        .transform(|range| range.put_cursor(text, pos, cx.editor.mode == Mode::Select));
    push_jump(view, doc);
    doc.set_selection(view.id, selection);
}

fn goto_file(cx: &mut Context) {
    goto_file_impl(cx, Action::Replace);
}

fn goto_file_hsplit(cx: &mut Context) {
    goto_file_impl(cx, Action::HorizontalSplit);
}

fn goto_file_vsplit(cx: &mut Context) {
    goto_file_impl(cx, Action::VerticalSplit);
}

/// Goto files in selection.
fn goto_file_impl(cx: &mut Context, action: Action) {
    let (view, doc) = current_ref!(cx.editor);
    let text = doc.text();
    let selections = doc.selection(view.id);
    let mut paths: Vec<_> = selections
        .iter()
        .map(|r| text.slice(r.from()..r.to()).to_string())
        .collect();
    let primary = selections.primary();
    // Checks whether there is only one selection with a width of 1
    if selections.len() == 1 && primary.len() == 1 {
        let count = cx.count();
        let text_slice = text.slice(..);
        // In this case it selects the WORD under the cursor
        let current_word = textobject::textobject_word(
            text_slice,
            primary,
            textobject::TextObject::Inside,
            count,
            true,
        );
        // Trims some surrounding chars so that the actual file is opened.
        let surrounding_chars: &[_] = &['\'', '"', '(', ')'];
        paths.clear();
        paths.push(
            current_word
                .fragment(text_slice)
                .trim_matches(surrounding_chars)
                .to_string(),
        );
    }
    for sel in paths {
        let p = sel.trim();
        if !p.is_empty() {
            if let Err(e) = cx.editor.open(&PathBuf::from(p), action) {
                cx.editor.set_error(format!("Open file failed: {:?}", e));
            }
        }
    }
}

fn extend_word_impl<F>(cx: &mut Context, extend_fn: F)
where
    F: Fn(RopeSlice, Range, usize) -> Range,
{
    let count = cx.count();
    let (view, doc) = current!(cx.editor);
    let text = doc.text().slice(..);

    let selection = doc.selection(view.id).clone().transform(|range| {
        let word = extend_fn(text, range, count);
        let pos = word.cursor(text);
        range.put_cursor(text, pos, true)
    });
    doc.set_selection(view.id, selection);
}

fn extend_next_word_start(cx: &mut Context) {
    extend_word_impl(cx, movement::move_next_word_start)
}

fn extend_prev_word_start(cx: &mut Context) {
    extend_word_impl(cx, movement::move_prev_word_start)
}

fn extend_next_word_end(cx: &mut Context) {
    extend_word_impl(cx, movement::move_next_word_end)
}

fn extend_prev_word_end(cx: &mut Context) {
    extend_word_impl(cx, movement::move_prev_word_end)
}

fn extend_next_long_word_start(cx: &mut Context) {
    extend_word_impl(cx, movement::move_next_long_word_start)
}

fn extend_prev_long_word_start(cx: &mut Context) {
    extend_word_impl(cx, movement::move_prev_long_word_start)
}

fn extend_prev_long_word_end(cx: &mut Context) {
    extend_word_impl(cx, movement::move_prev_long_word_end)
}

fn extend_next_long_word_end(cx: &mut Context) {
    extend_word_impl(cx, movement::move_next_long_word_end)
}

fn will_find_char<F>(cx: &mut Context, search_fn: F, inclusive: bool, extend: bool)
where
    F: Fn(RopeSlice, char, usize, usize, bool) -> Option<usize> + 'static,
{
    // TODO: count is reset to 1 before next key so we move it into the closure here.
    // Would be nice to carry over.
    let count = cx.count();

    // need to wait for next key
    // TODO: should this be done by grapheme rather than char?  For example,
    // we can't properly handle the line-ending CRLF case here in terms of char.
    cx.on_next_key(move |cx, event| {
        let ch = match event {
            KeyEvent {
                code: KeyCode::Enter,
                ..
            } =>
            // TODO: this isn't quite correct when CRLF is involved.
            // This hack will work in most cases, since documents don't
            // usually mix line endings.  But we should fix it eventually
            // anyway.
            {
                doc!(cx.editor).line_ending.as_str().chars().next().unwrap()
            }

            KeyEvent {
                code: KeyCode::Tab, ..
            } => '\t',

            KeyEvent {
                code: KeyCode::Char(ch),
                ..
            } => ch,
            _ => return,
        };

        find_char_impl(cx.editor, &search_fn, inclusive, extend, ch, count);
        cx.editor.last_motion = Some(Motion(Box::new(move |editor: &mut Editor| {
            find_char_impl(editor, &search_fn, inclusive, extend, ch, 1);
        })));
    })
}

//

#[inline]
fn find_char_impl<F, M: CharMatcher + Clone + Copy>(
    editor: &mut Editor,
    search_fn: &F,
    inclusive: bool,
    extend: bool,
    char_matcher: M,
    count: usize,
) where
    F: Fn(RopeSlice, M, usize, usize, bool) -> Option<usize> + 'static,
{
    let (view, doc) = current!(editor);
    let text = doc.text().slice(..);

    let selection = doc.selection(view.id).clone().transform(|range| {
        // TODO: use `Range::cursor()` here instead.  However, that works in terms of
        // graphemes, whereas this function doesn't yet.  So we're doing the same logic
        // here, but just in terms of chars instead.
        let search_start_pos = if range.anchor < range.head {
            range.head - 1
        } else {
            range.head
        };

        search_fn(text, char_matcher, search_start_pos, count, inclusive).map_or(range, |pos| {
            if extend {
                range.put_cursor(text, pos, true)
            } else {
                Range::point(range.cursor(text)).put_cursor(text, pos, true)
            }
        })
    });
    doc.set_selection(view.id, selection);
}

fn find_next_char_impl(
    text: RopeSlice,
    ch: char,
    pos: usize,
    n: usize,
    inclusive: bool,
) -> Option<usize> {
    let pos = (pos + 1).min(text.len_chars());
    if inclusive {
        search::find_nth_next(text, ch, pos, n)
    } else {
        let n = match text.get_char(pos) {
            Some(next_ch) if next_ch == ch => n + 1,
            _ => n,
        };
        search::find_nth_next(text, ch, pos, n).map(|n| n.saturating_sub(1))
    }
}

fn find_prev_char_impl(
    text: RopeSlice,
    ch: char,
    pos: usize,
    n: usize,
    inclusive: bool,
) -> Option<usize> {
    if inclusive {
        search::find_nth_prev(text, ch, pos, n)
    } else {
        let n = match text.get_char(pos.saturating_sub(1)) {
            Some(next_ch) if next_ch == ch => n + 1,
            _ => n,
        };
        search::find_nth_prev(text, ch, pos, n).map(|n| (n + 1).min(text.len_chars()))
    }
}

fn find_till_char(cx: &mut Context) {
    will_find_char(cx, find_next_char_impl, false, false)
}

fn find_next_char(cx: &mut Context) {
    will_find_char(cx, find_next_char_impl, true, false)
}

fn extend_till_char(cx: &mut Context) {
    will_find_char(cx, find_next_char_impl, false, true)
}

fn extend_next_char(cx: &mut Context) {
    will_find_char(cx, find_next_char_impl, true, true)
}

fn till_prev_char(cx: &mut Context) {
    will_find_char(cx, find_prev_char_impl, false, false)
}

fn find_prev_char(cx: &mut Context) {
    will_find_char(cx, find_prev_char_impl, true, false)
}

fn extend_till_prev_char(cx: &mut Context) {
    will_find_char(cx, find_prev_char_impl, false, true)
}

fn extend_prev_char(cx: &mut Context) {
    will_find_char(cx, find_prev_char_impl, true, true)
}

fn repeat_last_motion(cx: &mut Context) {
    let count = cx.count();
    let last_motion = cx.editor.last_motion.take();
    if let Some(m) = &last_motion {
        for _ in 0..count {
            m.run(cx.editor);
        }
        cx.editor.last_motion = last_motion;
    }
}

fn replace(cx: &mut Context) {
    let mut buf = [0u8; 4]; // To hold utf8 encoded char.

    // need to wait for next key
    cx.on_next_key(move |cx, event| {
        let (view, doc) = current!(cx.editor);
        let ch: Option<&str> = match event {
            KeyEvent {
                code: KeyCode::Char(ch),
                ..
            } => Some(ch.encode_utf8(&mut buf[..])),
            KeyEvent {
                code: KeyCode::Enter,
                ..
            } => Some(doc.line_ending.as_str()),
            KeyEvent {
                code: KeyCode::Tab, ..
            } => Some("\t"),
            _ => None,
        };

        let selection = doc.selection(view.id);

        if let Some(ch) = ch {
            let transaction = Transaction::change_by_selection(doc.text(), selection, |range| {
                if !range.is_empty() {
                    let text: String =
                        RopeGraphemes::new(doc.text().slice(range.from()..range.to()))
                            .map(|g| {
                                let cow: Cow<str> = g.into();
                                if str_is_line_ending(&cow) {
                                    cow
                                } else {
                                    ch.into()
                                }
                            })
                            .collect();

                    (range.from(), range.to(), Some(text.into()))
                } else {
                    // No change.
                    (range.from(), range.to(), None)
                }
            });

            doc.apply(&transaction, view.id);
            exit_select_mode(cx);
        }
    })
}

fn switch_case_impl<F>(cx: &mut Context, change_fn: F)
where
    F: Fn(RopeSlice) -> Tendril,
{
    let (view, doc) = current!(cx.editor);
    let selection = doc.selection(view.id);
    let transaction = Transaction::change_by_selection(doc.text(), selection, |range| {
        let text: Tendril = change_fn(range.slice(doc.text().slice(..)));

        (range.from(), range.to(), Some(text))
    });

    doc.apply(&transaction, view.id);
}

fn switch_case(cx: &mut Context) {
    switch_case_impl(cx, |string| {
        string
            .chars()
            .flat_map(|ch| {
                if ch.is_lowercase() {
                    ch.to_uppercase().collect()
                } else if ch.is_uppercase() {
                    ch.to_lowercase().collect()
                } else {
                    vec![ch]
                }
            })
            .collect()
    });
}

fn switch_to_uppercase(cx: &mut Context) {
    switch_case_impl(cx, |string| {
        string.chunks().map(|chunk| chunk.to_uppercase()).collect()
    });
}

fn switch_to_lowercase(cx: &mut Context) {
    switch_case_impl(cx, |string| {
        string.chunks().map(|chunk| chunk.to_lowercase()).collect()
    });
}

pub fn scroll(cx: &mut Context, offset: usize, direction: Direction) {
    use Direction::*;
    let config = cx.editor.config();
    let (view, doc) = current!(cx.editor);

    let range = doc.selection(view.id).primary();
    let text = doc.text().slice(..);

    let cursor = range.cursor(text);
    let height = view.inner_height();

    let scrolloff = config.scrolloff.min(height.saturating_sub(1) / 2);
    let offset = match direction {
        Forward => offset as isize,
        Backward => -(offset as isize),
    };

    let doc_text = doc.text().slice(..);
    let viewport = view.inner_area(doc);
    let text_fmt = doc.text_format(viewport.width, None);
    let annotations = view.text_annotations(doc, None);
    (view.offset.anchor, view.offset.vertical_offset) = char_idx_at_visual_offset(
        doc_text,
        view.offset.anchor,
        view.offset.vertical_offset as isize + offset,
        0,
        &text_fmt,
        &annotations,
    );

    let mut head;
    match direction {
        Forward => {
            let off;
            (head, off) = char_idx_at_visual_offset(
                doc_text,
                view.offset.anchor,
                (view.offset.vertical_offset + scrolloff) as isize,
                0,
                &text_fmt,
                &annotations,
            );
            head += (off != 0) as usize;
            if head <= cursor {
                return;
            }
        }
        Backward => {
            head = char_idx_at_visual_offset(
                doc_text,
                view.offset.anchor,
                (view.offset.vertical_offset + height - scrolloff - 1) as isize,
                0,
                &text_fmt,
                &annotations,
            )
            .0;
            if head >= cursor {
                return;
            }
        }
    }

    let anchor = if cx.editor.mode == Mode::Select {
        range.anchor
    } else {
        head
    };

    // replace primary selection with an empty selection at cursor pos
    let prim_sel = Range::new(anchor, head);
    let mut sel = doc.selection(view.id).clone();
    let idx = sel.primary_index();
    sel = sel.replace(idx, prim_sel);
    doc.set_selection(view.id, sel);
}

fn page_up(cx: &mut Context) {
    let view = view!(cx.editor);
    let offset = view.inner_height();
    scroll(cx, offset, Direction::Backward);
}

fn page_down(cx: &mut Context) {
    let view = view!(cx.editor);
    let offset = view.inner_height();
    scroll(cx, offset, Direction::Forward);
}

fn half_page_up(cx: &mut Context) {
    let view = view!(cx.editor);
    let offset = view.inner_height() / 2;
    scroll(cx, offset, Direction::Backward);
}

fn half_page_down(cx: &mut Context) {
    let view = view!(cx.editor);
    let offset = view.inner_height() / 2;
    scroll(cx, offset, Direction::Forward);
}

#[allow(deprecated)]
// currently uses the deprecated `visual_coords_at_pos`/`pos_at_visual_coords` functions
// as this function ignores softwrapping (and virtual text) and instead only cares
// about "text visual position"
//
// TODO: implement a variant of that uses visual lines and respects virtual text
fn copy_selection_on_line(cx: &mut Context, direction: Direction) {
    use helix_core::{pos_at_visual_coords, visual_coords_at_pos};

    let count = cx.count();
    let (view, doc) = current!(cx.editor);
    let text = doc.text().slice(..);
    let selection = doc.selection(view.id);
    let mut ranges = SmallVec::with_capacity(selection.ranges().len() * (count + 1));
    ranges.extend_from_slice(selection.ranges());
    let mut primary_index = 0;
    for range in selection.iter() {
        let is_primary = *range == selection.primary();

        // The range is always head exclusive
        let (head, anchor) = if range.anchor < range.head {
            (range.head - 1, range.anchor)
        } else {
            (range.head, range.anchor.saturating_sub(1))
        };

        let tab_width = doc.tab_width();

        let head_pos = visual_coords_at_pos(text, head, tab_width);
        let anchor_pos = visual_coords_at_pos(text, anchor, tab_width);

        let height = std::cmp::max(head_pos.row, anchor_pos.row)
            - std::cmp::min(head_pos.row, anchor_pos.row)
            + 1;

        if is_primary {
            primary_index = ranges.len();
        }
        ranges.push(*range);

        let mut sels = 0;
        let mut i = 0;
        while sels < count {
            let offset = (i + 1) * height;

            let anchor_row = match direction {
                Direction::Forward => anchor_pos.row + offset,
                Direction::Backward => anchor_pos.row.saturating_sub(offset),
            };

            let head_row = match direction {
                Direction::Forward => head_pos.row + offset,
                Direction::Backward => head_pos.row.saturating_sub(offset),
            };

            if anchor_row >= text.len_lines() || head_row >= text.len_lines() {
                break;
            }

            let anchor =
                pos_at_visual_coords(text, Position::new(anchor_row, anchor_pos.col), tab_width);
            let head = pos_at_visual_coords(text, Position::new(head_row, head_pos.col), tab_width);

            // skip lines that are too short
            if visual_coords_at_pos(text, anchor, tab_width).col == anchor_pos.col
                && visual_coords_at_pos(text, head, tab_width).col == head_pos.col
            {
                if is_primary {
                    primary_index = ranges.len();
                }
                // This is Range::new(anchor, head), but it will place the cursor on the correct column
                ranges.push(Range::point(anchor).put_cursor(text, head, true));
                sels += 1;
            }

            if anchor_row == 0 && head_row == 0 {
                break;
            }

            i += 1;
        }
    }

    let selection = Selection::new(ranges, primary_index);
    doc.set_selection(view.id, selection);
}

fn copy_selection_on_prev_line(cx: &mut Context) {
    copy_selection_on_line(cx, Direction::Backward)
}

fn copy_selection_on_next_line(cx: &mut Context) {
    copy_selection_on_line(cx, Direction::Forward)
}

fn select_all(cx: &mut Context) {
    let (view, doc) = current!(cx.editor);

    let end = doc.text().len_chars();
    doc.set_selection(view.id, Selection::single(0, end))
}

fn select_regex(cx: &mut Context) {
    let reg = cx.register.unwrap_or('/');
    ui::regex_prompt(
        cx,
        "select:".into(),
        Some(reg),
        ui::completers::none,
        move |editor, regex, event| {
            let (view, doc) = current!(editor);
            if !matches!(event, PromptEvent::Update | PromptEvent::Validate) {
                return;
            }
            let text = doc.text().slice(..);
            if let Some(selection) =
                selection::select_on_matches(text, doc.selection(view.id), &regex)
            {
                doc.set_selection(view.id, selection);
            }
        },
    );
}

fn split_selection(cx: &mut Context) {
    let reg = cx.register.unwrap_or('/');
    ui::regex_prompt(
        cx,
        "split:".into(),
        Some(reg),
        ui::completers::none,
        move |editor, regex, event| {
            let (view, doc) = current!(editor);
            if !matches!(event, PromptEvent::Update | PromptEvent::Validate) {
                return;
            }
            let text = doc.text().slice(..);
            let selection = selection::split_on_matches(text, doc.selection(view.id), &regex);
            doc.set_selection(view.id, selection);
        },
    );
}

fn split_selection_on_newline(cx: &mut Context) {
    let (view, doc) = current!(cx.editor);
    let text = doc.text().slice(..);
    // only compile the regex once
    #[allow(clippy::trivial_regex)]
    static REGEX: Lazy<Regex> =
        Lazy::new(|| Regex::new(r"\r\n|[\n\r\u{000B}\u{000C}\u{0085}\u{2028}\u{2029}]").unwrap());
    let selection = selection::split_on_matches(text, doc.selection(view.id), &REGEX);
    doc.set_selection(view.id, selection);
}

fn merge_selections(cx: &mut Context) {
    let (view, doc) = current!(cx.editor);
    let selection = doc.selection(view.id).clone().merge_ranges();
    doc.set_selection(view.id, selection);
}

fn merge_consecutive_selections(cx: &mut Context) {
    let (view, doc) = current!(cx.editor);
    let selection = doc.selection(view.id).clone().merge_consecutive_ranges();
    doc.set_selection(view.id, selection);
}

#[allow(clippy::too_many_arguments)]
fn search_impl(
    editor: &mut Editor,
    contents: &str,
    regex: &Regex,
    movement: Movement,
    direction: Direction,
    scrolloff: usize,
    wrap_around: bool,
    show_warnings: bool,
) {
    let (view, doc) = current!(editor);
    let text = doc.text().slice(..);
    let selection = doc.selection(view.id);

    // Get the right side of the primary block cursor for forward search, or the
    // grapheme before the start of the selection for reverse search.
    let start = match direction {
        Direction::Forward => text.char_to_byte(graphemes::ensure_grapheme_boundary_next(
            text,
            selection.primary().to(),
        )),
        Direction::Backward => text.char_to_byte(graphemes::ensure_grapheme_boundary_prev(
            text,
            selection.primary().from(),
        )),
    };

    // A regex::Match returns byte-positions in the str. In the case where we
    // do a reverse search and wraparound to the end, we don't need to search
    // the text before the current cursor position for matches, but by slicing
    // it out, we need to add it back to the position of the selection.
    let mut offset = 0;

    // use find_at to find the next match after the cursor, loop around the end
    // Careful, `Regex` uses `bytes` as offsets, not character indices!
    let mut mat = match direction {
        Direction::Forward => regex.find_at(contents, start),
        Direction::Backward => regex.find_iter(&contents[..start]).last(),
    };

    if mat.is_none() {
        if wrap_around {
            mat = match direction {
                Direction::Forward => regex.find(contents),
                Direction::Backward => {
                    offset = start;
                    regex.find_iter(&contents[start..]).last()
                }
            };
        }
        if show_warnings {
            if wrap_around && mat.is_some() {
                editor.set_status("Wrapped around document");
            } else {
                editor.set_error("No more matches");
            }
        }
    }

    let (view, doc) = current!(editor);
    let text = doc.text().slice(..);
    let selection = doc.selection(view.id);

    if let Some(mat) = mat {
        let start = text.byte_to_char(mat.start() + offset);
        let end = text.byte_to_char(mat.end() + offset);

        if end == 0 {
            // skip empty matches that don't make sense
            return;
        }

        // Determine range direction based on the primary range
        let primary = selection.primary();
        let range = Range::new(start, end).with_direction(primary.direction());

        let selection = match movement {
            Movement::Extend => selection.clone().push(range),
            Movement::Move => selection.clone().replace(selection.primary_index(), range),
        };

        doc.set_selection(view.id, selection);
        view.ensure_cursor_in_view_center(doc, scrolloff);
    };
}

fn search_completions(cx: &mut Context, reg: Option<char>) -> Vec<String> {
    let mut items = reg
        .and_then(|reg| cx.editor.registers.get(reg))
        .map_or(Vec::new(), |reg| reg.read().iter().take(200).collect());
    items.sort_unstable();
    items.dedup();
    items.into_iter().cloned().collect()
}

fn search(cx: &mut Context) {
    searcher(cx, Direction::Forward)
}

fn rsearch(cx: &mut Context) {
    searcher(cx, Direction::Backward)
}

fn searcher(cx: &mut Context, direction: Direction) {
    let reg = cx.register.unwrap_or('/');
    let config = cx.editor.config();
    let scrolloff = config.scrolloff;
    let wrap_around = config.search.wrap_around;

    let doc = doc!(cx.editor);

    // TODO: could probably share with select_on_matches?

    // HAXX: sadly we can't avoid allocating a single string for the whole buffer since we can't
    // feed chunks into the regex yet
    let contents = doc.text().slice(..).to_string();
    let completions = search_completions(cx, Some(reg));

    ui::regex_prompt(
        cx,
        "search:".into(),
        Some(reg),
        move |_editor: &Editor, input: &str| {
            completions
                .iter()
                .filter(|comp| comp.starts_with(input))
                .map(|comp| (0.., std::borrow::Cow::Owned(comp.clone())))
                .collect()
        },
        move |editor, regex, event| {
            if !matches!(event, PromptEvent::Update | PromptEvent::Validate) {
                return;
            }
            search_impl(
                editor,
                &contents,
                &regex,
                Movement::Move,
                direction,
                scrolloff,
                wrap_around,
                false,
            );
        },
    );
}

fn search_next_or_prev_impl(cx: &mut Context, movement: Movement, direction: Direction) {
    let count = cx.count();
    let config = cx.editor.config();
    let scrolloff = config.scrolloff;
    let (_, doc) = current!(cx.editor);
    let registers = &cx.editor.registers;
    if let Some(query) = registers.read('/').and_then(|query| query.last()) {
        let contents = doc.text().slice(..).to_string();
        let search_config = &config.search;
        let case_insensitive = if search_config.smart_case {
            !query.chars().any(char::is_uppercase)
        } else {
            false
        };
        let wrap_around = search_config.wrap_around;
        if let Ok(regex) = RegexBuilder::new(query)
            .case_insensitive(case_insensitive)
            .multi_line(true)
            .build()
        {
            for _ in 0..count {
                search_impl(
                    cx.editor,
                    &contents,
                    &regex,
                    movement,
                    direction,
                    scrolloff,
                    wrap_around,
                    true,
                );
            }
        } else {
            let error = format!("Invalid regex: {}", query);
            cx.editor.set_error(error);
        }
    }
}

fn search_next(cx: &mut Context) {
    search_next_or_prev_impl(cx, Movement::Move, Direction::Forward);
}

fn search_prev(cx: &mut Context) {
    search_next_or_prev_impl(cx, Movement::Move, Direction::Backward);
}
fn extend_search_next(cx: &mut Context) {
    search_next_or_prev_impl(cx, Movement::Extend, Direction::Forward);
}

fn extend_search_prev(cx: &mut Context) {
    search_next_or_prev_impl(cx, Movement::Extend, Direction::Backward);
}

fn search_selection(cx: &mut Context) {
    let (view, doc) = current!(cx.editor);
    let contents = doc.text().slice(..);

    let regex = doc
        .selection(view.id)
        .iter()
        .map(|selection| regex::escape(&selection.fragment(contents)))
        .collect::<HashSet<_>>() // Collect into hashset to deduplicate identical regexes
        .into_iter()
        .collect::<Vec<_>>()
        .join("|");

    let msg = format!("register '{}' set to '{}'", '/', &regex);
    cx.editor.registers.push('/', regex);
    cx.editor.set_status(msg);
}

fn make_search_word_bounded(cx: &mut Context) {
    let regex = match cx.editor.registers.last('/') {
        Some(regex) => regex,
        None => return,
    };
    let start_anchored = regex.starts_with("\\b");
    let end_anchored = regex.ends_with("\\b");

    if start_anchored && end_anchored {
        return;
    }

    let mut new_regex = String::with_capacity(
        regex.len() + if start_anchored { 0 } else { 2 } + if end_anchored { 0 } else { 2 },
    );

    if !start_anchored {
        new_regex.push_str("\\b");
    }
    new_regex.push_str(regex);
    if !end_anchored {
        new_regex.push_str("\\b");
    }

    let msg = format!("register '{}' set to '{}'", '/', &new_regex);
    cx.editor.registers.push('/', new_regex);
    cx.editor.set_status(msg);
}

fn global_search(cx: &mut Context) {
    #[derive(Debug)]
    struct FileResult {
        path: PathBuf,
        /// 0 indexed lines
        line_num: usize,
    }

    impl FileResult {
        fn new(path: &Path, line_num: usize) -> Self {
            Self {
                path: path.to_path_buf(),
                line_num,
            }
        }
    }

    impl ui::menu::Item for FileResult {
        type Data = Option<PathBuf>;

        fn format<'a>(&self, current_path: &Self::Data, icons: Option<&'a Icons>) -> Row {
            let icon = icons.and_then(|icons| icons.icon_from_path(Some(&self.path)));
            let relative_path = helix_core::path::get_relative_path(&self.path)
                .to_string_lossy()
                .into_owned();
            let path_span: Span = if current_path
                .as_ref()
                .map(|p| p == &self.path)
                .unwrap_or(false)
            {
                format!("{} (*)", relative_path).into()
            } else {
                relative_path.into()
            };

            if let Some(icon) = icon {
                Row::new([icon.into(), path_span])
            } else {
                path_span.into()
            }
        }
    }

    let (all_matches_sx, all_matches_rx) = tokio::sync::mpsc::unbounded_channel::<FileResult>();
    let config = cx.editor.config();
    let smart_case = config.search.smart_case;
    let file_picker_config = config.file_picker.clone();

    let reg = cx.register.unwrap_or('/');

    let completions = search_completions(cx, Some(reg));
    ui::regex_prompt(
        cx,
        "global-search:".into(),
        Some(reg),
        move |_editor: &Editor, input: &str| {
            completions
                .iter()
                .filter(|comp| comp.starts_with(input))
                .map(|comp| (0.., std::borrow::Cow::Owned(comp.clone())))
                .collect()
        },
        move |_editor, regex, event| {
            if event != PromptEvent::Validate {
                return;
            }

            if let Ok(matcher) = RegexMatcherBuilder::new()
                .case_smart(smart_case)
                .build(regex.as_str())
            {
                let searcher = SearcherBuilder::new()
                    .binary_detection(BinaryDetection::quit(b'\x00'))
                    .build();

                let search_root = std::env::current_dir()
                    .expect("Global search error: Failed to get current dir");
                let dedup_symlinks = file_picker_config.deduplicate_links;
                let absolute_root = search_root
                    .canonicalize()
                    .unwrap_or_else(|_| search_root.clone());

                WalkBuilder::new(search_root)
                    .hidden(file_picker_config.hidden)
                    .parents(file_picker_config.parents)
                    .ignore(file_picker_config.ignore)
                    .follow_links(file_picker_config.follow_symlinks)
                    .git_ignore(file_picker_config.git_ignore)
                    .git_global(file_picker_config.git_global)
                    .git_exclude(file_picker_config.git_exclude)
                    .max_depth(file_picker_config.max_depth)
                    .filter_entry(move |entry| {
                        filter_picker_entry(entry, &absolute_root, dedup_symlinks)
                    })
                    .build_parallel()
                    .run(|| {
                        let mut searcher = searcher.clone();
                        let matcher = matcher.clone();
                        let all_matches_sx = all_matches_sx.clone();
                        Box::new(move |entry: Result<DirEntry, ignore::Error>| -> WalkState {
                            let entry = match entry {
                                Ok(entry) => entry,
                                Err(_) => return WalkState::Continue,
                            };

                            match entry.file_type() {
                                Some(entry) if entry.is_file() => {}
                                // skip everything else
                                _ => return WalkState::Continue,
                            };

                            let result = searcher.search_path(
                                &matcher,
                                entry.path(),
                                sinks::UTF8(|line_num, _| {
                                    all_matches_sx
                                        .send(FileResult::new(entry.path(), line_num as usize - 1))
                                        .unwrap();

                                    Ok(true)
                                }),
                            );

                            if let Err(err) = result {
                                log::error!(
                                    "Global search error: {}, {}",
                                    entry.path().display(),
                                    err
                                );
                            }
                            WalkState::Continue
                        })
                    });
            } else {
                // Otherwise do nothing
                // log::warn!("Global Search Invalid Pattern")
            }
        },
    );

    let current_path = doc_mut!(cx.editor).path().cloned();

    let show_picker = async move {
        let all_matches: Vec<FileResult> =
            UnboundedReceiverStream::new(all_matches_rx).collect().await;
        let call: job::Callback = Callback::EditorCompositor(Box::new(
            move |editor: &mut Editor, compositor: &mut Compositor| {
                if all_matches.is_empty() {
                    editor.set_status("No matches found");
                    return;
                }

                let picker = FilePicker::new(
                    all_matches,
                    current_path,
                    editor.config().icons.picker.then_some(&editor.icons),
                    move |cx, FileResult { path, line_num }, action| {
                        match cx.editor.open(path, action) {
                            Ok(_) => {}
                            Err(e) => {
                                cx.editor.set_error(format!(
                                    "Failed to open file '{}': {}",
                                    path.display(),
                                    e
                                ));
                                return;
                            }
                        }

                        let line_num = *line_num;
                        let (view, doc) = current!(cx.editor);
                        let text = doc.text();
                        if line_num >= text.len_lines() {
                            cx.editor.set_error("The line you jumped to does not exist anymore because the file has changed.");
                            return;
                        }
                        let start = text.line_to_char(line_num);
                        let end = text.line_to_char((line_num + 1).min(text.len_lines()));

                        doc.set_selection(view.id, Selection::single(start, end));
                        align_view(doc, view, Align::Center);
                    },
                    |_editor, FileResult { path, line_num }| {
                        Some((path.clone().into(), Some((*line_num, *line_num))))
                    },
                );
                compositor.push(Box::new(overlaid(picker)));
            },
        ));
        Ok(call)
    };
    cx.jobs.callback(show_picker);
}

enum Extend {
    Above,
    Below,
}

fn extend_line(cx: &mut Context) {
    let (view, doc) = current_ref!(cx.editor);
    let extend = match doc.selection(view.id).primary().direction() {
        Direction::Forward => Extend::Below,
        Direction::Backward => Extend::Above,
    };
    extend_line_impl(cx, extend);
}

fn extend_line_below(cx: &mut Context) {
    extend_line_impl(cx, Extend::Below);
}

fn extend_line_above(cx: &mut Context) {
    extend_line_impl(cx, Extend::Above);
}

fn extend_line_impl(cx: &mut Context, extend: Extend) {
    let count = cx.count();
    let (view, doc) = current!(cx.editor);

    let text = doc.text();
    let selection = doc.selection(view.id).clone().transform(|range| {
        let (start_line, end_line) = range.line_range(text.slice(..));

        let start = text.line_to_char(start_line);
        let end = text.line_to_char(
            (end_line + 1) // newline of end_line
                .min(text.len_lines()),
        );

        // extend to previous/next line if current line is selected
        let (anchor, head) = if range.from() == start && range.to() == end {
            match extend {
                Extend::Above => (end, text.line_to_char(start_line.saturating_sub(count))),
                Extend::Below => (
                    start,
                    text.line_to_char((end_line + count + 1).min(text.len_lines())),
                ),
            }
        } else {
            match extend {
                Extend::Above => (end, text.line_to_char(start_line.saturating_sub(count - 1))),
                Extend::Below => (
                    start,
                    text.line_to_char((end_line + count).min(text.len_lines())),
                ),
            }
        };

        Range::new(anchor, head)
    });

    doc.set_selection(view.id, selection);
}

fn extend_to_line_bounds(cx: &mut Context) {
    let (view, doc) = current!(cx.editor);

    doc.set_selection(
        view.id,
        doc.selection(view.id).clone().transform(|range| {
            let text = doc.text();

            let (start_line, end_line) = range.line_range(text.slice(..));
            let start = text.line_to_char(start_line);
            let end = text.line_to_char((end_line + 1).min(text.len_lines()));

            Range::new(start, end).with_direction(range.direction())
        }),
    );
}

fn shrink_to_line_bounds(cx: &mut Context) {
    let (view, doc) = current!(cx.editor);

    doc.set_selection(
        view.id,
        doc.selection(view.id).clone().transform(|range| {
            let text = doc.text();

            let (start_line, end_line) = range.line_range(text.slice(..));

            // Do nothing if the selection is within one line to prevent
            // conditional logic for the behavior of this command
            if start_line == end_line {
                return range;
            }

            let mut start = text.line_to_char(start_line);

            // line_to_char gives us the start position of the line, so
            // we need to get the start position of the next line. In
            // the editor, this will correspond to the cursor being on
            // the EOL whitespace character, which is what we want.
            let mut end = text.line_to_char((end_line + 1).min(text.len_lines()));

            if start != range.from() {
                start = text.line_to_char((start_line + 1).min(text.len_lines()));
            }

            if end != range.to() {
                end = text.line_to_char(end_line);
            }

            Range::new(start, end).with_direction(range.direction())
        }),
    );
}

enum Operation {
    Delete,
    Change,
}

fn delete_selection_impl(cx: &mut Context, op: Operation) {
    let (view, doc) = current!(cx.editor);

    let selection = doc.selection(view.id);

    if cx.register != Some('_') {
        // first yank the selection
        let text = doc.text().slice(..);
        let values: Vec<String> = selection.fragments(text).map(Cow::into_owned).collect();
        let reg_name = cx.register.unwrap_or('"');
        cx.editor.registers.write(reg_name, values);
    };

    // then delete
    let transaction =
        Transaction::delete_by_selection(doc.text(), selection, |range| (range.from(), range.to()));
    doc.apply(&transaction, view.id);

    match op {
        Operation::Delete => {
            // exit select mode, if currently in select mode
            exit_select_mode(cx);
        }
        Operation::Change => {
            enter_insert_mode(cx);
        }
    }
}

#[inline]
fn delete_by_selection_insert_mode(
    cx: &mut Context,
    mut f: impl FnMut(RopeSlice, &Range) -> Deletion,
    direction: Direction,
) {
    let (view, doc) = current!(cx.editor);
    let text = doc.text().slice(..);
    let mut selection = SmallVec::new();
    let mut insert_newline = false;
    let text_len = text.len_chars();
    let mut transaction =
        Transaction::delete_by_selection(doc.text(), doc.selection(view.id), |range| {
            let (start, end) = f(text, range);
            if direction == Direction::Forward {
                let mut range = *range;
                if range.head > range.anchor {
                    insert_newline |= end == text_len;
                    // move the cursor to the right so that the selection
                    // doesn't shrink when deleting forward (so the text appears to
                    // move to  left)
                    // += 1 is enough here as the range is normalized to grapheme boundaries
                    // later anyway
                    range.head += 1;
                }
                selection.push(range);
            }
            (start, end)
        });

    // in case we delete the last character and the cursor would be moved to the EOF char
    // insert a newline, just like when entering append mode
    if insert_newline {
        transaction = transaction.insert_at_eof(doc.line_ending.as_str().into());
    }

    if direction == Direction::Forward {
        doc.set_selection(
            view.id,
            Selection::new(selection, doc.selection(view.id).primary_index()),
        );
    }
    doc.apply(&transaction, view.id);
    lsp::signature_help_impl(cx, SignatureHelpInvoked::Automatic);
}

fn delete_selection(cx: &mut Context) {
    delete_selection_impl(cx, Operation::Delete);
}

fn delete_selection_noyank(cx: &mut Context) {
    cx.register = Some('_');
    delete_selection_impl(cx, Operation::Delete);
}

fn change_selection(cx: &mut Context) {
    delete_selection_impl(cx, Operation::Change);
}

fn change_selection_noyank(cx: &mut Context) {
    cx.register = Some('_');
    delete_selection_impl(cx, Operation::Change);
}

fn collapse_selection(cx: &mut Context) {
    let (view, doc) = current!(cx.editor);
    let text = doc.text().slice(..);

    let selection = doc.selection(view.id).clone().transform(|range| {
        let pos = range.cursor(text);
        Range::new(pos, pos)
    });
    doc.set_selection(view.id, selection);
}

fn flip_selections(cx: &mut Context) {
    let (view, doc) = current!(cx.editor);

    let selection = doc
        .selection(view.id)
        .clone()
        .transform(|range| range.flip());
    doc.set_selection(view.id, selection);
}

fn ensure_selections_forward(cx: &mut Context) {
    let (view, doc) = current!(cx.editor);

    let selection = doc
        .selection(view.id)
        .clone()
        .transform(|r| r.with_direction(Direction::Forward));

    doc.set_selection(view.id, selection);
}

fn enter_insert_mode(cx: &mut Context) {
    cx.editor.mode = Mode::Insert;
}

// inserts at the start of each selection
fn insert_mode(cx: &mut Context) {
    enter_insert_mode(cx);
    let (view, doc) = current!(cx.editor);

    log::trace!(
        "entering insert mode with sel: {:?}, text: {:?}",
        doc.selection(view.id),
        doc.text().to_string()
    );

    let selection = doc
        .selection(view.id)
        .clone()
        .transform(|range| Range::new(range.to(), range.from()));

    doc.set_selection(view.id, selection);

    // [TODO] temporary workaround until we're not using the idle timer to
    //        trigger auto completions any more
    cx.editor.clear_idle_timer();
}

// inserts at the end of each selection
fn append_mode(cx: &mut Context) {
    enter_insert_mode(cx);
    let (view, doc) = current!(cx.editor);
    doc.restore_cursor = true;
    let text = doc.text().slice(..);

    // Make sure there's room at the end of the document if the last
    // selection butts up against it.
    let end = text.len_chars();
    let last_range = doc
        .selection(view.id)
        .iter()
        .last()
        .expect("selection should always have at least one range");
    if !last_range.is_empty() && last_range.to() == end {
        let transaction = Transaction::change(
            doc.text(),
            [(end, end, Some(doc.line_ending.as_str().into()))].into_iter(),
        );
        doc.apply(&transaction, view.id);
    }

    let selection = doc.selection(view.id).clone().transform(|range| {
        Range::new(
            range.from(),
            graphemes::next_grapheme_boundary(doc.text().slice(..), range.to()),
        )
    });
    doc.set_selection(view.id, selection);
}

pub fn copilot_picker(cx: &mut Context) {
    use ui::copilot_picker::CopilotCompletionPicker;
    use helix_view::document::CopilotState;

    let (view, doc) = current!(cx.editor);

    let state = doc.copilot_state.lock();
    let copilot_state = match state.as_ref(){
        None => return,
        Some(copilot_state) => {
            (*copilot_state).clone()
        }
    };
    drop(state);
    let CopilotState {response, doc_at_req, offset_encoding} = copilot_state;

    if doc.text() != &doc_at_req {
        return;
    }

    let transactions = helix_lsp::util::generate_transactions_from_copilot_response(
        doc.text(),
        response, 
        offset_encoding,
    );

    match CopilotCompletionPicker::new(doc.text().clone(), transactions) {
        None => return,
        Some((picker, first_completion)) => {
            doc.apply(&first_completion, view.id);
            cx.push_layer(Box::new(picker));
        } 
    }
}

fn file_picker(cx: &mut Context) {
    let root = find_workspace().0;
    let picker = ui::file_picker(root, &cx.editor.config(), &cx.editor.icons);
    cx.push_layer(Box::new(overlaid(picker)));
}

fn file_picker_in_current_buffer_directory(cx: &mut Context) {
    let doc_dir = doc!(cx.editor)
        .path()
        .and_then(|path| path.parent().map(|path| path.to_path_buf()));

    let path = match doc_dir {
        Some(path) => path,
        None => {
            cx.editor.set_error("current buffer has no path or parent");
            return;
        }
    };

    let picker = ui::file_picker(path, &cx.editor.config(), &cx.editor.icons);
    cx.push_layer(Box::new(overlaid(picker)));
}
fn file_picker_in_current_directory(cx: &mut Context) {
    let cwd = std::env::current_dir().unwrap_or_else(|_| PathBuf::from("./"));
    let picker = ui::file_picker(cwd, &cx.editor.config(), &cx.editor.icons);
    cx.push_layer(Box::new(overlaid(picker)));
}

fn open_or_focus_explorer(cx: &mut Context) {
    cx.callback = Some(Box::new(
        |compositor: &mut Compositor, cx: &mut compositor::Context| {
            if let Some(editor) = compositor.find::<ui::EditorView>() {
                match editor.explorer.as_mut() {
                    Some(explore) => explore.focus(),
                    None => match ui::Explorer::new(cx) {
                        Ok(explore) => editor.explorer = Some(explore),
                        Err(err) => cx.editor.set_error(format!("{}", err)),
                    },
                }
            }
        },
    ));
}

fn reveal_file(cx: &mut Context, path: Option<PathBuf>) {
    cx.callback = Some(Box::new(
        |compositor: &mut Compositor, cx: &mut compositor::Context| {
            if let Some(editor) = compositor.find::<ui::EditorView>() {
                (|| match editor.explorer.as_mut() {
                    Some(explorer) => match path {
                        Some(path) => explorer.reveal_file(path),
                        None => explorer.reveal_current_file(cx),
                    },
                    None => {
                        editor.explorer = Some(ui::Explorer::new(cx)?);
                        if let Some(explorer) = editor.explorer.as_mut() {
                            explorer.reveal_current_file(cx)?;
                        }
                        Ok(())
                    }
                })()
                .unwrap_or_else(|err| cx.editor.set_error(err.to_string()))
            }
        },
    ));
}

fn reveal_current_file(cx: &mut Context) {
    reveal_file(cx, None)
}

fn buffer_picker(cx: &mut Context) {
    let current = view!(cx.editor).doc;

    struct BufferMeta {
        id: DocumentId,
        path: Option<PathBuf>,
        is_modified: bool,
        is_current: bool,
        focused_at: std::time::Instant,
    }

    impl ui::menu::Item for BufferMeta {
        type Data = ();

        fn format<'a>(&self, _data: &Self::Data, icons: Option<&'a Icons>) -> Row {
            let path = self
                .path
                .as_deref()
                .map(helix_core::path::get_relative_path);
            let path = match path.as_deref().and_then(Path::to_str) {
                Some(path) => path,
                None => SCRATCH_BUFFER_NAME,
            };

            // Get the filetype icon, or a "file" icon for scratch buffers
            let icon = icons.and_then(|icons| icons.icon_from_path(self.path.as_ref()));

            let mut flags = String::new();
            if self.is_modified {
                flags.push('+');
            }
            if self.is_current {
                flags.push('*');
            }

            if let Some(icon) = icon {
                let icon_span = Span::from(icon);
                Row::new(vec![
                    icon_span,
                    self.id.to_string().into(),
                    flags.into(),
                    path.to_string().into(),
                ])
            } else {
                Row::new([self.id.to_string(), flags, path.to_string()])
            }
        }
    }

    let new_meta = |doc: &Document| BufferMeta {
        id: doc.id(),
        path: doc.path().cloned(),
        is_modified: doc.is_modified(),
        is_current: doc.id() == current,
        focused_at: doc.focused_at,
    };

    let mut items = cx
        .editor
        .documents
        .values()
        .map(|doc| new_meta(doc))
        .collect::<Vec<BufferMeta>>();

    // mru
    items.sort_unstable_by_key(|item| std::cmp::Reverse(item.focused_at));

    let picker = FilePicker::new(
        items,
        (),
        cx.editor.config().icons.picker.then_some(&cx.editor.icons),
        |cx, meta, action| {
            cx.editor.switch(meta.id, action);
        },
        |editor, meta| {
            let doc = &editor.documents.get(&meta.id)?;
            let &view_id = doc.selections().keys().next()?;
            let line = doc
                .selection(view_id)
                .primary()
                .cursor_line(doc.text().slice(..));
            Some((meta.id.into(), Some((line, line))))
        },
    );
    cx.push_layer(Box::new(overlaid(picker)));
}

fn jumplist_picker(cx: &mut Context) {
    struct JumpMeta {
        id: DocumentId,
        path: Option<PathBuf>,
        selection: Selection,
        text: String,
        is_current: bool,
    }

    impl ui::menu::Item for JumpMeta {
        type Data = ();

        fn format<'a>(&self, _data: &Self::Data, icons: Option<&'a Icons>) -> Row {
            // Get the filetype icon, or a "file" icon for scratch buffers
            let icon = icons.and_then(|icons| icons.icon_from_path(self.path.as_ref()));

            let path = self
                .path
                .as_deref()
                .map(helix_core::path::get_relative_path);
            let path = match path.as_deref().and_then(Path::to_str) {
                Some(path) => path,
                None => SCRATCH_BUFFER_NAME,
            };

            let mut flags = Vec::new();
            if self.is_current {
                flags.push("*");
            }

            let flag = if flags.is_empty() {
                "".into()
            } else {
                format!(" ({})", flags.join(""))
            };

            let path_span: Span = format!("{} {}{} {}", self.id, path, flag, self.text).into();
            if let Some(icon) = icon {
                Row::new(vec![icon.into(), path_span])
            } else {
                path_span.into()
            }
        }
    }

    for (view, _) in cx.editor.tree.views_mut() {
        for doc_id in view.jumps.iter().map(|e| e.0).collect::<Vec<_>>().iter() {
            let doc = doc_mut!(cx.editor, doc_id);
            view.sync_changes(doc);
        }
    }

    let new_meta = |view: &View, doc_id: DocumentId, selection: Selection| {
        let doc = &cx.editor.documents.get(&doc_id);
        let text = doc.map_or("".into(), |d| {
            selection
                .fragments(d.text().slice(..))
                .map(Cow::into_owned)
                .collect::<Vec<_>>()
                .join(" ")
        });

        JumpMeta {
            id: doc_id,
            path: doc.and_then(|d| d.path().cloned()),
            selection,
            text,
            is_current: view.doc == doc_id,
        }
    };

    let picker = FilePicker::new(
        cx.editor
            .tree
            .views()
            .flat_map(|(view, _)| {
                view.jumps
                    .iter()
                    .map(|(doc_id, selection)| new_meta(view, *doc_id, selection.clone()))
            })
            .collect(),
        (),
        cx.editor.config().icons.picker.then_some(&cx.editor.icons),
        |cx, meta, action| {
            cx.editor.switch(meta.id, action);
            let config = cx.editor.config();
            let (view, doc) = current!(cx.editor);
            doc.set_selection(view.id, meta.selection.clone());
            view.ensure_cursor_in_view_center(doc, config.scrolloff);
        },
        |editor, meta| {
            let doc = &editor.documents.get(&meta.id)?;
            let line = meta.selection.primary().cursor_line(doc.text().slice(..));
            Some((meta.path.clone()?.into(), Some((line, line))))
        },
    );
    cx.push_layer(Box::new(overlaid(picker)));
}

impl ui::menu::Item for MappableCommand {
    type Data = ReverseKeymap;

    fn format<'a>(&self, keymap: &Self::Data, _icons: Option<&'a Icons>) -> Row {
        let fmt_binding = |bindings: &Vec<Vec<KeyEvent>>| -> String {
            bindings.iter().fold(String::new(), |mut acc, bind| {
                if !acc.is_empty() {
                    acc.push(' ');
                }
                for key in bind {
                    acc.push_str(&key.key_sequence_format());
                }
                acc
            })
        };

        match self {
            MappableCommand::Typable { doc, name, .. } => match keymap.get(name as &String) {
                Some(bindings) => format!("{} ({}) [:{}]", doc, fmt_binding(bindings), name).into(),
                None => format!("{} [:{}]", doc, name).into(),
            },
            MappableCommand::Static { doc, name, .. } => match keymap.get(*name) {
                Some(bindings) => format!("{} ({}) [{}]", doc, fmt_binding(bindings), name).into(),
                None => format!("{} [{}]", doc, name).into(),
            },
        }
    }
}

pub fn command_palette(cx: &mut Context) {
    let register = cx.register;
    let count = cx.count;

    cx.callback = Some(Box::new(
        move |compositor: &mut Compositor, cx: &mut compositor::Context| {
            let keymap = compositor.find::<ui::EditorView>().unwrap().keymaps.map()
                [&cx.editor.mode]
                .reverse_map();

            let mut commands: Vec<MappableCommand> = MappableCommand::STATIC_COMMAND_LIST.into();
            commands.extend(typed::TYPABLE_COMMAND_LIST.iter().map(|cmd| {
                MappableCommand::Typable {
                    name: cmd.name.to_owned(),
                    doc: cmd.doc.to_owned(),
                    args: Vec::new(),
                }
            }));

            let picker = Picker::new(commands, keymap, None, move |cx, command, _action| {
                let mut ctx = Context {
                    register,
                    count,
                    editor: cx.editor,
                    callback: None,
                    on_next_key_callback: None,
                    jobs: cx.jobs,
                    keymap_config: cx.keymap_config,
                };
                let focus = view!(ctx.editor).id;

                command.execute(&mut ctx);

                if ctx.editor.tree.contains(focus) {
                    let config = ctx.editor.config();
                    let mode = ctx.editor.mode();
                    let view = view_mut!(ctx.editor, focus);
                    let doc = doc_mut!(ctx.editor, &view.doc);

                    view.ensure_cursor_in_view(doc, config.scrolloff);

                    if mode != Mode::Insert {
                        doc.append_changes_to_history(view);
                    }
                }
            });
            compositor.push(Box::new(overlaid(picker)));
        },
    ));
}

fn last_picker(cx: &mut Context) {
    // TODO: last picker does not seem to work well with buffer_picker
    cx.callback = Some(Box::new(|compositor, cx| {
        if let Some(picker) = compositor.last_picker.take() {
            compositor.push(picker);
        } else {
            cx.editor.set_error("no last picker")
        }
    }));
}

// I inserts at the first nonwhitespace character of each line with a selection
fn insert_at_line_start(cx: &mut Context) {
    goto_first_nonwhitespace(cx);
    enter_insert_mode(cx);
}

// A inserts at the end of each line with a selection
fn insert_at_line_end(cx: &mut Context) {
    enter_insert_mode(cx);
    let (view, doc) = current!(cx.editor);

    let selection = doc.selection(view.id).clone().transform(|range| {
        let text = doc.text().slice(..);
        let line = range.cursor_line(text);
        let pos = line_end_char_index(&text, line);
        Range::new(pos, pos)
    });
    doc.set_selection(view.id, selection);
}

// Creates an LspCallback that waits for formatting changes to be computed. When they're done,
// it applies them, but only if the doc hasn't changed.
//
// TODO: provide some way to cancel this, probably as part of a more general job cancellation
// scheme
async fn make_format_callback(
    doc_id: DocumentId,
    doc_version: i32,
    view_id: ViewId,
    format: impl Future<Output = Result<Transaction, FormatterError>> + Send + 'static,
    write: Option<(Option<PathBuf>, bool)>,
) -> anyhow::Result<job::Callback> {
    let format = format.await;

    let call: job::Callback = Callback::Editor(Box::new(move |editor| {
        if !editor.documents.contains_key(&doc_id) || !editor.tree.contains(view_id) {
            return;
        }

        let scrolloff = editor.config().scrolloff;
        let doc = doc_mut!(editor, &doc_id);
        let view = view_mut!(editor, view_id);

        if let Ok(format) = format {
            if doc.version() == doc_version {
                doc.apply(&format, view.id);
                doc.append_changes_to_history(view);
                doc.detect_indent_and_line_ending();
                view.ensure_cursor_in_view(doc, scrolloff);
            } else {
                log::info!("discarded formatting changes because the document changed");
            }
        }

        if let Some((path, force)) = write {
            let id = doc.id();
            if let Err(err) = editor.save(id, path, force) {
                editor.set_error(format!("Error saving: {}", err));
            }
        }
    }));

    Ok(call)
}

#[derive(PartialEq, Eq)]
pub enum Open {
    Below,
    Above,
}

fn open(cx: &mut Context, open: Open) {
    let count = cx.count();
    enter_insert_mode(cx);
    let (view, doc) = current!(cx.editor);

    let text = doc.text().slice(..);
    let contents = doc.text();
    let selection = doc.selection(view.id);

    let mut ranges = SmallVec::with_capacity(selection.len());
    let mut offs = 0;

    let mut transaction = Transaction::change_by_selection(contents, selection, |range| {
        let cursor_line = text.char_to_line(match open {
            Open::Below => graphemes::prev_grapheme_boundary(text, range.to()),
            Open::Above => range.from(),
        });
        let new_line = match open {
            // adjust position to the end of the line (next line - 1)
            Open::Below => cursor_line + 1,
            // adjust position to the end of the previous line (current line - 1)
            Open::Above => cursor_line,
        };

        // Index to insert newlines after, as well as the char width
        // to use to compensate for those inserted newlines.
        let (line_end_index, line_end_offset_width) = if new_line == 0 {
            (0, 0)
        } else {
            (
                line_end_char_index(&doc.text().slice(..), new_line.saturating_sub(1)),
                doc.line_ending.len_chars(),
            )
        };

        let indent = indent::indent_for_newline(
            doc.language_config(),
            doc.syntax(),
            &doc.indent_style,
            doc.tab_width(),
            text,
            new_line.saturating_sub(1),
            line_end_index,
            cursor_line,
        );
        let indent_len = indent.len();
        let mut text = String::with_capacity(1 + indent_len);
        text.push_str(doc.line_ending.as_str());
        text.push_str(&indent);
        let text = text.repeat(count);

        // calculate new selection ranges
        let pos = offs + line_end_index + line_end_offset_width;
        for i in 0..count {
            // pos                    -> beginning of reference line,
            // + (i * (1+indent_len)) -> beginning of i'th line from pos
            // + indent_len ->        -> indent for i'th line
            ranges.push(Range::point(pos + (i * (1 + indent_len)) + indent_len));
        }

        offs += text.chars().count();

        (line_end_index, line_end_index, Some(text.into()))
    });

    transaction = transaction.with_selection(Selection::new(ranges, selection.primary_index()));

    doc.apply(&transaction, view.id);
}

// o inserts a new line after each line with a selection
fn open_below(cx: &mut Context) {
    open(cx, Open::Below)
}

// O inserts a new line before each line with a selection
fn open_above(cx: &mut Context) {
    open(cx, Open::Above)
}

fn normal_mode(cx: &mut Context) {
    cx.editor.enter_normal_mode();
}

// Store a jump on the jumplist.
fn push_jump(view: &mut View, doc: &Document) {
    let jump = (doc.id(), doc.selection(view.id).clone());
    view.jumps.push(jump);
}

fn goto_line(cx: &mut Context) {
    if cx.count.is_some() {
        let (view, doc) = current!(cx.editor);
        push_jump(view, doc);

        goto_line_without_jumplist(cx.editor, cx.count);
    }
}

fn goto_line_without_jumplist(editor: &mut Editor, count: Option<NonZeroUsize>) {
    if let Some(count) = count {
        let (view, doc) = current!(editor);
        let text = doc.text().slice(..);
        let max_line = if text.line(text.len_lines() - 1).len_chars() == 0 {
            // If the last line is blank, don't jump to it.
            text.len_lines().saturating_sub(2)
        } else {
            text.len_lines() - 1
        };
        let line_idx = std::cmp::min(count.get() - 1, max_line);
        let pos = text.line_to_char(line_idx);
        let selection = doc
            .selection(view.id)
            .clone()
            .transform(|range| range.put_cursor(text, pos, editor.mode == Mode::Select));

        doc.set_selection(view.id, selection);
    }
}

fn goto_last_line(cx: &mut Context) {
    let (view, doc) = current!(cx.editor);
    let text = doc.text().slice(..);
    let line_idx = if text.line(text.len_lines() - 1).len_chars() == 0 {
        // If the last line is blank, don't jump to it.
        text.len_lines().saturating_sub(2)
    } else {
        text.len_lines() - 1
    };
    let pos = text.line_to_char(line_idx);
    let selection = doc
        .selection(view.id)
        .clone()
        .transform(|range| range.put_cursor(text, pos, cx.editor.mode == Mode::Select));

    push_jump(view, doc);
    doc.set_selection(view.id, selection);
}

fn goto_last_accessed_file(cx: &mut Context) {
    let view = view_mut!(cx.editor);
    if let Some(alt) = view.docs_access_history.pop() {
        cx.editor.switch(alt, Action::Replace);
    } else {
        cx.editor.set_error("no last accessed buffer")
    }
}

fn goto_last_modification(cx: &mut Context) {
    let (view, doc) = current!(cx.editor);
    let pos = doc.history.get_mut().last_edit_pos();
    let text = doc.text().slice(..);
    if let Some(pos) = pos {
        let selection = doc
            .selection(view.id)
            .clone()
            .transform(|range| range.put_cursor(text, pos, cx.editor.mode == Mode::Select));
        doc.set_selection(view.id, selection);
    }
}

fn goto_last_modified_file(cx: &mut Context) {
    let view = view!(cx.editor);
    let alternate_file = view
        .last_modified_docs
        .into_iter()
        .flatten()
        .find(|&id| id != view.doc);
    if let Some(alt) = alternate_file {
        cx.editor.switch(alt, Action::Replace);
    } else {
        cx.editor.set_error("no last modified buffer")
    }
}

fn select_mode(cx: &mut Context) {
    let (view, doc) = current!(cx.editor);
    let text = doc.text().slice(..);

    // Make sure end-of-document selections are also 1-width.
    // (With the exception of being in an empty document, of course.)
    let selection = doc.selection(view.id).clone().transform(|range| {
        if range.is_empty() && range.head == text.len_chars() {
            Range::new(
                graphemes::prev_grapheme_boundary(text, range.anchor),
                range.head,
            )
        } else {
            range
        }
    });
    doc.set_selection(view.id, selection);

    cx.editor.mode = Mode::Select;
}

fn exit_select_mode(cx: &mut Context) {
    if cx.editor.mode == Mode::Select {
        cx.editor.mode = Mode::Normal;
    }
}

fn goto_first_diag(cx: &mut Context) {
    let (view, doc) = current!(cx.editor);
    let selection = match doc.shown_diagnostics().next() {
        Some(diag) => Selection::single(diag.range.start, diag.range.end),
        None => return,
    };
    doc.set_selection(view.id, selection);
}

fn goto_last_diag(cx: &mut Context) {
    let (view, doc) = current!(cx.editor);
    let selection = match doc.shown_diagnostics().last() {
        Some(diag) => Selection::single(diag.range.start, diag.range.end),
        None => return,
    };
    doc.set_selection(view.id, selection);
}

fn goto_next_diag(cx: &mut Context) {
    let (view, doc) = current!(cx.editor);

    let cursor_pos = doc
        .selection(view.id)
        .primary()
        .cursor(doc.text().slice(..));

    let diag = doc
        .shown_diagnostics()
        .find(|diag| diag.range.start > cursor_pos)
        .or_else(|| doc.shown_diagnostics().next());

    let selection = match diag {
        Some(diag) => Selection::single(diag.range.start, diag.range.end),
        None => return,
    };
    doc.set_selection(view.id, selection);
}

fn goto_prev_diag(cx: &mut Context) {
    let (view, doc) = current!(cx.editor);

    let cursor_pos = doc
        .selection(view.id)
        .primary()
        .cursor(doc.text().slice(..));

    let diag = doc
        .shown_diagnostics()
        .rev()
        .find(|diag| diag.range.start < cursor_pos)
        .or_else(|| doc.shown_diagnostics().last());

    let selection = match diag {
        // NOTE: the selection is reversed because we're jumping to the
        // previous diagnostic.
        Some(diag) => Selection::single(diag.range.end, diag.range.start),
        None => return,
    };
    doc.set_selection(view.id, selection);
}

fn goto_first_change(cx: &mut Context) {
    goto_first_change_impl(cx, false);
}

fn goto_last_change(cx: &mut Context) {
    goto_first_change_impl(cx, true);
}

fn goto_first_change_impl(cx: &mut Context, reverse: bool) {
    let editor = &mut cx.editor;
    let (view, doc) = current!(editor);
    if let Some(handle) = doc.diff_handle() {
        let hunk = {
            let diff = handle.load();
            let idx = if reverse {
                diff.len().saturating_sub(1)
            } else {
                0
            };
            diff.nth_hunk(idx)
        };
        if hunk != Hunk::NONE {
            let range = hunk_range(hunk, doc.text().slice(..));
            doc.set_selection(view.id, Selection::single(range.anchor, range.head));
        }
    }
}

fn goto_next_change(cx: &mut Context) {
    goto_next_change_impl(cx, Direction::Forward)
}

fn goto_prev_change(cx: &mut Context) {
    goto_next_change_impl(cx, Direction::Backward)
}

fn goto_next_change_impl(cx: &mut Context, direction: Direction) {
    let count = cx.count() as u32 - 1;
    let motion = move |editor: &mut Editor| {
        let (view, doc) = current!(editor);
        let doc_text = doc.text().slice(..);
        let diff_handle = if let Some(diff_handle) = doc.diff_handle() {
            diff_handle
        } else {
            editor.set_status("Diff is not available in current buffer");
            return;
        };

        let selection = doc.selection(view.id).clone().transform(|range| {
            let cursor_line = range.cursor_line(doc_text) as u32;

            let diff = diff_handle.load();
            let hunk_idx = match direction {
                Direction::Forward => diff
                    .next_hunk(cursor_line)
                    .map(|idx| (idx + count).min(diff.len() - 1)),
                Direction::Backward => diff
                    .prev_hunk(cursor_line)
                    .map(|idx| idx.saturating_sub(count)),
            };
            let Some(hunk_idx) = hunk_idx else {
                return range;
            };
            let hunk = diff.nth_hunk(hunk_idx);
            let new_range = hunk_range(hunk, doc_text);
            if editor.mode == Mode::Select {
                let head = if new_range.head < range.anchor {
                    new_range.anchor
                } else {
                    new_range.head
                };

                Range::new(range.anchor, head)
            } else {
                new_range.with_direction(direction)
            }
        });

        doc.set_selection(view.id, selection)
    };
    motion(cx.editor);
    cx.editor.last_motion = Some(Motion(Box::new(motion)));
}

/// Returns the [Range] for a [Hunk] in the given text.
/// Additions and modifications cover the added and modified ranges.
/// Deletions are represented as the point at the start of the deletion hunk.
fn hunk_range(hunk: Hunk, text: RopeSlice) -> Range {
    let anchor = text.line_to_char(hunk.after.start as usize);
    let head = if hunk.after.is_empty() {
        anchor + 1
    } else {
        text.line_to_char(hunk.after.end as usize)
    };

    Range::new(anchor, head)
}

pub mod insert {
    use super::*;
    pub type Hook = fn(&Rope, &Selection, char) -> Option<Transaction>;
    pub type PostHook = fn(&mut Context, char);

    /// Exclude the cursor in range.
    fn exclude_cursor(text: RopeSlice, range: Range, cursor: Range) -> Range {
        if range.to() == cursor.to() && text.len_chars() != cursor.to() {
            Range::new(
                range.from(),
                graphemes::prev_grapheme_boundary(text, cursor.to()),
            )
        } else {
            range
        }
    }

    // It trigger completion when idle timer reaches deadline
    // Only trigger completion if the word under cursor is longer than n characters
    pub fn idle_completion(cx: &mut Context) {
        let config = cx.editor.config();
        let (view, doc) = current!(cx.editor);
        let text = doc.text().slice(..);
        let cursor = doc.selection(view.id).primary().cursor(text);

        use helix_core::chars::char_is_word;
        let mut iter = text.chars_at(cursor);
        iter.reverse();
        for _ in 0..config.completion_trigger_len {
            match iter.next() {
                Some(c) if char_is_word(c) => {}
                _ => return,
            }
        }
        super::completion(cx);
    }

    fn language_server_completion(cx: &mut Context, ch: char) {
        let config = cx.editor.config();
        if !config.auto_completion {
            return;
        }

        use helix_lsp::lsp;
        // if ch matches completion char, trigger completion
        let doc = doc_mut!(cx.editor);
        let trigger_completion = doc
            .language_servers_with_feature(LanguageServerFeature::Completion)
            .any(|ls| {
                // TODO: what if trigger is multiple chars long
                matches!(&ls.capabilities().completion_provider, Some(lsp::CompletionOptions {
                    trigger_characters: Some(triggers),
                    ..
                }) if triggers.iter().any(|trigger| trigger.contains(ch)))
            });

        if trigger_completion {
            cx.editor.clear_idle_timer();
            super::completion(cx);
        }
    }

    fn signature_help(cx: &mut Context, ch: char) {
        use helix_lsp::lsp;
        // if ch matches signature_help char, trigger
        let doc = doc_mut!(cx.editor);
        // TODO support multiple language servers (not just the first that is found), likely by merging UI somehow
        let Some(language_server) = doc
            .language_servers_with_feature(LanguageServerFeature::SignatureHelp)
            .next()
        else {
            return;
        };

        let capabilities = language_server.capabilities();

        if let lsp::ServerCapabilities {
            signature_help_provider:
                Some(lsp::SignatureHelpOptions {
                    trigger_characters: Some(triggers),
                    // TODO: retrigger_characters
                    ..
                }),
            ..
        } = capabilities
        {
            // TODO: what if trigger is multiple chars long
            let is_trigger = triggers.iter().any(|trigger| trigger.contains(ch));
            // lsp doesn't tell us when to close the signature help, so we request
            // the help information again after common close triggers which should
            // return None, which in turn closes the popup.
            let close_triggers = &[')', ';', '.'];

            if is_trigger || close_triggers.contains(&ch) {
                super::signature_help_impl(cx, SignatureHelpInvoked::Automatic);
            }
        }
    }

    // The default insert hook: simply insert the character
    #[allow(clippy::unnecessary_wraps)] // need to use Option<> because of the Hook signature
    fn insert(doc: &Rope, selection: &Selection, ch: char) -> Option<Transaction> {
        let cursors = selection.clone().cursors(doc.slice(..));
        let mut t = Tendril::new();
        t.push(ch);
        let transaction = Transaction::insert(doc, &cursors, t);
        Some(transaction)
    }

    use helix_core::auto_pairs;

    pub fn insert_char(cx: &mut Context, c: char) {
        let (view, doc) = current_ref!(cx.editor);
        let text = doc.text();
        let selection = doc.selection(view.id);
        let auto_pairs = doc.auto_pairs(cx.editor);

        let transaction = auto_pairs
            .as_ref()
            .and_then(|ap| auto_pairs::hook(text, selection, c, ap))
            .or_else(|| insert(text, selection, c));

        let (view, doc) = current!(cx.editor);
        if let Some(t) = transaction {
            doc.apply(&t, view.id);
        }

        // TODO: need a post insert hook too for certain triggers (autocomplete, signature help, etc)
        // this could also generically look at Transaction, but it's a bit annoying to look at
        // Operation instead of Change.
        for hook in &[language_server_completion, signature_help] {
            hook(cx, c);
        }
    }

    pub fn insert_tab(cx: &mut Context) {
        let (view, doc) = current_ref!(cx.editor);
        let view_id = view.id;

        if let Some(ref cmd) = cx.keymap_config.supertab {
            let cursors_after_whitespace = doc.selection(view_id).ranges().iter().all(|range| {
                let cursor = range.cursor(doc.text().slice(..));
                let current_line_num = doc.text().char_to_line(cursor);
                let current_line_start = doc.text().line_to_char(current_line_num);
                let left = doc.text().slice(current_line_start..cursor);
                log::debug!("left: {:?}", left);
                left.chars().all(|c| c.is_whitespace())
            });

            if !cursors_after_whitespace {
                cmd.execute(cx);
                return;
            }
        }

        let (view, doc) = current!(cx.editor);

        // TODO: round out to nearest indentation level (for example a line with 3 spaces should
        // indent by one to reach 4 spaces).
        let indent = Tendril::from(doc.indent_style.as_str());
        let transaction = Transaction::insert(
            doc.text(),
            &doc.selection(view_id).clone().cursors(doc.text().slice(..)),
            indent,
        );
        doc.apply(&transaction, view.id);
    }

    pub fn insert_newline(cx: &mut Context) {
        let (view, doc) = current_ref!(cx.editor);
        let text = doc.text().slice(..);

        let contents = doc.text();
        let selection = doc.selection(view.id).clone();
        let mut ranges = SmallVec::with_capacity(selection.len());

        // TODO: this is annoying, but we need to do it to properly calculate pos after edits
        let mut global_offs = 0;

        let mut transaction = Transaction::change_by_selection(contents, &selection, |range| {
            let pos = range.cursor(text);

            let prev = if pos == 0 {
                ' '
            } else {
                contents.char(pos - 1)
            };
            let curr = contents.get_char(pos).unwrap_or(' ');

            let current_line = text.char_to_line(pos);
            let line_is_only_whitespace = text
                .line(current_line)
                .chars()
                .all(|char| char.is_ascii_whitespace());

            let mut new_text = String::new();

            // If the current line is all whitespace, insert a line ending at the beginning of
            // the current line. This makes the current line empty and the new line contain the
            // indentation of the old line.
            let (from, to, local_offs) = if line_is_only_whitespace {
                let line_start = text.line_to_char(current_line);
                new_text.push_str(doc.line_ending.as_str());

                (line_start, line_start, new_text.chars().count())
            } else {
                let indent = indent::indent_for_newline(
                    doc.language_config(),
                    doc.syntax(),
                    &doc.indent_style,
                    doc.tab_width(),
                    text,
                    current_line,
                    pos,
                    current_line,
                );

                // If we are between pairs (such as brackets), we want to
                // insert an additional line which is indented one level
                // more and place the cursor there
                let on_auto_pair = doc
                    .auto_pairs(cx.editor)
                    .and_then(|pairs| pairs.get(prev))
                    .map_or(false, |pair| pair.open == prev && pair.close == curr);

                let local_offs = if on_auto_pair {
                    let inner_indent = indent.clone() + doc.indent_style.as_str();
                    new_text.reserve_exact(2 + indent.len() + inner_indent.len());
                    new_text.push_str(doc.line_ending.as_str());
                    new_text.push_str(&inner_indent);
                    let local_offs = new_text.chars().count();
                    new_text.push_str(doc.line_ending.as_str());
                    new_text.push_str(&indent);
                    local_offs
                } else {
                    new_text.reserve_exact(1 + indent.len());
                    new_text.push_str(doc.line_ending.as_str());
                    new_text.push_str(&indent);
                    new_text.chars().count()
                };

                (pos, pos, local_offs)
            };

            let new_range = if doc.restore_cursor {
                // when appending, extend the range by local_offs
                Range::new(
                    range.anchor + global_offs,
                    range.head + local_offs + global_offs,
                )
            } else {
                // when inserting, slide the range by local_offs
                Range::new(
                    range.anchor + local_offs + global_offs,
                    range.head + local_offs + global_offs,
                )
            };

            // TODO: range replace or extend
            // range.replace(|range| range.is_empty(), head); -> fn extend if cond true, new head pos
            // can be used with cx.mode to do replace or extend on most changes
            ranges.push(new_range);
            global_offs += new_text.chars().count();

            (from, to, Some(new_text.into()))
        });

        transaction = transaction.with_selection(Selection::new(ranges, selection.primary_index()));

        let (view, doc) = current!(cx.editor);
        doc.apply(&transaction, view.id);
    }

    pub fn delete_char_backward(cx: &mut Context) {
        let count = cx.count();
        let (view, doc) = current_ref!(cx.editor);
        let text = doc.text().slice(..);
        let tab_width = doc.tab_width();
        let indent_width = doc.indent_width();
        let auto_pairs = doc.auto_pairs(cx.editor);

        let transaction =
            Transaction::delete_by_selection(doc.text(), doc.selection(view.id), |range| {
                let pos = range.cursor(text);
                if pos == 0 {
                    return (pos, pos);
                }
                let line_start_pos = text.line_to_char(range.cursor_line(text));
                // consider to delete by indent level if all characters before `pos` are indent units.
                let fragment = Cow::from(text.slice(line_start_pos..pos));
                if !fragment.is_empty() && fragment.chars().all(|ch| ch == ' ' || ch == '\t') {
                    if text.get_char(pos.saturating_sub(1)) == Some('\t') {
                        // fast path, delete one char
                        (graphemes::nth_prev_grapheme_boundary(text, pos, 1), pos)
                    } else {
                        let width: usize = fragment
                            .chars()
                            .map(|ch| {
                                if ch == '\t' {
                                    tab_width
                                } else {
                                    // it can be none if it still meet control characters other than '\t'
                                    // here just set the width to 1 (or some value better?).
                                    ch.width().unwrap_or(1)
                                }
                            })
                            .sum();
                        let mut drop = width % indent_width; // round down to nearest unit
                        if drop == 0 {
                            drop = indent_width
                        }; // if it's already at a unit, consume a whole unit
                        let mut chars = fragment.chars().rev();
                        let mut start = pos;
                        for _ in 0..drop {
                            // delete up to `drop` spaces
                            match chars.next() {
                                Some(' ') => start -= 1,
                                _ => break,
                            }
                        }
                        (start, pos) // delete!
                    }
                } else {
                    match (
                        text.get_char(pos.saturating_sub(1)),
                        text.get_char(pos),
                        auto_pairs,
                    ) {
                        (Some(_x), Some(_y), Some(ap))
                            if range.is_single_grapheme(text)
                                && ap.get(_x).is_some()
                                && ap.get(_x).unwrap().open == _x
                                && ap.get(_x).unwrap().close == _y =>
                        // delete both autopaired characters
                        {
                            (
                                graphemes::nth_prev_grapheme_boundary(text, pos, count),
                                graphemes::nth_next_grapheme_boundary(text, pos, count),
                            )
                        }
                        _ =>
                        // delete 1 char
                        {
                            (graphemes::nth_prev_grapheme_boundary(text, pos, count), pos)
                        }
                    }
                }
            });
        let (view, doc) = current!(cx.editor);
        doc.apply(&transaction, view.id);

        lsp::signature_help_impl(cx, SignatureHelpInvoked::Automatic);
    }

    pub fn delete_char_forward(cx: &mut Context) {
        let count = cx.count();
        delete_by_selection_insert_mode(
            cx,
            |text, range| {
                let pos = range.cursor(text);
                (pos, graphemes::nth_next_grapheme_boundary(text, pos, count))
            },
            Direction::Forward,
        )
    }

    pub fn delete_word_backward(cx: &mut Context) {
        let count = cx.count();
        delete_by_selection_insert_mode(
            cx,
            |text, range| {
                let anchor = movement::move_prev_word_start(text, *range, count).from();
                let next = Range::new(anchor, range.cursor(text));
                let range = exclude_cursor(text, next, *range);
                (range.from(), range.to())
            },
            Direction::Backward,
        );
    }

    pub fn delete_word_forward(cx: &mut Context) {
        let count = cx.count();
        delete_by_selection_insert_mode(
            cx,
            |text, range| {
                let head = movement::move_next_word_end(text, *range, count).to();
                (range.cursor(text), head)
            },
            Direction::Forward,
        );
    }
}

// Undo / Redo

fn undo(cx: &mut Context) {
    let count = cx.count();
    let (view, doc) = current!(cx.editor);
    for _ in 0..count {
        if !doc.undo(view) {
            cx.editor.set_status("Already at oldest change");
            break;
        }
    }
}

fn redo(cx: &mut Context) {
    let count = cx.count();
    let (view, doc) = current!(cx.editor);
    for _ in 0..count {
        if !doc.redo(view) {
            cx.editor.set_status("Already at newest change");
            break;
        }
    }
}

fn earlier(cx: &mut Context) {
    let count = cx.count();
    let (view, doc) = current!(cx.editor);
    for _ in 0..count {
        // rather than doing in batch we do this so get error halfway
        if !doc.earlier(view, UndoKind::Steps(1)) {
            cx.editor.set_status("Already at oldest change");
            break;
        }
    }
}

fn later(cx: &mut Context) {
    let count = cx.count();
    let (view, doc) = current!(cx.editor);
    for _ in 0..count {
        // rather than doing in batch we do this so get error halfway
        if !doc.later(view, UndoKind::Steps(1)) {
            cx.editor.set_status("Already at newest change");
            break;
        }
    }
}

fn commit_undo_checkpoint(cx: &mut Context) {
    let (view, doc) = current!(cx.editor);
    doc.append_changes_to_history(view);
}

// Yank / Paste

fn yank(cx: &mut Context) {
    let (view, doc) = current!(cx.editor);
    let text = doc.text().slice(..);

    let values: Vec<String> = doc
        .selection(view.id)
        .fragments(text)
        .map(Cow::into_owned)
        .collect();

    let msg = format!(
        "yanked {} selection(s) to register {}",
        values.len(),
        cx.register.unwrap_or('"')
    );

    cx.editor
        .registers
        .write(cx.register.unwrap_or('"'), values);

    cx.editor.set_status(msg);
    exit_select_mode(cx);
}

fn yank_joined_to_clipboard_impl(
    editor: &mut Editor,
    separator: &str,
    clipboard_type: ClipboardType,
) -> anyhow::Result<()> {
    let (view, doc) = current!(editor);
    let text = doc.text().slice(..);

    let values: Vec<String> = doc
        .selection(view.id)
        .fragments(text)
        .map(Cow::into_owned)
        .collect();

    let clipboard_text = match clipboard_type {
        ClipboardType::Clipboard => "system clipboard",
        ClipboardType::Selection => "primary clipboard",
    };

    let msg = format!(
        "joined and yanked {} selection(s) to {}",
        values.len(),
        clipboard_text,
    );

    let joined = values.join(separator);

    editor
        .clipboard_provider
        .set_contents(joined, clipboard_type)
        .context("Couldn't set system clipboard content")?;

    editor.set_status(msg);

    Ok(())
}

fn yank_joined_to_clipboard(cx: &mut Context) {
    let line_ending = doc!(cx.editor).line_ending;
    let _ =
        yank_joined_to_clipboard_impl(cx.editor, line_ending.as_str(), ClipboardType::Clipboard);
    exit_select_mode(cx);
}

fn yank_main_selection_to_clipboard_impl(
    editor: &mut Editor,
    clipboard_type: ClipboardType,
) -> anyhow::Result<()> {
    let (view, doc) = current!(editor);
    let text = doc.text().slice(..);

    let message_text = match clipboard_type {
        ClipboardType::Clipboard => "yanked main selection to system clipboard",
        ClipboardType::Selection => "yanked main selection to primary clipboard",
    };

    let value = doc.selection(view.id).primary().fragment(text);

    if let Err(e) = editor
        .clipboard_provider
        .set_contents(value.into_owned(), clipboard_type)
    {
        bail!("Couldn't set system clipboard content: {}", e);
    }

    editor.set_status(message_text);
    Ok(())
}

fn yank_main_selection_to_clipboard(cx: &mut Context) {
    let _ = yank_main_selection_to_clipboard_impl(cx.editor, ClipboardType::Clipboard);
}

fn yank_joined_to_primary_clipboard(cx: &mut Context) {
    let line_ending = doc!(cx.editor).line_ending;
    let _ =
        yank_joined_to_clipboard_impl(cx.editor, line_ending.as_str(), ClipboardType::Selection);
}

fn yank_main_selection_to_primary_clipboard(cx: &mut Context) {
    let _ = yank_main_selection_to_clipboard_impl(cx.editor, ClipboardType::Selection);
    exit_select_mode(cx);
}

#[derive(Copy, Clone)]
enum Paste {
    Before,
    After,
    Cursor,
}

fn paste_impl(
    values: &[String],
    doc: &mut Document,
    view: &mut View,
    action: Paste,
    count: usize,
    mode: Mode,
) {
    if values.is_empty() {
        return;
    }

    let repeat = std::iter::repeat(
        // `values` is asserted to have at least one entry above.
        values
            .last()
            .map(|value| Tendril::from(value.repeat(count)))
            .unwrap(),
    );

    // if any of values ends with a line ending, it's linewise paste
    let linewise = values
        .iter()
        .any(|value| get_line_ending_of_str(value).is_some());

    // Only compiled once.
    static REGEX: Lazy<Regex> = Lazy::new(|| Regex::new(r"\r\n|\r|\n").unwrap());
    let mut values = values
        .iter()
        .map(|value| REGEX.replace_all(value, doc.line_ending.as_str()))
        .map(|value| Tendril::from(value.as_ref().repeat(count)))
        .chain(repeat);

    let text = doc.text();
    let selection = doc.selection(view.id);

    let mut offset = 0;
    let mut ranges = SmallVec::with_capacity(selection.len());

    let mut transaction = Transaction::change_by_selection(text, selection, |range| {
        let pos = match (action, linewise) {
            // paste linewise before
            (Paste::Before, true) => text.line_to_char(text.char_to_line(range.from())),
            // paste linewise after
            (Paste::After, true) => {
                let line = range.line_range(text.slice(..)).1;
                text.line_to_char((line + 1).min(text.len_lines()))
            }
            // paste insert
            (Paste::Before, false) => range.from(),
            // paste append
            (Paste::After, false) => range.to(),
            // paste at cursor
            (Paste::Cursor, _) => range.cursor(text.slice(..)),
        };

        let value = values.next();

        let value_len = value
            .as_ref()
            .map(|content| content.chars().count())
            .unwrap_or_default();
        let anchor = offset + pos;

        let new_range = Range::new(anchor, anchor + value_len).with_direction(range.direction());
        ranges.push(new_range);
        offset += value_len;

        (pos, pos, value)
    });

    if mode == Mode::Normal {
        transaction = transaction.with_selection(Selection::new(ranges, selection.primary_index()));
    }

    doc.apply(&transaction, view.id);
    doc.append_changes_to_history(view);
}

pub(crate) fn paste_bracketed_value(cx: &mut Context, contents: String) {
    let count = cx.count();
    let paste = match cx.editor.mode {
        Mode::Insert | Mode::Select => Paste::Cursor,
        Mode::Normal => Paste::Before,
    };
    let (view, doc) = current!(cx.editor);
    paste_impl(&[contents], doc, view, paste, count, cx.editor.mode);
}

fn paste_clipboard_impl(
    editor: &mut Editor,
    action: Paste,
    clipboard_type: ClipboardType,
    count: usize,
) -> anyhow::Result<()> {
    let (view, doc) = current!(editor);
    match editor.clipboard_provider.get_contents(clipboard_type) {
        Ok(contents) => {
            paste_impl(&[contents], doc, view, action, count, editor.mode);
            Ok(())
        }
        Err(e) => Err(e.context("Couldn't get system clipboard contents")),
    }
}

fn paste_clipboard_after(cx: &mut Context) {
    let _ = paste_clipboard_impl(
        cx.editor,
        Paste::After,
        ClipboardType::Clipboard,
        cx.count(),
    );
}

fn paste_clipboard_before(cx: &mut Context) {
    let _ = paste_clipboard_impl(
        cx.editor,
        Paste::Before,
        ClipboardType::Clipboard,
        cx.count(),
    );
}

fn paste_primary_clipboard_after(cx: &mut Context) {
    let _ = paste_clipboard_impl(
        cx.editor,
        Paste::After,
        ClipboardType::Selection,
        cx.count(),
    );
}

fn paste_primary_clipboard_before(cx: &mut Context) {
    let _ = paste_clipboard_impl(
        cx.editor,
        Paste::Before,
        ClipboardType::Selection,
        cx.count(),
    );
}

fn replace_with_yanked(cx: &mut Context) {
    let count = cx.count();
    let reg_name = cx.register.unwrap_or('"');
    let (view, doc) = current!(cx.editor);
    let registers = &mut cx.editor.registers;

    if let Some(values) = registers.read(reg_name) {
        if !values.is_empty() {
            let repeat = std::iter::repeat(
                values
                    .last()
                    .map(|value| Tendril::from(&value.repeat(count)))
                    .unwrap(),
            );
            let mut values = values
                .iter()
                .map(|value| Tendril::from(&value.repeat(count)))
                .chain(repeat);
            let selection = doc.selection(view.id);
            let transaction = Transaction::change_by_selection(doc.text(), selection, |range| {
                if !range.is_empty() {
                    (range.from(), range.to(), Some(values.next().unwrap()))
                } else {
                    (range.from(), range.to(), None)
                }
            });

            doc.apply(&transaction, view.id);
            exit_select_mode(cx);
        }
    }
}

fn replace_selections_with_clipboard_impl(
    cx: &mut Context,
    clipboard_type: ClipboardType,
) -> anyhow::Result<()> {
    let count = cx.count();
    let (view, doc) = current!(cx.editor);

    match cx.editor.clipboard_provider.get_contents(clipboard_type) {
        Ok(contents) => {
            let selection = doc.selection(view.id);
            let transaction = Transaction::change_by_selection(doc.text(), selection, |range| {
                (
                    range.from(),
                    range.to(),
                    Some(contents.repeat(count).as_str().into()),
                )
            });

            doc.apply(&transaction, view.id);
            doc.append_changes_to_history(view);
        }
        Err(e) => return Err(e.context("Couldn't get system clipboard contents")),
    }

    exit_select_mode(cx);
    Ok(())
}

fn replace_selections_with_clipboard(cx: &mut Context) {
    let _ = replace_selections_with_clipboard_impl(cx, ClipboardType::Clipboard);
}

fn replace_selections_with_primary_clipboard(cx: &mut Context) {
    let _ = replace_selections_with_clipboard_impl(cx, ClipboardType::Selection);
}

fn paste(cx: &mut Context, pos: Paste) {
    let count = cx.count();
    let reg_name = cx.register.unwrap_or('"');
    let (view, doc) = current!(cx.editor);
    let registers = &mut cx.editor.registers;

    if let Some(values) = registers.read(reg_name) {
        paste_impl(values, doc, view, pos, count, cx.editor.mode);
    }
}

fn paste_after(cx: &mut Context) {
    paste(cx, Paste::After)
}

fn paste_before(cx: &mut Context) {
    paste(cx, Paste::Before)
}

fn get_lines(doc: &Document, view_id: ViewId) -> Vec<usize> {
    let mut lines = Vec::new();

    // Get all line numbers
    for range in doc.selection(view_id) {
        let (start, end) = range.line_range(doc.text().slice(..));

        for line in start..=end {
            lines.push(line)
        }
    }
    lines.sort_unstable(); // sorting by usize so _unstable is preferred
    lines.dedup();
    lines
}

fn indent(cx: &mut Context) {
    let count = cx.count();
    let (view, doc) = current!(cx.editor);
    let lines = get_lines(doc, view.id);

    // Indent by one level
    let indent = Tendril::from(doc.indent_style.as_str().repeat(count));

    let transaction = Transaction::change(
        doc.text(),
        lines.into_iter().filter_map(|line| {
            let is_blank = doc.text().line(line).chunks().all(|s| s.trim().is_empty());
            if is_blank {
                return None;
            }
            let pos = doc.text().line_to_char(line);
            Some((pos, pos, Some(indent.clone())))
        }),
    );
    doc.apply(&transaction, view.id);
}

fn unindent(cx: &mut Context) {
    let count = cx.count();
    let (view, doc) = current!(cx.editor);
    let lines = get_lines(doc, view.id);
    let mut changes = Vec::with_capacity(lines.len());
    let tab_width = doc.tab_width();
    let indent_width = count * doc.indent_width();

    for line_idx in lines {
        let line = doc.text().line(line_idx);
        let mut width = 0;
        let mut pos = 0;

        for ch in line.chars() {
            match ch {
                ' ' => width += 1,
                '\t' => width = (width / tab_width + 1) * tab_width,
                _ => break,
            }

            pos += 1;

            if width >= indent_width {
                break;
            }
        }

        // now delete from start to first non-blank
        if pos > 0 {
            let start = doc.text().line_to_char(line_idx);
            changes.push((start, start + pos, None))
        }
    }

    let transaction = Transaction::change(doc.text(), changes.into_iter());

    doc.apply(&transaction, view.id);
}

fn format_selections(cx: &mut Context) {
    use helix_lsp::{lsp, util::range_to_lsp_range};

    let (view, doc) = current!(cx.editor);
    let view_id = view.id;

    // via lsp if available
    // TODO: else via tree-sitter indentation calculations

    if doc.selection(view_id).len() != 1 {
        cx.editor
            .set_error("format_selections only supports a single selection for now");
        return;
    }

    // TODO extra LanguageServerFeature::FormatSelections?
    // maybe such that LanguageServerFeature::Format contains it as well
    let Some(language_server) = doc
        .language_servers_with_feature(LanguageServerFeature::Format)
        .find(|ls| {
            matches!(
                ls.capabilities().document_range_formatting_provider,
                Some(lsp::OneOf::Left(true) | lsp::OneOf::Right(_))
            )
        })
    else {
        cx.editor
            .set_error("No configured language server does not support range formatting");
        return;
    };

    let offset_encoding = language_server.offset_encoding();
    let ranges: Vec<lsp::Range> = doc
        .selection(view_id)
        .iter()
        .map(|range| range_to_lsp_range(doc.text(), *range, offset_encoding))
        .collect();

    // TODO: handle fails
    // TODO: concurrent map over all ranges

    let range = ranges[0];

    let future = language_server
        .text_document_range_formatting(
            doc.identifier(),
            range,
            lsp::FormattingOptions::default(),
            None,
        )
        .unwrap();

    let edits = tokio::task::block_in_place(|| helix_lsp::block_on(future)).unwrap_or_default();

    let transaction =
        helix_lsp::util::generate_transaction_from_edits(doc.text(), edits, offset_encoding);

    doc.apply(&transaction, view_id);
}

fn join_selections_impl(cx: &mut Context, select_space: bool) {
    use movement::skip_while;
    let (view, doc) = current!(cx.editor);
    let text = doc.text();
    let slice = doc.text().slice(..);

    let mut changes = Vec::new();
    let fragment = Tendril::from(" ");

    for selection in doc.selection(view.id) {
        let (start, mut end) = selection.line_range(slice);
        if start == end {
            end = (end + 1).min(text.len_lines() - 1);
        }
        let lines = start..end;

        changes.reserve(lines.len());

        for line in lines {
            let start = line_end_char_index(&slice, line);
            let mut end = text.line_to_char(line + 1);
            end = skip_while(slice, end, |ch| matches!(ch, ' ' | '\t')).unwrap_or(end);

            // need to skip from start, not end
            let change = (start, end, Some(fragment.clone()));
            changes.push(change);
        }
    }

    // nothing to do, bail out early to avoid crashes later
    if changes.is_empty() {
        return;
    }

    changes.sort_unstable_by_key(|(from, _to, _text)| *from);
    changes.dedup();

    // TODO: joining multiple empty lines should be replaced by a single space.
    // need to merge change ranges that touch

    // select inserted spaces
    let transaction = if select_space {
        let ranges: SmallVec<_> = changes
            .iter()
            .scan(0, |offset, change| {
                let range = Range::point(change.0 - *offset);
                *offset += change.1 - change.0 - 1; // -1 because cursor is 0-sized
                Some(range)
            })
            .collect();
        let selection = Selection::new(ranges, 0);
        Transaction::change(doc.text(), changes.into_iter()).with_selection(selection)
    } else {
        Transaction::change(doc.text(), changes.into_iter())
    };

    doc.apply(&transaction, view.id);
}

fn keep_or_remove_selections_impl(cx: &mut Context, remove: bool) {
    // keep or remove selections matching regex
    let reg = cx.register.unwrap_or('/');
    ui::regex_prompt(
        cx,
        if remove { "remove:" } else { "keep:" }.into(),
        Some(reg),
        ui::completers::none,
        move |editor, regex, event| {
            let (view, doc) = current!(editor);
            if !matches!(event, PromptEvent::Update | PromptEvent::Validate) {
                return;
            }
            let text = doc.text().slice(..);

            if let Some(selection) =
                selection::keep_or_remove_matches(text, doc.selection(view.id), &regex, remove)
            {
                doc.set_selection(view.id, selection);
            }
        },
    )
}

fn join_selections(cx: &mut Context) {
    join_selections_impl(cx, false)
}

fn join_selections_space(cx: &mut Context) {
    join_selections_impl(cx, true)
}

fn keep_selections(cx: &mut Context) {
    keep_or_remove_selections_impl(cx, false)
}

fn remove_selections(cx: &mut Context) {
    keep_or_remove_selections_impl(cx, true)
}

fn keep_primary_selection(cx: &mut Context) {
    let (view, doc) = current!(cx.editor);
    // TODO: handle count

    let range = doc.selection(view.id).primary();
    doc.set_selection(view.id, Selection::single(range.anchor, range.head));
}

fn remove_primary_selection(cx: &mut Context) {
    let (view, doc) = current!(cx.editor);
    // TODO: handle count

    let selection = doc.selection(view.id);
    if selection.len() == 1 {
        cx.editor.set_error("no selections remaining");
        return;
    }
    let index = selection.primary_index();
    let selection = selection.clone().remove(index);

    doc.set_selection(view.id, selection);
}

pub fn completion(cx: &mut Context) {
    use helix_lsp::{lsp, util::pos_to_lsp_pos};

    let (view, doc) = current!(cx.editor);

    let savepoint = if let Some(CompleteAction::Selected { savepoint }) = &cx.editor.last_completion
    {
        savepoint.clone()
    } else {
        doc.savepoint(view)
    };

    let text = savepoint.text.clone();
    let cursor = savepoint.cursor();

    let mut seen_language_servers = HashSet::new();

    let mut futures: FuturesUnordered<_> = doc
        .language_servers_with_feature(LanguageServerFeature::Completion)
        .filter(|ls| seen_language_servers.insert(ls.id()))
        .map(|language_server| {
            let language_server_id = language_server.id();
            let offset_encoding = language_server.offset_encoding();
            let pos = pos_to_lsp_pos(&text, cursor, offset_encoding);
            let doc_id = doc.identifier();
            let completion_request = language_server.completion(doc_id, pos, None).unwrap();

            async move {
                let json = completion_request.await?;
                let response: Option<lsp::CompletionResponse> = serde_json::from_value(json)?;

                let items = match response {
                    Some(lsp::CompletionResponse::Array(items)) => items,
                    // TODO: do something with is_incomplete
                    Some(lsp::CompletionResponse::List(lsp::CompletionList {
                        is_incomplete: _is_incomplete,
                        items,
                    })) => items,
                    None => Vec::new(),
                }
                .into_iter()
                .map(|item| CompletionItem {
                    item,
                    language_server_id,
                    resolved: false,
                })
                .collect();

                anyhow::Ok(items)
            }
        })
        .collect();

    // setup a channel that allows the request to be canceled
    let (tx, rx) = oneshot::channel();
    // set completion_request so that this request can be canceled
    // by setting completion_request, the old channel stored there is dropped
    // and the associated request is automatically dropped
    cx.editor.completion_request_handle = Some(tx);
    let future = async move {
        let items_future = async move {
            let mut items = Vec::new();
            // TODO if one completion request errors, all other completion requests are discarded (even if they're valid)
            while let Some(mut lsp_items) = futures.try_next().await? {
                items.append(&mut lsp_items);
            }
            anyhow::Ok(items)
        };
        tokio::select! {
            biased;
            _ = rx => {
                Ok(Vec::new())
            }
            res = items_future => {
                res
            }
        }
    };

    let trigger_offset = cursor;

    // TODO: trigger_offset should be the cursor offset but we also need a starting offset from where we want to apply
    // completion filtering. For example logger.te| should filter the initial suggestion list with "te".

    use helix_core::chars;
    let mut iter = text.chars_at(cursor);
    iter.reverse();
    let offset = iter.take_while(|ch| chars::char_is_word(*ch)).count();
    let start_offset = cursor.saturating_sub(offset);

    let trigger_doc = doc.id();
    let trigger_view = view.id;

    // FIXME: The commands Context can only have a single callback
    // which means it gets overwritten when executing keybindings
    // with multiple commands or macros. This would mean that completion
    // might be incorrectly applied when repeating the insertmode action
    //
    // TODO: to solve this either make cx.callback a Vec of callbacks or
    // alternatively move `last_insert` to `helix_view::Editor`
    cx.callback = Some(Box::new(
        move |compositor: &mut Compositor, _cx: &mut compositor::Context| {
            let ui = compositor.find::<ui::EditorView>().unwrap();
            ui.last_insert.1.push(InsertEvent::RequestCompletion);
        },
    ));

    cx.jobs.callback(async move {
        let items = future.await?;
        let call = move |editor: &mut Editor, compositor: &mut Compositor| {
            let (view, doc) = current_ref!(editor);
            // check if the completion request is stale.
            //
            // Completions are completed asynchronously and therefore the user could
            //switch document/view or leave insert mode. In all of thoise cases the
            // completion should be discarded
            if editor.mode != Mode::Insert || view.id != trigger_view || doc.id() != trigger_doc {
                return;
            }

            if items.is_empty() {
                // editor.set_error("No completion available");
                return;
            }
            let size = compositor.size();
            let ui = compositor.find::<ui::EditorView>().unwrap();
            let completion_area = ui.set_completion(
                editor,
                savepoint,
                items,
                start_offset,
                trigger_offset,
                size,
            );
            let size = compositor.size();
            let signature_help_area = compositor
                .find_id::<Popup<SignatureHelp>>(SignatureHelp::ID)
                .map(|signature_help| signature_help.area(size, editor));
            // Delete the signature help popup if they intersect.
            if matches!((completion_area, signature_help_area),(Some(a), Some(b)) if a.intersects(b))
            {
                compositor.remove(SignatureHelp::ID);
            }
        };
        Ok(Callback::EditorCompositor(Box::new(call)))
    });
}

// comments
fn toggle_comments(cx: &mut Context) {
    let (view, doc) = current!(cx.editor);
    let token = doc
        .language_config()
        .and_then(|lc| lc.comment_token.as_ref())
        .map(|tc| tc.as_ref());
    let transaction = comment::toggle_line_comments(doc.text(), doc.selection(view.id), token);

    doc.apply(&transaction, view.id);
    exit_select_mode(cx);
}

fn rotate_selections(cx: &mut Context, direction: Direction) {
    let count = cx.count();
    let (view, doc) = current!(cx.editor);
    let mut selection = doc.selection(view.id).clone();
    let index = selection.primary_index();
    let len = selection.len();
    selection.set_primary_index(match direction {
        Direction::Forward => (index + count) % len,
        Direction::Backward => (index + (len.saturating_sub(count) % len)) % len,
    });
    doc.set_selection(view.id, selection);
}
fn rotate_selections_forward(cx: &mut Context) {
    rotate_selections(cx, Direction::Forward)
}
fn rotate_selections_backward(cx: &mut Context) {
    rotate_selections(cx, Direction::Backward)
}

fn rotate_selection_contents(cx: &mut Context, direction: Direction) {
    let count = cx.count;
    let (view, doc) = current!(cx.editor);
    let text = doc.text().slice(..);

    let selection = doc.selection(view.id);
    let mut fragments: Vec<_> = selection
        .slices(text)
        .map(|fragment| fragment.chunks().collect())
        .collect();

    let group = count
        .map(|count| count.get())
        .unwrap_or(fragments.len()) // default to rotating everything as one group
        .min(fragments.len());

    for chunk in fragments.chunks_mut(group) {
        // TODO: also modify main index
        match direction {
            Direction::Forward => chunk.rotate_right(1),
            Direction::Backward => chunk.rotate_left(1),
        };
    }

    let transaction = Transaction::change(
        doc.text(),
        selection
            .ranges()
            .iter()
            .zip(fragments)
            .map(|(range, fragment)| (range.from(), range.to(), Some(fragment))),
    );

    doc.apply(&transaction, view.id);
}

fn rotate_selection_contents_forward(cx: &mut Context) {
    rotate_selection_contents(cx, Direction::Forward)
}
fn rotate_selection_contents_backward(cx: &mut Context) {
    rotate_selection_contents(cx, Direction::Backward)
}

// tree sitter node selection

fn expand_selection(cx: &mut Context) {
    let motion = |editor: &mut Editor| {
        let (view, doc) = current!(editor);

        if let Some(syntax) = doc.syntax() {
            let text = doc.text().slice(..);

            let current_selection = doc.selection(view.id);
            let selection = object::expand_selection(syntax, text, current_selection.clone());

            // check if selection is different from the last one
            if *current_selection != selection {
                // save current selection so it can be restored using shrink_selection
                view.object_selections.push(current_selection.clone());

                doc.set_selection(view.id, selection);
            }
        }
    };
    motion(cx.editor);
    cx.editor.last_motion = Some(Motion(Box::new(motion)));
}

fn shrink_selection(cx: &mut Context) {
    let motion = |editor: &mut Editor| {
        let (view, doc) = current!(editor);
        let current_selection = doc.selection(view.id);
        // try to restore previous selection
        if let Some(prev_selection) = view.object_selections.pop() {
            if current_selection.contains(&prev_selection) {
                doc.set_selection(view.id, prev_selection);
                return;
            } else {
                // clear existing selection as they can't be shrunk to anyway
                view.object_selections.clear();
            }
        }
        // if not previous selection, shrink to first child
        if let Some(syntax) = doc.syntax() {
            let text = doc.text().slice(..);
            let selection = object::shrink_selection(syntax, text, current_selection.clone());
            doc.set_selection(view.id, selection);
        }
    };
    motion(cx.editor);
    cx.editor.last_motion = Some(Motion(Box::new(motion)));
}

fn select_sibling_impl<F>(cx: &mut Context, sibling_fn: &'static F)
where
    F: Fn(Node) -> Option<Node>,
{
    let motion = |editor: &mut Editor| {
        let (view, doc) = current!(editor);

        if let Some(syntax) = doc.syntax() {
            let text = doc.text().slice(..);
            let current_selection = doc.selection(view.id);
            let selection =
                object::select_sibling(syntax, text, current_selection.clone(), sibling_fn);
            doc.set_selection(view.id, selection);
        }
    };
    motion(cx.editor);
    cx.editor.last_motion = Some(Motion(Box::new(motion)));
}

fn select_next_sibling(cx: &mut Context) {
    select_sibling_impl(cx, &|node| Node::next_sibling(&node))
}

fn select_prev_sibling(cx: &mut Context) {
    select_sibling_impl(cx, &|node| Node::prev_sibling(&node))
}

fn move_node_bound_impl(cx: &mut Context, dir: Direction, movement: Movement) {
    let motion = move |editor: &mut Editor| {
        let (view, doc) = current!(editor);

        if let Some(syntax) = doc.syntax() {
            let text = doc.text().slice(..);
            let current_selection = doc.selection(view.id);

            let selection = movement::move_parent_node_end(
                syntax,
                text,
                current_selection.clone(),
                dir,
                movement,
            );

            doc.set_selection(view.id, selection);

            // [TODO] temporary workaround until we're not using the idle timer to
            //        trigger auto completions any more
            editor.clear_idle_timer();
        }
    };

    motion(cx.editor);
    cx.editor.last_motion = Some(Motion(Box::new(motion)));
}

pub fn move_parent_node_end(cx: &mut Context) {
    move_node_bound_impl(cx, Direction::Forward, Movement::Move)
}

pub fn move_parent_node_start(cx: &mut Context) {
    move_node_bound_impl(cx, Direction::Backward, Movement::Move)
}

pub fn extend_parent_node_end(cx: &mut Context) {
    move_node_bound_impl(cx, Direction::Forward, Movement::Extend)
}

pub fn extend_parent_node_start(cx: &mut Context) {
    move_node_bound_impl(cx, Direction::Backward, Movement::Extend)
}

fn match_brackets(cx: &mut Context) {
    let (view, doc) = current!(cx.editor);
    let is_select = cx.editor.mode == Mode::Select;
    let text = doc.text();
    let text_slice = text.slice(..);

    let selection = doc.selection(view.id).clone().transform(|range| {
        let pos = range.cursor(text_slice);
        if let Some(matched_pos) = doc.syntax().map_or_else(
            || match_brackets::find_matching_bracket_current_line_plaintext(text, pos),
            |syntax| match_brackets::find_matching_bracket_fuzzy(syntax, text, pos),
        ) {
            range.put_cursor(text_slice, matched_pos, is_select)
        } else {
            range
        }
    });

    doc.set_selection(view.id, selection);
}

//

fn jump_forward(cx: &mut Context) {
    let count = cx.count();
    let config = cx.editor.config();
    let view = view_mut!(cx.editor);
    let doc_id = view.doc;

    if let Some((id, selection)) = view.jumps.forward(count) {
        view.doc = *id;
        let selection = selection.clone();
        let (view, doc) = current!(cx.editor); // refetch doc

        if doc.id() != doc_id {
            view.add_to_history(doc_id);
        }

        doc.set_selection(view.id, selection);
        view.ensure_cursor_in_view_center(doc, config.scrolloff);
    };
}

fn jump_backward(cx: &mut Context) {
    let count = cx.count();
    let config = cx.editor.config();
    let (view, doc) = current!(cx.editor);
    let doc_id = doc.id();

    if let Some((id, selection)) = view.jumps.backward(view.id, doc, count) {
        view.doc = *id;
        let selection = selection.clone();
        let (view, doc) = current!(cx.editor); // refetch doc

        if doc.id() != doc_id {
            view.add_to_history(doc_id);
        }

        doc.set_selection(view.id, selection);
        view.ensure_cursor_in_view_center(doc, config.scrolloff);
    };
}

fn save_selection(cx: &mut Context) {
    let (view, doc) = current!(cx.editor);
    push_jump(view, doc);
    cx.editor.set_status("Selection saved to jumplist");
}

fn rotate_view(cx: &mut Context) {
    cx.editor.focus_next()
}

fn rotate_view_reverse(cx: &mut Context) {
    cx.editor.focus_prev()
}

fn jump_view_right(cx: &mut Context) {
    cx.editor.focus_direction(tree::Direction::Right)
}

fn jump_view_left(cx: &mut Context) {
    cx.editor.focus_direction(tree::Direction::Left)
}

fn jump_view_up(cx: &mut Context) {
    cx.editor.focus_direction(tree::Direction::Up)
}

fn jump_view_down(cx: &mut Context) {
    cx.editor.focus_direction(tree::Direction::Down)
}

fn swap_view_right(cx: &mut Context) {
    cx.editor.swap_split_in_direction(tree::Direction::Right)
}

fn swap_view_left(cx: &mut Context) {
    cx.editor.swap_split_in_direction(tree::Direction::Left)
}

fn swap_view_up(cx: &mut Context) {
    cx.editor.swap_split_in_direction(tree::Direction::Up)
}

fn swap_view_down(cx: &mut Context) {
    cx.editor.swap_split_in_direction(tree::Direction::Down)
}

fn transpose_view(cx: &mut Context) {
    cx.editor.transpose_view()
}

// split helper, clear it later
fn split(cx: &mut Context, action: Action) {
    let (view, doc) = current!(cx.editor);
    let id = doc.id();
    let selection = doc.selection(view.id).clone();
    let offset = view.offset;

    cx.editor.switch(id, action);

    // match the selection in the previous view
    let (view, doc) = current!(cx.editor);
    doc.set_selection(view.id, selection);
    // match the view scroll offset (switch doesn't handle this fully
    // since the selection is only matched after the split)
    view.offset = offset;
}

fn hsplit(cx: &mut Context) {
    split(cx, Action::HorizontalSplit);
}

fn hsplit_new(cx: &mut Context) {
    cx.editor.new_file(Action::HorizontalSplit);
}

fn vsplit(cx: &mut Context) {
    split(cx, Action::VerticalSplit);
}

fn vsplit_new(cx: &mut Context) {
    cx.editor.new_file(Action::VerticalSplit);
}

fn wclose(cx: &mut Context) {
    if cx.editor.tree.views().count() == 1 {
        if let Err(err) = typed::buffers_remaining_impl(cx.editor) {
            cx.editor.set_error(err.to_string());
            return;
        }
    }
    let view_id = view!(cx.editor).id;
    // close current split
    cx.editor.close(view_id);
}

fn wonly(cx: &mut Context) {
    let views = cx
        .editor
        .tree
        .views()
        .map(|(v, focus)| (v.id, focus))
        .collect::<Vec<_>>();
    for (view_id, focus) in views {
        if !focus {
            cx.editor.close(view_id);
        }
    }
}

fn select_register(cx: &mut Context) {
    cx.editor.autoinfo = Some(Info::from_registers(&cx.editor.registers));
    cx.on_next_key(move |cx, event| {
        if let Some(ch) = event.char() {
            cx.editor.autoinfo = None;
            cx.editor.selected_register = Some(ch);
        }
    })
}

fn insert_register(cx: &mut Context) {
    cx.editor.autoinfo = Some(Info::from_registers(&cx.editor.registers));
    cx.on_next_key(move |cx, event| {
        if let Some(ch) = event.char() {
            cx.editor.autoinfo = None;
            cx.register = Some(ch);
            paste(cx, Paste::Cursor);
        }
    })
}

fn align_view_top(cx: &mut Context) {
    let (view, doc) = current!(cx.editor);
    align_view(doc, view, Align::Top);
}

fn align_view_center(cx: &mut Context) {
    let (view, doc) = current!(cx.editor);
    align_view(doc, view, Align::Center);
}

fn align_view_bottom(cx: &mut Context) {
    let (view, doc) = current!(cx.editor);
    align_view(doc, view, Align::Bottom);
}

fn align_view_middle(cx: &mut Context) {
    let (view, doc) = current!(cx.editor);
    let inner_width = view.inner_width(doc);
    let text_fmt = doc.text_format(inner_width, None);
    // there is no horizontal position when softwrap is enabled
    if text_fmt.soft_wrap {
        return;
    }
    let doc_text = doc.text().slice(..);
    let annotations = view.text_annotations(doc, None);
    let pos = doc.selection(view.id).primary().cursor(doc_text);
    let pos =
        visual_offset_from_block(doc_text, view.offset.anchor, pos, &text_fmt, &annotations).0;

    view.offset.horizontal_offset = pos
        .col
        .saturating_sub((view.inner_area(doc).width as usize) / 2);
}

fn scroll_up(cx: &mut Context) {
    scroll(cx, cx.count(), Direction::Backward);
}

fn scroll_down(cx: &mut Context) {
    scroll(cx, cx.count(), Direction::Forward);
}

fn goto_ts_object_impl(cx: &mut Context, object: &'static str, direction: Direction) {
    let count = cx.count();
    let motion = move |editor: &mut Editor| {
        let (view, doc) = current!(editor);
        if let Some((lang_config, syntax)) = doc.language_config().zip(doc.syntax()) {
            let text = doc.text().slice(..);
            let root = syntax.tree().root_node();

            let selection = doc.selection(view.id).clone().transform(|range| {
                let new_range = movement::goto_treesitter_object(
                    text,
                    range,
                    object,
                    direction,
                    root,
                    lang_config,
                    count,
                );

                if editor.mode == Mode::Select {
                    let head = if new_range.head < range.anchor {
                        new_range.anchor
                    } else {
                        new_range.head
                    };

                    Range::new(range.anchor, head)
                } else {
                    new_range.with_direction(direction)
                }
            });

            doc.set_selection(view.id, selection);
        } else {
            editor.set_status("Syntax-tree is not available in current buffer");
        }
    };
    motion(cx.editor);
    cx.editor.last_motion = Some(Motion(Box::new(motion)));
}

fn goto_next_function(cx: &mut Context) {
    goto_ts_object_impl(cx, "function", Direction::Forward)
}

fn goto_prev_function(cx: &mut Context) {
    goto_ts_object_impl(cx, "function", Direction::Backward)
}

fn goto_next_class(cx: &mut Context) {
    goto_ts_object_impl(cx, "class", Direction::Forward)
}

fn goto_prev_class(cx: &mut Context) {
    goto_ts_object_impl(cx, "class", Direction::Backward)
}

fn goto_next_parameter(cx: &mut Context) {
    goto_ts_object_impl(cx, "parameter", Direction::Forward)
}

fn goto_prev_parameter(cx: &mut Context) {
    goto_ts_object_impl(cx, "parameter", Direction::Backward)
}

fn goto_next_comment(cx: &mut Context) {
    goto_ts_object_impl(cx, "comment", Direction::Forward)
}

fn goto_prev_comment(cx: &mut Context) {
    goto_ts_object_impl(cx, "comment", Direction::Backward)
}

fn goto_next_test(cx: &mut Context) {
    goto_ts_object_impl(cx, "test", Direction::Forward)
}

fn goto_prev_test(cx: &mut Context) {
    goto_ts_object_impl(cx, "test", Direction::Backward)
}

fn select_textobject_around(cx: &mut Context) {
    select_textobject(cx, textobject::TextObject::Around);
}

fn select_textobject_inner(cx: &mut Context) {
    select_textobject(cx, textobject::TextObject::Inside);
}

fn select_textobject(cx: &mut Context, objtype: textobject::TextObject) {
    let count = cx.count();

    cx.on_next_key(move |cx, event| {
        cx.editor.autoinfo = None;
        if let Some(ch) = event.char() {
            let textobject = move |editor: &mut Editor| {
                let (view, doc) = current!(editor);
                let text = doc.text().slice(..);

                let textobject_treesitter = |obj_name: &str, range: Range| -> Range {
                    let (lang_config, syntax) = match doc.language_config().zip(doc.syntax()) {
                        Some(t) => t,
                        None => return range,
                    };
                    textobject::textobject_treesitter(
                        text,
                        range,
                        objtype,
                        obj_name,
                        syntax.tree().root_node(),
                        lang_config,
                        count,
                    )
                };

                if ch == 'g' && doc.diff_handle().is_none() {
                    editor.set_status("Diff is not available in current buffer");
                    return;
                }

                let textobject_change = |range: Range| -> Range {
                    let diff_handle = doc.diff_handle().unwrap();
                    let diff = diff_handle.load();
                    let line = range.cursor_line(text);
                    let hunk_idx = if let Some(hunk_idx) = diff.hunk_at(line as u32, false) {
                        hunk_idx
                    } else {
                        return range;
                    };
                    let hunk = diff.nth_hunk(hunk_idx).after;

                    let start = text.line_to_char(hunk.start as usize);
                    let end = text.line_to_char(hunk.end as usize);
                    Range::new(start, end).with_direction(range.direction())
                };

                let selection = doc.selection(view.id).clone().transform(|range| {
                    match ch {
                        'w' => textobject::textobject_word(text, range, objtype, count, false),
                        'W' => textobject::textobject_word(text, range, objtype, count, true),
                        't' => textobject_treesitter("class", range),
                        'f' => textobject_treesitter("function", range),
                        'a' => textobject_treesitter("parameter", range),
                        'c' => textobject_treesitter("comment", range),
                        'T' => textobject_treesitter("test", range),
                        'p' => textobject::textobject_paragraph(text, range, objtype, count),
                        'm' => textobject::textobject_pair_surround_closest(
                            doc.syntax(),
                            text,
                            range,
                            objtype,
                            count,
                        ),
                        'g' => textobject_change(range),
                        // TODO: cancel new ranges if inconsistent surround matches across lines
                        ch if !ch.is_ascii_alphanumeric() => textobject::textobject_pair_surround(
                            doc.syntax(),
                            text,
                            range,
                            objtype,
                            ch,
                            count,
                        ),
                        _ => range,
                    }
                });
                doc.set_selection(view.id, selection);
            };
            textobject(cx.editor);
            cx.editor.last_motion = Some(Motion(Box::new(textobject)));
        }
    });

    let title = match objtype {
        textobject::TextObject::Inside => "Match inside",
        textobject::TextObject::Around => "Match around",
        _ => return,
    };
    let help_text = [
        ("w", "Word"),
        ("W", "WORD"),
        ("p", "Paragraph"),
        ("t", "Type definition (tree-sitter)"),
        ("f", "Function (tree-sitter)"),
        ("a", "Argument/parameter (tree-sitter)"),
        ("c", "Comment (tree-sitter)"),
        ("T", "Test (tree-sitter)"),
        ("m", "Closest surrounding pair"),
        (" ", "... or any character acting as a pair"),
    ];

    cx.editor.autoinfo = Some(Info::new(title, &help_text));
}

fn surround_add(cx: &mut Context) {
    cx.on_next_key(move |cx, event| {
        let (view, doc) = current!(cx.editor);
        // surround_len is the number of new characters being added.
        let (open, close, surround_len) = match event.char() {
            Some(ch) => {
                let (o, c) = surround::get_pair(ch);
                let mut open = Tendril::new();
                open.push(o);
                let mut close = Tendril::new();
                close.push(c);
                (open, close, 2)
            }
            None if event.code == KeyCode::Enter => (
                doc.line_ending.as_str().into(),
                doc.line_ending.as_str().into(),
                2 * doc.line_ending.len_chars(),
            ),
            None => return,
        };

        let selection = doc.selection(view.id);
        let mut changes = Vec::with_capacity(selection.len() * 2);
        let mut ranges = SmallVec::with_capacity(selection.len());
        let mut offs = 0;

        for range in selection.iter() {
            changes.push((range.from(), range.from(), Some(open.clone())));
            changes.push((range.to(), range.to(), Some(close.clone())));

            ranges.push(
                Range::new(offs + range.from(), offs + range.to() + surround_len)
                    .with_direction(range.direction()),
            );

            offs += surround_len;
        }

        let transaction = Transaction::change(doc.text(), changes.into_iter())
            .with_selection(Selection::new(ranges, selection.primary_index()));
        doc.apply(&transaction, view.id);
        exit_select_mode(cx);
    })
}

fn surround_replace(cx: &mut Context) {
    let count = cx.count();
    cx.on_next_key(move |cx, event| {
        let surround_ch = match event.char() {
            Some('m') => None, // m selects the closest surround pair
            Some(ch) => Some(ch),
            None => return,
        };
        let (view, doc) = current!(cx.editor);
        let text = doc.text().slice(..);
        let selection = doc.selection(view.id);

        let change_pos =
            match surround::get_surround_pos(doc.syntax(), text, selection, surround_ch, count) {
                Ok(c) => c,
                Err(err) => {
                    cx.editor.set_error(err.to_string());
                    return;
                }
            };

        cx.on_next_key(move |cx, event| {
            let (view, doc) = current!(cx.editor);
            let to = match event.char() {
                Some(to) => to,
                None => return,
            };
            let (open, close) = surround::get_pair(to);
            let transaction = Transaction::change(
                doc.text(),
                change_pos.iter().enumerate().map(|(i, &pos)| {
                    let mut t = Tendril::new();
                    t.push(if i % 2 == 0 { open } else { close });
                    (pos, pos + 1, Some(t))
                }),
            );
            doc.apply(&transaction, view.id);
            exit_select_mode(cx);
        });
    })
}

fn surround_delete(cx: &mut Context) {
    let count = cx.count();
    cx.on_next_key(move |cx, event| {
        let surround_ch = match event.char() {
            Some('m') => None, // m selects the closest surround pair
            Some(ch) => Some(ch),
            None => return,
        };
        let (view, doc) = current!(cx.editor);
        let text = doc.text().slice(..);
        let selection = doc.selection(view.id);

        let change_pos =
            match surround::get_surround_pos(doc.syntax(), text, selection, surround_ch, count) {
                Ok(c) => c,
                Err(err) => {
                    cx.editor.set_error(err.to_string());
                    return;
                }
            };

        let transaction =
            Transaction::change(doc.text(), change_pos.into_iter().map(|p| (p, p + 1, None)));
        doc.apply(&transaction, view.id);
        exit_select_mode(cx);
    })
}

#[derive(Eq, PartialEq)]
enum ShellBehavior {
    Replace,
    Ignore,
    Insert,
    Append,
}

fn shell_pipe(cx: &mut Context) {
    shell_prompt(cx, "pipe:".into(), ShellBehavior::Replace);
}

fn shell_pipe_to(cx: &mut Context) {
    shell_prompt(cx, "pipe-to:".into(), ShellBehavior::Ignore);
}

fn shell_insert_output(cx: &mut Context) {
    shell_prompt(cx, "insert-output:".into(), ShellBehavior::Insert);
}

fn shell_append_output(cx: &mut Context) {
    shell_prompt(cx, "append-output:".into(), ShellBehavior::Append);
}

fn shell_keep_pipe(cx: &mut Context) {
    ui::prompt(
        cx,
        "keep-pipe:".into(),
        Some('|'),
        ui::completers::none,
        move |cx, input: &str, event: PromptEvent| {
            let shell = &cx.editor.config().shell;
            if event != PromptEvent::Validate {
                return;
            }
            if input.is_empty() {
                return;
            }
            let (view, doc) = current!(cx.editor);
            let selection = doc.selection(view.id);

            let mut ranges = SmallVec::with_capacity(selection.len());
            let old_index = selection.primary_index();
            let mut index: Option<usize> = None;
            let text = doc.text().slice(..);

            for (i, range) in selection.ranges().iter().enumerate() {
                let fragment = range.slice(text);
                let (_output, success) = match shell_impl(shell, input, Some(fragment.into())) {
                    Ok(result) => result,
                    Err(err) => {
                        cx.editor.set_error(err.to_string());
                        return;
                    }
                };

                // if the process exits successfully, keep the selection
                if success {
                    ranges.push(*range);
                    if i >= old_index && index.is_none() {
                        index = Some(ranges.len() - 1);
                    }
                }
            }

            if ranges.is_empty() {
                cx.editor.set_error("No selections remaining");
                return;
            }

            let index = index.unwrap_or_else(|| ranges.len() - 1);
            doc.set_selection(view.id, Selection::new(ranges, index));
        },
    );
}

fn shell_impl(shell: &[String], cmd: &str, input: Option<Rope>) -> anyhow::Result<(Tendril, bool)> {
    tokio::task::block_in_place(|| helix_lsp::block_on(shell_impl_async(shell, cmd, input)))
}

async fn shell_impl_async(
    shell: &[String],
    cmd: &str,
    input: Option<Rope>,
) -> anyhow::Result<(Tendril, bool)> {
    use std::process::Stdio;
    use tokio::process::Command;
    ensure!(!shell.is_empty(), "No shell set");

    let mut process = Command::new(&shell[0]);
    process
        .args(&shell[1..])
        .arg(cmd)
        .stdout(Stdio::piped())
        .stderr(Stdio::piped());

    if input.is_some() || cfg!(windows) {
        process.stdin(Stdio::piped());
    } else {
        process.stdin(Stdio::null());
    }

    let mut process = match process.spawn() {
        Ok(process) => process,
        Err(e) => {
            log::error!("Failed to start shell: {}", e);
            return Err(e.into());
        }
    };
    let output = if let Some(mut stdin) = process.stdin.take() {
        let input_task = tokio::spawn(async move {
            if let Some(input) = input {
                helix_view::document::to_writer(&mut stdin, (encoding::UTF_8, false), &input)
                    .await?;
            }
            anyhow::Ok(())
        });
        let (output, _) = tokio::join! {
            process.wait_with_output(),
            input_task,
        };
        output?
    } else {
        // Process has no stdin, so we just take the output
        process.wait_with_output().await?
    };

    if !output.status.success() {
        if !output.stderr.is_empty() {
            let err = String::from_utf8_lossy(&output.stderr).to_string();
            log::error!("Shell error: {}", err);
            bail!("Shell error: {}", err);
        }
        match output.status.code() {
            Some(exit_code) => bail!("Shell command failed: status {}", exit_code),
            None => bail!("Shell command failed"),
        }
    } else if !output.stderr.is_empty() {
        log::debug!(
            "Command printed to stderr: {}",
            String::from_utf8_lossy(&output.stderr).to_string()
        );
    }

    let str = std::str::from_utf8(&output.stdout)
        .map_err(|_| anyhow!("Process did not output valid UTF-8"))?;
    let tendril = Tendril::from(str);
    Ok((tendril, output.status.success()))
}

fn shell(cx: &mut compositor::Context, cmd: &str, behavior: &ShellBehavior) {
    let pipe = match behavior {
        ShellBehavior::Replace | ShellBehavior::Ignore => true,
        ShellBehavior::Insert | ShellBehavior::Append => false,
    };

    let config = cx.editor.config();
    let shell = &config.shell;
    let (view, doc) = current!(cx.editor);
    let selection = doc.selection(view.id);

    let mut changes = Vec::with_capacity(selection.len());
    let mut ranges = SmallVec::with_capacity(selection.len());
    let text = doc.text().slice(..);

    let mut shell_output: Option<Tendril> = None;
    let mut offset = 0isize;
    for range in selection.ranges() {
        let (output, success) = if let Some(output) = shell_output.as_ref() {
            (output.clone(), true)
        } else {
            let fragment = range.slice(text);
            match shell_impl(shell, cmd, pipe.then(|| fragment.into())) {
                Ok(result) => {
                    if !pipe {
                        shell_output = Some(result.0.clone());
                    }
                    result
                }
                Err(err) => {
                    cx.editor.set_error(err.to_string());
                    return;
                }
            }
        };

        if !success {
            cx.editor.set_error("Command failed");
            return;
        }

        let output_len = output.chars().count();

        let (from, to, deleted_len) = match behavior {
            ShellBehavior::Replace => (range.from(), range.to(), range.len()),
            ShellBehavior::Insert => (range.from(), range.from(), 0),
            ShellBehavior::Append => (range.to(), range.to(), 0),
            _ => (range.from(), range.from(), 0),
        };

        // These `usize`s cannot underflow because selection ranges cannot overlap.
        // Once the MSRV is 1.66.0 (mixed_integer_ops is stabilized), we can use checked
        // arithmetic to assert this.
        let anchor = (to as isize + offset - deleted_len as isize) as usize;
        let new_range = Range::new(anchor, anchor + output_len).with_direction(range.direction());
        ranges.push(new_range);
        offset = offset + output_len as isize - deleted_len as isize;

        changes.push((from, to, Some(output)));
    }

    if behavior != &ShellBehavior::Ignore {
        let transaction = Transaction::change(doc.text(), changes.into_iter())
            .with_selection(Selection::new(ranges, selection.primary_index()));
        doc.apply(&transaction, view.id);
        doc.append_changes_to_history(view);
    }

    // after replace cursor may be out of bounds, do this to
    // make sure cursor is in view and update scroll as well
    view.ensure_cursor_in_view(doc, config.scrolloff);
}

fn shell_prompt(cx: &mut Context, prompt: Cow<'static, str>, behavior: ShellBehavior) {
    ui::prompt(
        cx,
        prompt,
        Some('|'),
        ui::completers::none,
        move |cx, input: &str, event: PromptEvent| {
            if event != PromptEvent::Validate {
                return;
            }
            if input.is_empty() {
                return;
            }

            shell(cx, input, &behavior);
        },
    );
}

fn suspend(_cx: &mut Context) {
    #[cfg(not(windows))]
    signal_hook::low_level::raise(signal_hook::consts::signal::SIGTSTP).unwrap();
}

fn add_newline_above(cx: &mut Context) {
    add_newline_impl(cx, Open::Above);
}

fn add_newline_below(cx: &mut Context) {
    add_newline_impl(cx, Open::Below)
}

fn add_newline_impl(cx: &mut Context, open: Open) {
    let count = cx.count();
    let (view, doc) = current!(cx.editor);
    let selection = doc.selection(view.id);
    let text = doc.text();
    let slice = text.slice(..);

    let changes = selection.into_iter().map(|range| {
        let (start, end) = range.line_range(slice);
        let line = match open {
            Open::Above => start,
            Open::Below => end + 1,
        };
        let pos = text.line_to_char(line);
        (
            pos,
            pos,
            Some(doc.line_ending.as_str().repeat(count).into()),
        )
    });

    let transaction = Transaction::change(text, changes);
    doc.apply(&transaction, view.id);
}

enum IncrementDirection {
    Increase,
    Decrease,
}

/// Increment objects within selections by count.
fn increment(cx: &mut Context) {
    increment_impl(cx, IncrementDirection::Increase);
}

/// Decrement objects within selections by count.
fn decrement(cx: &mut Context) {
    increment_impl(cx, IncrementDirection::Decrease);
}

/// Increment objects within selections by `amount`.
/// A negative `amount` will decrement objects within selections.
fn increment_impl(cx: &mut Context, increment_direction: IncrementDirection) {
    let sign = match increment_direction {
        IncrementDirection::Increase => 1,
        IncrementDirection::Decrease => -1,
    };
    let mut amount = sign * cx.count() as i64;
    // If the register is `#` then increase or decrease the `amount` by 1 per element
    let increase_by = if cx.register == Some('#') { sign } else { 0 };

    let (view, doc) = current!(cx.editor);
    let selection = doc.selection(view.id);
    let text = doc.text().slice(..);

    let mut new_selection_ranges = SmallVec::new();
    let mut cumulative_length_diff: i128 = 0;
    let mut changes = vec![];

    for range in selection {
        let selected_text: Cow<str> = range.fragment(text);
        let new_from = ((range.from() as i128) + cumulative_length_diff) as usize;
        let incremented = [increment::integer, increment::date_time]
            .iter()
            .find_map(|incrementor| incrementor(selected_text.as_ref(), amount));

        amount += increase_by;

        match incremented {
            None => {
                let new_range = Range::new(
                    new_from,
                    (range.to() as i128 + cumulative_length_diff) as usize,
                );
                new_selection_ranges.push(new_range);
            }
            Some(new_text) => {
                let new_range = Range::new(new_from, new_from + new_text.len());
                cumulative_length_diff += new_text.len() as i128 - selected_text.len() as i128;
                new_selection_ranges.push(new_range);
                changes.push((range.from(), range.to(), Some(new_text.into())));
            }
        }
    }

    if !changes.is_empty() {
        let new_selection = Selection::new(new_selection_ranges, selection.primary_index());
        let transaction = Transaction::change(doc.text(), changes.into_iter());
        let transaction = transaction.with_selection(new_selection);
        doc.apply(&transaction, view.id);
    }
}

fn record_macro(cx: &mut Context) {
    if let Some((reg, mut keys)) = cx.editor.macro_recording.take() {
        // Remove the keypress which ends the recording
        keys.pop();
        let s = keys
            .into_iter()
            .map(|key| {
                let s = key.to_string();
                if s.chars().count() == 1 {
                    s
                } else {
                    format!("<{}>", s)
                }
            })
            .collect::<String>();
        cx.editor.registers.write(reg, vec![s]);
        cx.editor
            .set_status(format!("Recorded to register [{}]", reg));
    } else {
        let reg = cx.register.take().unwrap_or('@');
        cx.editor.macro_recording = Some((reg, Vec::new()));
        cx.editor
            .set_status(format!("Recording to register [{}]", reg));
    }
}

fn replay_macro(cx: &mut Context) {
    let reg = cx.register.unwrap_or('@');

    if cx.editor.macro_replaying.contains(&reg) {
        cx.editor.set_error(format!(
            "Cannot replay from register [{}] because already replaying from same register",
            reg
        ));
        return;
    }

    let keys: Vec<KeyEvent> = if let Some([keys_str]) = cx.editor.registers.read(reg) {
        match helix_view::input::parse_macro(keys_str) {
            Ok(keys) => keys,
            Err(err) => {
                cx.editor.set_error(format!("Invalid macro: {}", err));
                return;
            }
        }
    } else {
        cx.editor.set_error(format!("Register [{}] empty", reg));
        return;
    };

    // Once the macro has been fully validated, it's marked as being under replay
    // to ensure we don't fall into infinite recursion.
    cx.editor.macro_replaying.push(reg);

    let count = cx.count();
    cx.callback = Some(Box::new(move |compositor, cx| {
        for _ in 0..count {
            for &key in keys.iter() {
                compositor.handle_event(&compositor::Event::Key(key), cx);
            }
        }
        // The macro under replay is cleared at the end of the callback, not in the
        // macro replay context, or it will not correctly protect the user from
        // replaying recursively.
        cx.editor.macro_replaying.pop();
    }));
}<|MERGE_RESOLUTION|>--- conflicted
+++ resolved
@@ -355,18 +355,15 @@
         goto_last_diag, "Goto last diagnostic",
         goto_next_diag, "Goto next diagnostic",
         goto_prev_diag, "Goto previous diagnostic",
-<<<<<<< HEAD
         goto_next_change, "Goto next change",
         goto_prev_change, "Goto previous change",
         goto_first_change, "Goto first change",
         goto_last_change, "Goto last change",
-=======
         grow_buffer_width, "Grow focused container width",
         shrink_buffer_width, "Shrink focused container width",
         grow_buffer_height, "Grow focused container height",
         shrink_buffer_height, "Shrink focused container height",
         buffer_expand_mode, "Enable expand mode on buffer",
->>>>>>> ceda0764
         goto_line_start, "Goto line start",
         goto_line_end, "Goto line end",
         goto_next_buffer, "Goto next buffer",
