pub(crate) mod dap;
pub(crate) mod lsp;
pub(crate) mod typed;

pub use dap::*;
use helix_vcs::Hunk;
pub use lsp::*;
use tui::{
    text::{Span, Spans},
    widgets::Row,
};
pub use typed::*;

use helix_core::{
    char_idx_at_visual_offset, comment,
    doc_formatter::TextFormat,
    encoding, find_first_non_whitespace_char, find_root, graphemes,
    history::UndoKind,
    increment, indent,
    indent::IndentStyle,
    line_ending::{get_line_ending_of_str, line_end_char_index, str_is_line_ending},
    match_brackets,
    movement::{self, move_vertically_visual, Direction},
    object, pos_at_coords,
    regex::{self, Regex, RegexBuilder},
    search::{self, CharMatcher},
    selection, shellwords, surround,
    text_annotations::TextAnnotations,
    textobject,
    tree_sitter::Node,
    unicode::width::UnicodeWidthChar,
    visual_offset_from_block, LineEnding, Position, Range, Rope, RopeGraphemes, RopeSlice,
    Selection, SmallVec, Tendril, Transaction,
};
use helix_view::{
    clipboard::ClipboardType,
    document::{FormatterError, Mode, SCRATCH_BUFFER_NAME},
    editor::{Action, Motion},
    icons::Icons,
    info::Info,
    input::KeyEvent,
    keyboard::KeyCode,
    tree,
    view::View,
    Document, DocumentId, Editor, ViewId,
};

use anyhow::{anyhow, bail, ensure, Context as _};
use fuzzy_matcher::FuzzyMatcher;
use insert::*;
use movement::Movement;

use crate::{
    args,
    compositor::{self, Component, Compositor},
    filter_picker_entry,
    job::Callback,
    keymap::ReverseKeymap,
    ui::{self, overlay::overlayed, FilePicker, Picker, Popup, Prompt, PromptEvent},
};

use crate::job::{self, Jobs};
use futures_util::StreamExt;
use std::{collections::HashMap, fmt, future::Future};
use std::{collections::HashSet, num::NonZeroUsize};

use std::{
    borrow::Cow,
    path::{Path, PathBuf},
};

use once_cell::sync::Lazy;
use serde::de::{self, Deserialize, Deserializer};

use grep_regex::RegexMatcherBuilder;
use grep_searcher::{sinks, BinaryDetection, SearcherBuilder};
use ignore::{DirEntry, WalkBuilder, WalkState};
use tokio_stream::wrappers::UnboundedReceiverStream;

pub struct Context<'a> {
    pub register: Option<char>,
    pub count: Option<NonZeroUsize>,
    pub editor: &'a mut Editor,

    pub callback: Option<crate::compositor::Callback>,
    pub on_next_key_callback: Option<Box<dyn FnOnce(&mut Context, KeyEvent)>>,
    pub jobs: &'a mut Jobs,
}

impl<'a> Context<'a> {
    /// Push a new component onto the compositor.
    pub fn push_layer(&mut self, component: Box<dyn Component>) {
        self.callback = Some(Box::new(|compositor: &mut Compositor, _| {
            compositor.push(component)
        }));
    }

    #[inline]
    pub fn on_next_key(
        &mut self,
        on_next_key_callback: impl FnOnce(&mut Context, KeyEvent) + 'static,
    ) {
        self.on_next_key_callback = Some(Box::new(on_next_key_callback));
    }

    #[inline]
    pub fn callback<T, F>(
        &mut self,
        call: impl Future<Output = helix_lsp::Result<serde_json::Value>> + 'static + Send,
        callback: F,
    ) where
        T: for<'de> serde::Deserialize<'de> + Send + 'static,
        F: FnOnce(&mut Editor, &mut Compositor, T) + Send + 'static,
    {
        let callback = Box::pin(async move {
            let json = call.await?;
            let response = serde_json::from_value(json)?;
            let call: job::Callback = Callback::EditorCompositor(Box::new(
                move |editor: &mut Editor, compositor: &mut Compositor| {
                    callback(editor, compositor, response)
                },
            ));
            Ok(call)
        });
        self.jobs.callback(callback);
    }

    /// Returns 1 if no explicit count was provided
    #[inline]
    pub fn count(&self) -> usize {
        self.count.map_or(1, |v| v.get())
    }
}

use helix_view::{align_view, Align};

/// A MappableCommand is either a static command like "jump_view_up" or a Typable command like
/// :format. It causes a side-effect on the state (usually by creating and applying a transaction).
/// Both of these types of commands can be mapped with keybindings in the config.toml.
#[derive(Clone)]
pub enum MappableCommand {
    Typable {
        name: String,
        args: Vec<String>,
        doc: String,
    },
    Static {
        name: &'static str,
        fun: fn(cx: &mut Context),
        doc: &'static str,
    },
}

macro_rules! static_commands {
    ( $($name:ident, $doc:literal,)* ) => {
        $(
            #[allow(non_upper_case_globals)]
            pub const $name: Self = Self::Static {
                name: stringify!($name),
                fun: $name,
                doc: $doc
            };
        )*

        pub const STATIC_COMMAND_LIST: &'static [Self] = &[
            $( Self::$name, )*
        ];
    }
}

impl MappableCommand {
    pub fn execute(&self, cx: &mut Context) {
        match &self {
            Self::Typable { name, args, doc: _ } => {
                let args: Vec<Cow<str>> = args.iter().map(Cow::from).collect();
                if let Some(command) = typed::TYPABLE_COMMAND_MAP.get(name.as_str()) {
                    let mut cx = compositor::Context {
                        editor: cx.editor,
                        jobs: cx.jobs,
                        scroll: None,
                    };
                    if let Err(e) = (command.fun)(&mut cx, &args[..], PromptEvent::Validate) {
                        cx.editor.set_error(format!("{}", e));
                    }
                }
            }
            Self::Static { fun, .. } => (fun)(cx),
        }
    }

    pub fn name(&self) -> &str {
        match &self {
            Self::Typable { name, .. } => name,
            Self::Static { name, .. } => name,
        }
    }

    pub fn doc(&self) -> &str {
        match &self {
            Self::Typable { doc, .. } => doc,
            Self::Static { doc, .. } => doc,
        }
    }

    #[rustfmt::skip]
    static_commands!(
        no_op, "Do nothing",
        move_char_left, "Move left",
        move_char_right, "Move right",
        move_line_up, "Move up",
        move_line_down, "Move down",
        move_visual_line_up, "Move up",
        move_visual_line_down, "Move down",
        extend_char_left, "Extend left",
        extend_char_right, "Extend right",
        extend_line_up, "Extend up",
        extend_line_down, "Extend down",
        extend_visual_line_up, "Extend up",
        extend_visual_line_down, "Extend down",
        copy_selection_on_next_line, "Copy selection on next line",
        copy_selection_on_prev_line, "Copy selection on previous line",
        move_next_word_start, "Move to start of next word",
        move_prev_word_start, "Move to start of previous word",
        move_next_word_end, "Move to end of next word",
        move_prev_word_end, "Move to end of previous word",
        move_next_long_word_start, "Move to start of next long word",
        move_prev_long_word_start, "Move to start of previous long word",
        move_next_long_word_end, "Move to end of next long word",
        extend_next_word_start, "Extend to start of next word",
        extend_prev_word_start, "Extend to start of previous word",
        extend_next_word_end, "Extend to end of next word",
        extend_prev_word_end, "Extend to end of previous word",
        extend_next_long_word_start, "Extend to start of next long word",
        extend_prev_long_word_start, "Extend to start of previous long word",
        extend_next_long_word_end, "Extend to end of next long word",
        find_till_char, "Move till next occurrence of char",
        find_next_char, "Move to next occurrence of char",
        extend_till_char, "Extend till next occurrence of char",
        extend_next_char, "Extend to next occurrence of char",
        till_prev_char, "Move till previous occurrence of char",
        find_prev_char, "Move to previous occurrence of char",
        extend_till_prev_char, "Extend till previous occurrence of char",
        extend_prev_char, "Extend to previous occurrence of char",
        repeat_last_motion, "Repeat last motion",
        replace, "Replace with new char",
        switch_case, "Switch (toggle) case",
        switch_to_uppercase, "Switch to uppercase",
        switch_to_lowercase, "Switch to lowercase",
        page_up, "Move page up",
        page_down, "Move page down",
        half_page_up, "Move half page up",
        half_page_down, "Move half page down",
        select_all, "Select whole document",
        select_regex, "Select all regex matches inside selections",
        split_selection, "Split selections on regex matches",
        split_selection_on_newline, "Split selection on newlines",
        merge_consecutive_selections, "Merge consecutive selections",
        search, "Search for regex pattern",
        rsearch, "Reverse search for regex pattern",
        search_next, "Select next search match",
        search_prev, "Select previous search match",
        extend_search_next, "Add next search match to selection",
        extend_search_prev, "Add previous search match to selection",
        search_selection, "Use current selection as search pattern",
        make_search_word_bounded, "Modify current search to make it word bounded",
        global_search, "Global search in workspace folder",
        extend_line, "Select current line, if already selected, extend to another line based on the anchor",
        extend_line_below, "Select current line, if already selected, extend to next line",
        extend_line_above, "Select current line, if already selected, extend to previous line",
        extend_to_line_bounds, "Extend selection to line bounds",
        shrink_to_line_bounds, "Shrink selection to line bounds",
        delete_selection, "Delete selection",
        delete_selection_noyank, "Delete selection without yanking",
        change_selection, "Change selection",
        change_selection_noyank, "Change selection without yanking",
        collapse_selection, "Collapse selection into single cursor",
        flip_selections, "Flip selection cursor and anchor",
        ensure_selections_forward, "Ensure all selections face forward",
        insert_mode, "Insert before selection",
        append_mode, "Append after selection",
        command_mode, "Enter command mode",
        file_picker, "Open file picker",
        file_picker_in_current_buffer_directory, "Open file picker at current buffers's directory",
        file_picker_in_current_directory, "Open file picker at current working directory",
        code_action, "Perform code action",
        buffer_picker, "Open buffer picker",
        jumplist_picker, "Open jumplist picker",
        symbol_picker, "Open symbol picker",
        select_references_to_symbol_under_cursor, "Select symbol references",
        workspace_symbol_picker, "Open workspace symbol picker",
        diagnostics_picker, "Open diagnostic picker",
        workspace_diagnostics_picker, "Open workspace diagnostic picker",
        last_picker, "Open last picker",
        insert_at_line_start, "Insert at start of line",
        insert_at_line_end, "Insert at end of line",
        open_below, "Open new line below selection",
        open_above, "Open new line above selection",
        normal_mode, "Enter normal mode",
        select_mode, "Enter selection extend mode",
        exit_select_mode, "Exit selection mode",
        goto_definition, "Goto definition",
        goto_declaration, "Goto declaration",
        add_newline_above, "Add newline above",
        add_newline_below, "Add newline below",
        goto_type_definition, "Goto type definition",
        goto_implementation, "Goto implementation",
        goto_file_start, "Goto line number <n> else file start",
        goto_file_end, "Goto file end",
        goto_file, "Goto files in selection",
        goto_file_hsplit, "Goto files in selection (hsplit)",
        goto_file_vsplit, "Goto files in selection (vsplit)",
        goto_reference, "Goto references",
        goto_window_top, "Goto window top",
        goto_window_center, "Goto window center",
        goto_window_bottom, "Goto window bottom",
        goto_last_accessed_file, "Goto last accessed file",
        goto_last_modified_file, "Goto last modified file",
        goto_last_modification, "Goto last modification",
        goto_line, "Goto line",
        goto_last_line, "Goto last line",
        goto_first_diag, "Goto first diagnostic",
        goto_last_diag, "Goto last diagnostic",
        goto_next_diag, "Goto next diagnostic",
        goto_prev_diag, "Goto previous diagnostic",
        goto_next_change, "Goto next change",
        goto_prev_change, "Goto previous change",
        goto_first_change, "Goto first change",
        goto_last_change, "Goto last change",
        goto_line_start, "Goto line start",
        goto_line_end, "Goto line end",
        goto_next_buffer, "Goto next buffer",
        goto_previous_buffer, "Goto previous buffer",
        goto_line_end_newline, "Goto newline at line end",
        goto_first_nonwhitespace, "Goto first non-blank in line",
        trim_selections, "Trim whitespace from selections",
        extend_to_line_start, "Extend to line start",
        extend_to_line_end, "Extend to line end",
        extend_to_line_end_newline, "Extend to line end",
        signature_help, "Show signature help",
        insert_tab, "Insert tab char",
        insert_newline, "Insert newline char",
        delete_char_backward, "Delete previous char",
        delete_char_forward, "Delete next char",
        delete_word_backward, "Delete previous word",
        delete_word_forward, "Delete next word",
        kill_to_line_start, "Delete till start of line",
        kill_to_line_end, "Delete till end of line",
        undo, "Undo change",
        redo, "Redo change",
        earlier, "Move backward in history",
        later, "Move forward in history",
        commit_undo_checkpoint, "Commit changes to new checkpoint",
        yank, "Yank selection",
        yank_joined_to_clipboard, "Join and yank selections to clipboard",
        yank_main_selection_to_clipboard, "Yank main selection to clipboard",
        yank_joined_to_primary_clipboard, "Join and yank selections to primary clipboard",
        yank_main_selection_to_primary_clipboard, "Yank main selection to primary clipboard",
        replace_with_yanked, "Replace with yanked text",
        replace_selections_with_clipboard, "Replace selections by clipboard content",
        replace_selections_with_primary_clipboard, "Replace selections by primary clipboard",
        paste_after, "Paste after selection",
        paste_before, "Paste before selection",
        paste_clipboard_after, "Paste clipboard after selections",
        paste_clipboard_before, "Paste clipboard before selections",
        paste_primary_clipboard_after, "Paste primary clipboard after selections",
        paste_primary_clipboard_before, "Paste primary clipboard before selections",
        indent, "Indent selection",
        unindent, "Unindent selection",
        format_selections, "Format selection",
        join_selections, "Join lines inside selection",
        join_selections_space, "Join lines inside selection and select spaces",
        keep_selections, "Keep selections matching regex",
        remove_selections, "Remove selections matching regex",
        align_selections, "Align selections in column",
        keep_primary_selection, "Keep primary selection",
        remove_primary_selection, "Remove primary selection",
        completion, "Invoke completion popup",
        hover, "Show docs for item under cursor",
        toggle_comments, "Comment/uncomment selections",
        rotate_selections_forward, "Rotate selections forward",
        rotate_selections_backward, "Rotate selections backward",
        rotate_selection_contents_forward, "Rotate selection contents forward",
        rotate_selection_contents_backward, "Rotate selections contents backward",
        expand_selection, "Expand selection to parent syntax node",
        shrink_selection, "Shrink selection to previously expanded syntax node",
        select_next_sibling, "Select next sibling in syntax tree",
        select_prev_sibling, "Select previous sibling in syntax tree",
        jump_forward, "Jump forward on jumplist",
        jump_backward, "Jump backward on jumplist",
        save_selection, "Save current selection to jumplist",
        jump_view_right, "Jump to right split",
        jump_view_left, "Jump to left split",
        jump_view_up, "Jump to split above",
        jump_view_down, "Jump to split below",
        swap_view_right, "Swap with right split",
        swap_view_left, "Swap with left split",
        swap_view_up, "Swap with split above",
        swap_view_down, "Swap with split below",
        transpose_view, "Transpose splits",
        rotate_view, "Goto next window",
        rotate_view_reverse, "Goto previous window",
        hsplit, "Horizontal bottom split",
        hsplit_new, "Horizontal bottom split scratch buffer",
        vsplit, "Vertical right split",
        vsplit_new, "Vertical right split scratch buffer",
        wclose, "Close window",
        wonly, "Close windows except current",
        select_register, "Select register",
        insert_register, "Insert register",
        align_view_middle, "Align view middle",
        align_view_top, "Align view top",
        align_view_center, "Align view center",
        align_view_bottom, "Align view bottom",
        scroll_up, "Scroll view up",
        scroll_down, "Scroll view down",
        match_brackets, "Goto matching bracket",
        surround_add, "Surround add",
        surround_replace, "Surround replace",
        surround_delete, "Surround delete",
        select_textobject_around, "Select around object",
        select_textobject_inner, "Select inside object",
        goto_next_function, "Goto next function",
        goto_prev_function, "Goto previous function",
        goto_next_class, "Goto next type definition",
        goto_prev_class, "Goto previous type definition",
        goto_next_parameter, "Goto next parameter",
        goto_prev_parameter, "Goto previous parameter",
        goto_next_comment, "Goto next comment",
        goto_prev_comment, "Goto previous comment",
        goto_next_test, "Goto next test",
        goto_prev_test, "Goto previous test",
        goto_next_paragraph, "Goto next paragraph",
        goto_prev_paragraph, "Goto previous paragraph",
        dap_launch, "Launch debug target",
        dap_toggle_breakpoint, "Toggle breakpoint",
        dap_continue, "Continue program execution",
        dap_pause, "Pause program execution",
        dap_step_in, "Step in",
        dap_step_out, "Step out",
        dap_next, "Step to next",
        dap_variables, "List variables",
        dap_terminate, "End debug session",
        dap_edit_condition, "Edit breakpoint condition on current line",
        dap_edit_log, "Edit breakpoint log message on current line",
        dap_switch_thread, "Switch current thread",
        dap_switch_stack_frame, "Switch stack frame",
        dap_enable_exceptions, "Enable exception breakpoints",
        dap_disable_exceptions, "Disable exception breakpoints",
        shell_pipe, "Pipe selections through shell command",
        shell_pipe_to, "Pipe selections into shell command ignoring output",
        shell_insert_output, "Insert shell command output before selections",
        shell_append_output, "Append shell command output after selections",
        shell_keep_pipe, "Filter selections with shell predicate",
        suspend, "Suspend and return to shell",
        rename_symbol, "Rename symbol",
        increment, "Increment item under cursor",
        decrement, "Decrement item under cursor",
        record_macro, "Record macro",
        replay_macro, "Replay macro",
        command_palette, "Open command palette",
    );
}

impl fmt::Debug for MappableCommand {
    fn fmt(&self, f: &mut std::fmt::Formatter<'_>) -> std::fmt::Result {
        match self {
            MappableCommand::Static { name, .. } => {
                f.debug_tuple("MappableCommand").field(name).finish()
            }
            MappableCommand::Typable { name, args, .. } => f
                .debug_tuple("MappableCommand")
                .field(name)
                .field(args)
                .finish(),
        }
    }
}

impl fmt::Display for MappableCommand {
    fn fmt(&self, f: &mut std::fmt::Formatter<'_>) -> std::fmt::Result {
        f.write_str(self.name())
    }
}

impl std::str::FromStr for MappableCommand {
    type Err = anyhow::Error;

    fn from_str(s: &str) -> Result<Self, Self::Err> {
        if let Some(suffix) = s.strip_prefix(':') {
            let mut typable_command = suffix.split(' ').into_iter().map(|arg| arg.trim());
            let name = typable_command
                .next()
                .ok_or_else(|| anyhow!("Expected typable command name"))?;
            let args = typable_command
                .map(|s| s.to_owned())
                .collect::<Vec<String>>();
            typed::TYPABLE_COMMAND_MAP
                .get(name)
                .map(|cmd| MappableCommand::Typable {
                    name: cmd.name.to_owned(),
                    doc: format!(":{} {:?}", cmd.name, args),
                    args,
                })
                .ok_or_else(|| anyhow!("No TypableCommand named '{}'", s))
        } else {
            MappableCommand::STATIC_COMMAND_LIST
                .iter()
                .find(|cmd| cmd.name() == s)
                .cloned()
                .ok_or_else(|| anyhow!("No command named '{}'", s))
        }
    }
}

impl<'de> Deserialize<'de> for MappableCommand {
    fn deserialize<D>(deserializer: D) -> Result<Self, D::Error>
    where
        D: Deserializer<'de>,
    {
        let s = String::deserialize(deserializer)?;
        s.parse().map_err(de::Error::custom)
    }
}

impl PartialEq for MappableCommand {
    fn eq(&self, other: &Self) -> bool {
        match (self, other) {
            (
                MappableCommand::Typable {
                    name: first_name,
                    args: first_args,
                    ..
                },
                MappableCommand::Typable {
                    name: second_name,
                    args: second_args,
                    ..
                },
            ) => first_name == second_name && first_args == second_args,
            (
                MappableCommand::Static {
                    name: first_name, ..
                },
                MappableCommand::Static {
                    name: second_name, ..
                },
            ) => first_name == second_name,
            _ => false,
        }
    }
}

fn no_op(_cx: &mut Context) {}

type MoveFn =
    fn(RopeSlice, Range, Direction, usize, Movement, &TextFormat, &mut TextAnnotations) -> Range;

fn move_impl(cx: &mut Context, move_fn: MoveFn, dir: Direction, behaviour: Movement) {
    let count = cx.count();
    let (view, doc) = current!(cx.editor);
    let text = doc.text().slice(..);
    let text_fmt = doc.text_format(view.inner_area(doc).width, None);
    let mut annotations = view.text_annotations(doc, None);

    let selection = doc.selection(view.id).clone().transform(|range| {
        move_fn(
            text,
            range,
            dir,
            count,
            behaviour,
            &text_fmt,
            &mut annotations,
        )
    });
    doc.set_selection(view.id, selection);
}

use helix_core::movement::{move_horizontally, move_vertically};

fn move_char_left(cx: &mut Context) {
    move_impl(cx, move_horizontally, Direction::Backward, Movement::Move)
}

fn move_char_right(cx: &mut Context) {
    move_impl(cx, move_horizontally, Direction::Forward, Movement::Move)
}

fn move_line_up(cx: &mut Context) {
    move_impl(cx, move_vertically, Direction::Backward, Movement::Move)
}

fn move_line_down(cx: &mut Context) {
    move_impl(cx, move_vertically, Direction::Forward, Movement::Move)
}

fn move_visual_line_up(cx: &mut Context) {
    move_impl(
        cx,
        move_vertically_visual,
        Direction::Backward,
        Movement::Move,
    )
}

fn move_visual_line_down(cx: &mut Context) {
    move_impl(
        cx,
        move_vertically_visual,
        Direction::Forward,
        Movement::Move,
    )
}

fn extend_char_left(cx: &mut Context) {
    move_impl(cx, move_horizontally, Direction::Backward, Movement::Extend)
}

fn extend_char_right(cx: &mut Context) {
    move_impl(cx, move_horizontally, Direction::Forward, Movement::Extend)
}

fn extend_line_up(cx: &mut Context) {
    move_impl(cx, move_vertically, Direction::Backward, Movement::Extend)
}

fn extend_line_down(cx: &mut Context) {
    move_impl(cx, move_vertically, Direction::Forward, Movement::Extend)
}

fn extend_visual_line_up(cx: &mut Context) {
    move_impl(
        cx,
        move_vertically_visual,
        Direction::Backward,
        Movement::Extend,
    )
}

fn extend_visual_line_down(cx: &mut Context) {
    move_impl(
        cx,
        move_vertically_visual,
        Direction::Forward,
        Movement::Extend,
    )
}

fn goto_line_end_impl(view: &mut View, doc: &mut Document, movement: Movement) {
    let text = doc.text().slice(..);

    let selection = doc.selection(view.id).clone().transform(|range| {
        let line = range.cursor_line(text);
        let line_start = text.line_to_char(line);

        let pos = graphemes::prev_grapheme_boundary(text, line_end_char_index(&text, line))
            .max(line_start);

        range.put_cursor(text, pos, movement == Movement::Extend)
    });
    doc.set_selection(view.id, selection);
}

fn goto_line_end(cx: &mut Context) {
    let (view, doc) = current!(cx.editor);
    goto_line_end_impl(
        view,
        doc,
        if cx.editor.mode == Mode::Select {
            Movement::Extend
        } else {
            Movement::Move
        },
    )
}

fn extend_to_line_end(cx: &mut Context) {
    let (view, doc) = current!(cx.editor);
    goto_line_end_impl(view, doc, Movement::Extend)
}

fn goto_line_end_newline_impl(view: &mut View, doc: &mut Document, movement: Movement) {
    let text = doc.text().slice(..);

    let selection = doc.selection(view.id).clone().transform(|range| {
        let line = range.cursor_line(text);
        let pos = line_end_char_index(&text, line);

        range.put_cursor(text, pos, movement == Movement::Extend)
    });
    doc.set_selection(view.id, selection);
}

fn goto_line_end_newline(cx: &mut Context) {
    let (view, doc) = current!(cx.editor);
    goto_line_end_newline_impl(
        view,
        doc,
        if cx.editor.mode == Mode::Select {
            Movement::Extend
        } else {
            Movement::Move
        },
    )
}

fn extend_to_line_end_newline(cx: &mut Context) {
    let (view, doc) = current!(cx.editor);
    goto_line_end_newline_impl(view, doc, Movement::Extend)
}

fn goto_line_start_impl(view: &mut View, doc: &mut Document, movement: Movement) {
    let text = doc.text().slice(..);

    let selection = doc.selection(view.id).clone().transform(|range| {
        let line = range.cursor_line(text);

        // adjust to start of the line
        let pos = text.line_to_char(line);
        range.put_cursor(text, pos, movement == Movement::Extend)
    });
    doc.set_selection(view.id, selection);
}

fn goto_line_start(cx: &mut Context) {
    let (view, doc) = current!(cx.editor);
    goto_line_start_impl(
        view,
        doc,
        if cx.editor.mode == Mode::Select {
            Movement::Extend
        } else {
            Movement::Move
        },
    )
}

fn goto_next_buffer(cx: &mut Context) {
    goto_buffer(cx.editor, Direction::Forward);
}

fn goto_previous_buffer(cx: &mut Context) {
    goto_buffer(cx.editor, Direction::Backward);
}

fn goto_buffer(editor: &mut Editor, direction: Direction) {
    let current = view!(editor).doc;

    let id = match direction {
        Direction::Forward => {
            let iter = editor.documents.keys();
            let mut iter = iter.skip_while(|id| *id != &current);
            iter.next(); // skip current item
            iter.next().or_else(|| editor.documents.keys().next())
        }
        Direction::Backward => {
            let iter = editor.documents.keys();
            let mut iter = iter.rev().skip_while(|id| *id != &current);
            iter.next(); // skip current item
            iter.next().or_else(|| editor.documents.keys().rev().next())
        }
    }
    .unwrap();

    let id = *id;

    editor.switch(id, Action::Replace);
}

fn extend_to_line_start(cx: &mut Context) {
    let (view, doc) = current!(cx.editor);
    goto_line_start_impl(view, doc, Movement::Extend)
}

fn kill_to_line_start(cx: &mut Context) {
    let (view, doc) = current!(cx.editor);
    let text = doc.text().slice(..);

    let selection = doc.selection(view.id).clone().transform(|range| {
        let line = range.cursor_line(text);
        let first_char = text.line_to_char(line);
        let anchor = range.cursor(text);
        let head = if anchor == first_char && line != 0 {
            // select until previous line
            line_end_char_index(&text, line - 1)
        } else if let Some(pos) = find_first_non_whitespace_char(text.line(line)) {
            if first_char + pos < anchor {
                // select until first non-blank in line if cursor is after it
                first_char + pos
            } else {
                // select until start of line
                first_char
            }
        } else {
            // select until start of line
            first_char
        };
        Range::new(head, anchor)
    });
    delete_selection_insert_mode(doc, view, &selection);

    lsp::signature_help_impl(cx, SignatureHelpInvoked::Automatic);
}

fn kill_to_line_end(cx: &mut Context) {
    let (view, doc) = current!(cx.editor);
    let text = doc.text().slice(..);

    let selection = doc.selection(view.id).clone().transform(|range| {
        let line = range.cursor_line(text);
        let line_end_pos = line_end_char_index(&text, line);
        let pos = range.cursor(text);

        let mut new_range = range.put_cursor(text, line_end_pos, true);
        // don't want to remove the line separator itself if the cursor doesn't reach the end of line.
        if pos != line_end_pos {
            new_range.head = line_end_pos;
        }
        new_range
    });
    delete_selection_insert_mode(doc, view, &selection);

    lsp::signature_help_impl(cx, SignatureHelpInvoked::Automatic);
}

fn goto_first_nonwhitespace(cx: &mut Context) {
    let (view, doc) = current!(cx.editor);
    let text = doc.text().slice(..);

    let selection = doc.selection(view.id).clone().transform(|range| {
        let line = range.cursor_line(text);

        if let Some(pos) = find_first_non_whitespace_char(text.line(line)) {
            let pos = pos + text.line_to_char(line);
            range.put_cursor(text, pos, cx.editor.mode == Mode::Select)
        } else {
            range
        }
    });
    doc.set_selection(view.id, selection);
}

fn trim_selections(cx: &mut Context) {
    let (view, doc) = current!(cx.editor);
    let text = doc.text().slice(..);

    let ranges: SmallVec<[Range; 1]> = doc
        .selection(view.id)
        .iter()
        .filter_map(|range| {
            if range.is_empty() || range.slice(text).chars().all(|ch| ch.is_whitespace()) {
                return None;
            }
            let mut start = range.from();
            let mut end = range.to();
            start = movement::skip_while(text, start, |x| x.is_whitespace()).unwrap_or(start);
            end = movement::backwards_skip_while(text, end, |x| x.is_whitespace()).unwrap_or(end);
            Some(Range::new(start, end).with_direction(range.direction()))
        })
        .collect();

    if !ranges.is_empty() {
        let primary = doc.selection(view.id).primary();
        let idx = ranges
            .iter()
            .position(|range| range.overlaps(&primary))
            .unwrap_or(ranges.len() - 1);
        doc.set_selection(view.id, Selection::new(ranges, idx));
    } else {
        collapse_selection(cx);
        keep_primary_selection(cx);
    };
}

// align text in selection
#[allow(deprecated)]
fn align_selections(cx: &mut Context) {
    use helix_core::visual_coords_at_pos;

    let (view, doc) = current!(cx.editor);
    let text = doc.text().slice(..);
    let selection = doc.selection(view.id);

    let tab_width = doc.tab_width();
    let mut column_widths: Vec<Vec<_>> = Vec::new();
    let mut last_line = text.len_lines() + 1;
    let mut col = 0;

    for range in selection {
        let coords = visual_coords_at_pos(text, range.head, tab_width);
        let anchor_coords = visual_coords_at_pos(text, range.anchor, tab_width);

        if coords.row != anchor_coords.row {
            cx.editor
                .set_error("align cannot work with multi line selections");
            return;
        }

        col = if coords.row == last_line { col + 1 } else { 0 };

        if col >= column_widths.len() {
            column_widths.push(Vec::new());
        }
        column_widths[col].push((range.from(), coords.col));

        last_line = coords.row;
    }

    let mut changes = Vec::with_capacity(selection.len());

    // Account for changes on each row
    let len = column_widths.first().map(|cols| cols.len()).unwrap_or(0);
    let mut offs = vec![0; len];

    for col in column_widths {
        let max_col = col
            .iter()
            .enumerate()
            .map(|(row, (_, cursor))| *cursor + offs[row])
            .max()
            .unwrap_or(0);

        for (row, (insert_pos, last_col)) in col.into_iter().enumerate() {
            let ins_count = max_col - (last_col + offs[row]);

            if ins_count == 0 {
                continue;
            }

            offs[row] += ins_count;

            changes.push((insert_pos, insert_pos, Some(" ".repeat(ins_count).into())));
        }
    }

    // The changeset has to be sorted
    changes.sort_unstable_by_key(|(from, _, _)| *from);

    let transaction = Transaction::change(doc.text(), changes.into_iter());
    doc.apply(&transaction, view.id);
}

fn goto_window(cx: &mut Context, align: Align) {
    let count = cx.count() - 1;
    let config = cx.editor.config();
    let (view, doc) = current!(cx.editor);

    let height = view.inner_height();

    // respect user given count if any
    // - 1 so we have at least one gap in the middle.
    // a height of 6 with padding of 3 on each side will keep shifting the view back and forth
    // as we type
    let scrolloff = config.scrolloff.min(height.saturating_sub(1) / 2);

    let last_visual_line = view.last_visual_line(doc);

    let visual_line = match align {
        Align::Top => view.offset.vertical_offset + scrolloff + count,
        Align::Center => view.offset.vertical_offset + (last_visual_line / 2),
        Align::Bottom => {
            view.offset.vertical_offset + last_visual_line.saturating_sub(scrolloff + count)
        }
    }
    .max(view.offset.vertical_offset + scrolloff)
    .min(view.offset.vertical_offset + last_visual_line.saturating_sub(scrolloff));

    let pos = view
        .pos_at_visual_coords(doc, visual_line as u16, 0, false)
        .expect("visual_line was constrained to the view area");

    let text = doc.text().slice(..);
    let selection = doc
        .selection(view.id)
        .clone()
        .transform(|range| range.put_cursor(text, pos, cx.editor.mode == Mode::Select));
    doc.set_selection(view.id, selection);
}

fn goto_window_top(cx: &mut Context) {
    goto_window(cx, Align::Top)
}

fn goto_window_center(cx: &mut Context) {
    goto_window(cx, Align::Center)
}

fn goto_window_bottom(cx: &mut Context) {
    goto_window(cx, Align::Bottom)
}

fn move_word_impl<F>(cx: &mut Context, move_fn: F)
where
    F: Fn(RopeSlice, Range, usize) -> Range,
{
    let count = cx.count();
    let (view, doc) = current!(cx.editor);
    let text = doc.text().slice(..);

    let selection = doc
        .selection(view.id)
        .clone()
        .transform(|range| move_fn(text, range, count));
    doc.set_selection(view.id, selection);
}

fn move_next_word_start(cx: &mut Context) {
    move_word_impl(cx, movement::move_next_word_start)
}

fn move_prev_word_start(cx: &mut Context) {
    move_word_impl(cx, movement::move_prev_word_start)
}

fn move_prev_word_end(cx: &mut Context) {
    move_word_impl(cx, movement::move_prev_word_end)
}

fn move_next_word_end(cx: &mut Context) {
    move_word_impl(cx, movement::move_next_word_end)
}

fn move_next_long_word_start(cx: &mut Context) {
    move_word_impl(cx, movement::move_next_long_word_start)
}

fn move_prev_long_word_start(cx: &mut Context) {
    move_word_impl(cx, movement::move_prev_long_word_start)
}

fn move_next_long_word_end(cx: &mut Context) {
    move_word_impl(cx, movement::move_next_long_word_end)
}

fn goto_para_impl<F>(cx: &mut Context, move_fn: F)
where
    F: Fn(RopeSlice, Range, usize, Movement) -> Range + 'static,
{
    let count = cx.count();
    let motion = move |editor: &mut Editor| {
        let (view, doc) = current!(editor);
        let text = doc.text().slice(..);
        let behavior = if editor.mode == Mode::Select {
            Movement::Extend
        } else {
            Movement::Move
        };

        let selection = doc
            .selection(view.id)
            .clone()
            .transform(|range| move_fn(text, range, count, behavior));
        doc.set_selection(view.id, selection);
    };
    motion(cx.editor);
    cx.editor.last_motion = Some(Motion(Box::new(motion)));
}

fn goto_prev_paragraph(cx: &mut Context) {
    goto_para_impl(cx, movement::move_prev_paragraph)
}

fn goto_next_paragraph(cx: &mut Context) {
    goto_para_impl(cx, movement::move_next_paragraph)
}

fn goto_file_start(cx: &mut Context) {
    if cx.count.is_some() {
        goto_line(cx);
    } else {
        let (view, doc) = current!(cx.editor);
        let text = doc.text().slice(..);
        let selection = doc
            .selection(view.id)
            .clone()
            .transform(|range| range.put_cursor(text, 0, cx.editor.mode == Mode::Select));
        push_jump(view, doc);
        doc.set_selection(view.id, selection);
    }
}

fn goto_file_end(cx: &mut Context) {
    let (view, doc) = current!(cx.editor);
    let text = doc.text().slice(..);
    let pos = doc.text().len_chars();
    let selection = doc
        .selection(view.id)
        .clone()
        .transform(|range| range.put_cursor(text, pos, cx.editor.mode == Mode::Select));
    push_jump(view, doc);
    doc.set_selection(view.id, selection);
}

fn goto_file(cx: &mut Context) {
    goto_file_impl(cx, Action::Replace);
}

fn goto_file_hsplit(cx: &mut Context) {
    goto_file_impl(cx, Action::HorizontalSplit);
}

fn goto_file_vsplit(cx: &mut Context) {
    goto_file_impl(cx, Action::VerticalSplit);
}

/// Goto files in selection.
fn goto_file_impl(cx: &mut Context, action: Action) {
    let (view, doc) = current_ref!(cx.editor);
    let text = doc.text();
    let selections = doc.selection(view.id);
    let mut paths: Vec<_> = selections
        .iter()
        .map(|r| text.slice(r.from()..r.to()).to_string())
        .collect();
    let primary = selections.primary();
    // Checks whether there is only one selection with a width of 1
    if selections.len() == 1 && primary.len() == 1 {
        let count = cx.count();
        let text_slice = text.slice(..);
        // In this case it selects the WORD under the cursor
        let current_word = textobject::textobject_word(
            text_slice,
            primary,
            textobject::TextObject::Inside,
            count,
            true,
        );
        // Trims some surrounding chars so that the actual file is opened.
        let surrounding_chars: &[_] = &['\'', '"', '(', ')'];
        paths.clear();
        paths.push(
            current_word
                .fragment(text_slice)
                .trim_matches(surrounding_chars)
                .to_string(),
        );
    }
    for sel in paths {
        let p = sel.trim();
        if !p.is_empty() {
            if let Err(e) = cx.editor.open(&PathBuf::from(p), action) {
                cx.editor.set_error(format!("Open file failed: {:?}", e));
            }
        }
    }
}

fn extend_word_impl<F>(cx: &mut Context, extend_fn: F)
where
    F: Fn(RopeSlice, Range, usize) -> Range,
{
    let count = cx.count();
    let (view, doc) = current!(cx.editor);
    let text = doc.text().slice(..);

    let selection = doc.selection(view.id).clone().transform(|range| {
        let word = extend_fn(text, range, count);
        let pos = word.cursor(text);
        range.put_cursor(text, pos, true)
    });
    doc.set_selection(view.id, selection);
}

fn extend_next_word_start(cx: &mut Context) {
    extend_word_impl(cx, movement::move_next_word_start)
}

fn extend_prev_word_start(cx: &mut Context) {
    extend_word_impl(cx, movement::move_prev_word_start)
}

fn extend_next_word_end(cx: &mut Context) {
    extend_word_impl(cx, movement::move_next_word_end)
}

fn extend_prev_word_end(cx: &mut Context) {
    extend_word_impl(cx, movement::move_prev_word_end)
}

fn extend_next_long_word_start(cx: &mut Context) {
    extend_word_impl(cx, movement::move_next_long_word_start)
}

fn extend_prev_long_word_start(cx: &mut Context) {
    extend_word_impl(cx, movement::move_prev_long_word_start)
}

fn extend_next_long_word_end(cx: &mut Context) {
    extend_word_impl(cx, movement::move_next_long_word_end)
}

fn will_find_char<F>(cx: &mut Context, search_fn: F, inclusive: bool, extend: bool)
where
    F: Fn(RopeSlice, char, usize, usize, bool) -> Option<usize> + 'static,
{
    // TODO: count is reset to 1 before next key so we move it into the closure here.
    // Would be nice to carry over.
    let count = cx.count();

    // need to wait for next key
    // TODO: should this be done by grapheme rather than char?  For example,
    // we can't properly handle the line-ending CRLF case here in terms of char.
    cx.on_next_key(move |cx, event| {
        let ch = match event {
            KeyEvent {
                code: KeyCode::Enter,
                ..
            } =>
            // TODO: this isn't quite correct when CRLF is involved.
            // This hack will work in most cases, since documents don't
            // usually mix line endings.  But we should fix it eventually
            // anyway.
            {
                doc!(cx.editor).line_ending.as_str().chars().next().unwrap()
            }

            KeyEvent {
                code: KeyCode::Tab, ..
            } => '\t',

            KeyEvent {
                code: KeyCode::Char(ch),
                ..
            } => ch,
            _ => return,
        };

        find_char_impl(cx.editor, &search_fn, inclusive, extend, ch, count);
        cx.editor.last_motion = Some(Motion(Box::new(move |editor: &mut Editor| {
            find_char_impl(editor, &search_fn, inclusive, true, ch, 1);
        })));
    })
}

//

#[inline]
fn find_char_impl<F, M: CharMatcher + Clone + Copy>(
    editor: &mut Editor,
    search_fn: &F,
    inclusive: bool,
    extend: bool,
    char_matcher: M,
    count: usize,
) where
    F: Fn(RopeSlice, M, usize, usize, bool) -> Option<usize> + 'static,
{
    let (view, doc) = current!(editor);
    let text = doc.text().slice(..);

    let selection = doc.selection(view.id).clone().transform(|range| {
        // TODO: use `Range::cursor()` here instead.  However, that works in terms of
        // graphemes, whereas this function doesn't yet.  So we're doing the same logic
        // here, but just in terms of chars instead.
        let search_start_pos = if range.anchor < range.head {
            range.head - 1
        } else {
            range.head
        };

        search_fn(text, char_matcher, search_start_pos, count, inclusive).map_or(range, |pos| {
            if extend {
                range.put_cursor(text, pos, true)
            } else {
                Range::point(range.cursor(text)).put_cursor(text, pos, true)
            }
        })
    });
    doc.set_selection(view.id, selection);
}

fn find_next_char_impl(
    text: RopeSlice,
    ch: char,
    pos: usize,
    n: usize,
    inclusive: bool,
) -> Option<usize> {
    let pos = (pos + 1).min(text.len_chars());
    if inclusive {
        search::find_nth_next(text, ch, pos, n)
    } else {
        let n = match text.get_char(pos) {
            Some(next_ch) if next_ch == ch => n + 1,
            _ => n,
        };
        search::find_nth_next(text, ch, pos, n).map(|n| n.saturating_sub(1))
    }
}

fn find_prev_char_impl(
    text: RopeSlice,
    ch: char,
    pos: usize,
    n: usize,
    inclusive: bool,
) -> Option<usize> {
    if inclusive {
        search::find_nth_prev(text, ch, pos, n)
    } else {
        let n = match text.get_char(pos.saturating_sub(1)) {
            Some(next_ch) if next_ch == ch => n + 1,
            _ => n,
        };
        search::find_nth_prev(text, ch, pos, n).map(|n| (n + 1).min(text.len_chars()))
    }
}

fn find_till_char(cx: &mut Context) {
    will_find_char(cx, find_next_char_impl, false, false)
}

fn find_next_char(cx: &mut Context) {
    will_find_char(cx, find_next_char_impl, true, false)
}

fn extend_till_char(cx: &mut Context) {
    will_find_char(cx, find_next_char_impl, false, true)
}

fn extend_next_char(cx: &mut Context) {
    will_find_char(cx, find_next_char_impl, true, true)
}

fn till_prev_char(cx: &mut Context) {
    will_find_char(cx, find_prev_char_impl, false, false)
}

fn find_prev_char(cx: &mut Context) {
    will_find_char(cx, find_prev_char_impl, true, false)
}

fn extend_till_prev_char(cx: &mut Context) {
    will_find_char(cx, find_prev_char_impl, false, true)
}

fn extend_prev_char(cx: &mut Context) {
    will_find_char(cx, find_prev_char_impl, true, true)
}

fn repeat_last_motion(cx: &mut Context) {
    let count = cx.count();
    let last_motion = cx.editor.last_motion.take();
    if let Some(m) = &last_motion {
        for _ in 0..count {
            m.run(cx.editor);
        }
        cx.editor.last_motion = last_motion;
    }
}

fn replace(cx: &mut Context) {
    let mut buf = [0u8; 4]; // To hold utf8 encoded char.

    // need to wait for next key
    cx.on_next_key(move |cx, event| {
        let (view, doc) = current!(cx.editor);
        let ch: Option<&str> = match event {
            KeyEvent {
                code: KeyCode::Char(ch),
                ..
            } => Some(ch.encode_utf8(&mut buf[..])),
            KeyEvent {
                code: KeyCode::Enter,
                ..
            } => Some(doc.line_ending.as_str()),
            KeyEvent {
                code: KeyCode::Tab, ..
            } => Some("\t"),
            _ => None,
        };

        let selection = doc.selection(view.id);

        if let Some(ch) = ch {
            let transaction = Transaction::change_by_selection(doc.text(), selection, |range| {
                if !range.is_empty() {
                    let text: String =
                        RopeGraphemes::new(doc.text().slice(range.from()..range.to()))
                            .map(|g| {
                                let cow: Cow<str> = g.into();
                                if str_is_line_ending(&cow) {
                                    cow
                                } else {
                                    ch.into()
                                }
                            })
                            .collect();

                    (range.from(), range.to(), Some(text.into()))
                } else {
                    // No change.
                    (range.from(), range.to(), None)
                }
            });

            doc.apply(&transaction, view.id);
            exit_select_mode(cx);
        }
    })
}

fn switch_case_impl<F>(cx: &mut Context, change_fn: F)
where
    F: Fn(RopeSlice) -> Tendril,
{
    let (view, doc) = current!(cx.editor);
    let selection = doc.selection(view.id);
    let transaction = Transaction::change_by_selection(doc.text(), selection, |range| {
        let text: Tendril = change_fn(range.slice(doc.text().slice(..)));

        (range.from(), range.to(), Some(text))
    });

    doc.apply(&transaction, view.id);
}

fn switch_case(cx: &mut Context) {
    switch_case_impl(cx, |string| {
        string
            .chars()
            .flat_map(|ch| {
                if ch.is_lowercase() {
                    ch.to_uppercase().collect()
                } else if ch.is_uppercase() {
                    ch.to_lowercase().collect()
                } else {
                    vec![ch]
                }
            })
            .collect()
    });
}

fn switch_to_uppercase(cx: &mut Context) {
    switch_case_impl(cx, |string| {
        string.chunks().map(|chunk| chunk.to_uppercase()).collect()
    });
}

fn switch_to_lowercase(cx: &mut Context) {
    switch_case_impl(cx, |string| {
        string.chunks().map(|chunk| chunk.to_lowercase()).collect()
    });
}

pub fn scroll(cx: &mut Context, offset: usize, direction: Direction) {
    use Direction::*;
    let config = cx.editor.config();
    let (view, doc) = current!(cx.editor);

    let range = doc.selection(view.id).primary();
    let text = doc.text().slice(..);

    let cursor = range.cursor(text);
    let height = view.inner_height();

    let scrolloff = config.scrolloff.min(height / 2);
    let offset = match direction {
        Forward => offset as isize,
        Backward => -(offset as isize),
    };

    let doc_text = doc.text().slice(..);
    let viewport = view.inner_area(doc);
    let text_fmt = doc.text_format(viewport.width, None);
    let annotations = view.text_annotations(doc, None);
    (view.offset.anchor, view.offset.vertical_offset) = char_idx_at_visual_offset(
        doc_text,
        view.offset.anchor,
        view.offset.vertical_offset as isize + offset,
        0,
        &text_fmt,
        &annotations,
    );

    let head;
    match direction {
        Forward => {
            head = char_idx_at_visual_offset(
                doc_text,
                view.offset.anchor,
                (view.offset.vertical_offset + scrolloff) as isize,
                0,
                &text_fmt,
                &annotations,
            )
            .0;
            if head <= cursor {
                return;
            }
        }
        Backward => {
            head = char_idx_at_visual_offset(
                doc_text,
                view.offset.anchor,
                (view.offset.vertical_offset + height - scrolloff) as isize,
                0,
                &text_fmt,
                &annotations,
            )
            .0;
            if head >= cursor {
                return;
            }
        }
    }

    let anchor = if cx.editor.mode == Mode::Select {
        range.anchor
    } else {
        head
    };

    // replace primary selection with an empty selection at cursor pos
    let prim_sel = Range::new(anchor, head);
    let mut sel = doc.selection(view.id).clone();
    let idx = sel.primary_index();
    sel = sel.replace(idx, prim_sel);
    doc.set_selection(view.id, sel);
}

fn page_up(cx: &mut Context) {
    let view = view!(cx.editor);
    let offset = view.inner_height();
    scroll(cx, offset, Direction::Backward);
}

fn page_down(cx: &mut Context) {
    let view = view!(cx.editor);
    let offset = view.inner_height();
    scroll(cx, offset, Direction::Forward);
}

fn half_page_up(cx: &mut Context) {
    let view = view!(cx.editor);
    let offset = view.inner_height() / 2;
    scroll(cx, offset, Direction::Backward);
}

fn half_page_down(cx: &mut Context) {
    let view = view!(cx.editor);
    let offset = view.inner_height() / 2;
    scroll(cx, offset, Direction::Forward);
}

#[allow(deprecated)]
// currently uses the deprected `visual_coords_at_pos`/`pos_at_visual_coords` functions
// as this function ignores softwrapping (and virtual text) and instead only cares
// about "text visual position"
//
// TODO: implement a variant of that uses visual lines and respects virtual text
fn copy_selection_on_line(cx: &mut Context, direction: Direction) {
    use helix_core::{pos_at_visual_coords, visual_coords_at_pos};

    let count = cx.count();
    let (view, doc) = current!(cx.editor);
    let text = doc.text().slice(..);
    let selection = doc.selection(view.id);
    let mut ranges = SmallVec::with_capacity(selection.ranges().len() * (count + 1));
    ranges.extend_from_slice(selection.ranges());
    let mut primary_index = 0;
    for range in selection.iter() {
        let is_primary = *range == selection.primary();

        // The range is always head exclusive
        let (head, anchor) = if range.anchor < range.head {
            (range.head - 1, range.anchor)
        } else {
            (range.head, range.anchor.saturating_sub(1))
        };

        let tab_width = doc.tab_width();

        let head_pos = visual_coords_at_pos(text, head, tab_width);
        let anchor_pos = visual_coords_at_pos(text, anchor, tab_width);

        let height = std::cmp::max(head_pos.row, anchor_pos.row)
            - std::cmp::min(head_pos.row, anchor_pos.row)
            + 1;

        if is_primary {
            primary_index = ranges.len();
        }
        ranges.push(*range);

        let mut sels = 0;
        let mut i = 0;
        while sels < count {
            let offset = (i + 1) * height;

            let anchor_row = match direction {
                Direction::Forward => anchor_pos.row + offset,
                Direction::Backward => anchor_pos.row.saturating_sub(offset),
            };

            let head_row = match direction {
                Direction::Forward => head_pos.row + offset,
                Direction::Backward => head_pos.row.saturating_sub(offset),
            };

            if anchor_row >= text.len_lines() || head_row >= text.len_lines() {
                break;
            }

            let anchor =
                pos_at_visual_coords(text, Position::new(anchor_row, anchor_pos.col), tab_width);
            let head = pos_at_visual_coords(text, Position::new(head_row, head_pos.col), tab_width);

            // skip lines that are too short
            if visual_coords_at_pos(text, anchor, tab_width).col == anchor_pos.col
                && visual_coords_at_pos(text, head, tab_width).col == head_pos.col
            {
                if is_primary {
                    primary_index = ranges.len();
                }
                // This is Range::new(anchor, head), but it will place the cursor on the correct column
                ranges.push(Range::point(anchor).put_cursor(text, head, true));
                sels += 1;
            }

            i += 1;
        }
    }

    let selection = Selection::new(ranges, primary_index);
    doc.set_selection(view.id, selection);
}

fn copy_selection_on_prev_line(cx: &mut Context) {
    copy_selection_on_line(cx, Direction::Backward)
}

fn copy_selection_on_next_line(cx: &mut Context) {
    copy_selection_on_line(cx, Direction::Forward)
}

fn select_all(cx: &mut Context) {
    let (view, doc) = current!(cx.editor);

    let end = doc.text().len_chars();
    doc.set_selection(view.id, Selection::single(0, end))
}

fn select_regex(cx: &mut Context) {
    let reg = cx.register.unwrap_or('/');
    ui::regex_prompt(
        cx,
        "select:".into(),
        Some(reg),
        ui::completers::none,
        move |editor, regex, event| {
            let (view, doc) = current!(editor);
            if !matches!(event, PromptEvent::Update | PromptEvent::Validate) {
                return;
            }
            let text = doc.text().slice(..);
            if let Some(selection) =
                selection::select_on_matches(text, doc.selection(view.id), &regex)
            {
                doc.set_selection(view.id, selection);
            }
        },
    );
}

fn split_selection(cx: &mut Context) {
    let reg = cx.register.unwrap_or('/');
    ui::regex_prompt(
        cx,
        "split:".into(),
        Some(reg),
        ui::completers::none,
        move |editor, regex, event| {
            let (view, doc) = current!(editor);
            if !matches!(event, PromptEvent::Update | PromptEvent::Validate) {
                return;
            }
            let text = doc.text().slice(..);
            let selection = selection::split_on_matches(text, doc.selection(view.id), &regex);
            doc.set_selection(view.id, selection);
        },
    );
}

fn split_selection_on_newline(cx: &mut Context) {
    let (view, doc) = current!(cx.editor);
    let text = doc.text().slice(..);
    // only compile the regex once
    #[allow(clippy::trivial_regex)]
    static REGEX: Lazy<Regex> =
        Lazy::new(|| Regex::new(r"\r\n|[\n\r\u{000B}\u{000C}\u{0085}\u{2028}\u{2029}]").unwrap());
    let selection = selection::split_on_matches(text, doc.selection(view.id), &REGEX);
    doc.set_selection(view.id, selection);
}

fn merge_consecutive_selections(cx: &mut Context) {
    let (view, doc) = current!(cx.editor);
    let selection = doc.selection(view.id).clone().merge_consecutive_ranges();
    doc.set_selection(view.id, selection);
}

#[allow(clippy::too_many_arguments)]
fn search_impl(
    editor: &mut Editor,
    contents: &str,
    regex: &Regex,
    movement: Movement,
    direction: Direction,
    scrolloff: usize,
    wrap_around: bool,
    show_warnings: bool,
) {
    let (view, doc) = current!(editor);
    let text = doc.text().slice(..);
    let selection = doc.selection(view.id);

    // Get the right side of the primary block cursor for forward search, or the
    // grapheme before the start of the selection for reverse search.
    let start = match direction {
        Direction::Forward => text.char_to_byte(graphemes::ensure_grapheme_boundary_next(
            text,
            selection.primary().to(),
        )),
        Direction::Backward => text.char_to_byte(graphemes::ensure_grapheme_boundary_prev(
            text,
            selection.primary().from(),
        )),
    };

    // A regex::Match returns byte-positions in the str. In the case where we
    // do a reverse search and wraparound to the end, we don't need to search
    // the text before the current cursor position for matches, but by slicing
    // it out, we need to add it back to the position of the selection.
    let mut offset = 0;

    // use find_at to find the next match after the cursor, loop around the end
    // Careful, `Regex` uses `bytes` as offsets, not character indices!
    let mut mat = match direction {
        Direction::Forward => regex.find_at(contents, start),
        Direction::Backward => regex.find_iter(&contents[..start]).last(),
    };

    if mat.is_none() {
        if wrap_around {
            mat = match direction {
                Direction::Forward => regex.find(contents),
                Direction::Backward => {
                    offset = start;
                    regex.find_iter(&contents[start..]).last()
                }
            };
        }
        if show_warnings {
            if wrap_around && mat.is_some() {
                editor.set_status("Wrapped around document");
            } else {
                editor.set_error("No more matches");
            }
        }
    }

    let (view, doc) = current!(editor);
    let text = doc.text().slice(..);
    let selection = doc.selection(view.id);

    if let Some(mat) = mat {
        let start = text.byte_to_char(mat.start() + offset);
        let end = text.byte_to_char(mat.end() + offset);

        if end == 0 {
            // skip empty matches that don't make sense
            return;
        }

        // Determine range direction based on the primary range
        let primary = selection.primary();
        let range = Range::new(start, end).with_direction(primary.direction());

        let selection = match movement {
            Movement::Extend => selection.clone().push(range),
            Movement::Move => selection.clone().replace(selection.primary_index(), range),
        };

        doc.set_selection(view.id, selection);
        view.ensure_cursor_in_view_center(doc, scrolloff);
    };
}

fn search_completions(cx: &mut Context, reg: Option<char>) -> Vec<String> {
    let mut items = reg
        .and_then(|reg| cx.editor.registers.get(reg))
        .map_or(Vec::new(), |reg| reg.read().iter().take(200).collect());
    items.sort_unstable();
    items.dedup();
    items.into_iter().cloned().collect()
}

fn search(cx: &mut Context) {
    searcher(cx, Direction::Forward)
}

fn rsearch(cx: &mut Context) {
    searcher(cx, Direction::Backward)
}

fn searcher(cx: &mut Context, direction: Direction) {
    let reg = cx.register.unwrap_or('/');
    let config = cx.editor.config();
    let scrolloff = config.scrolloff;
    let wrap_around = config.search.wrap_around;

    let doc = doc!(cx.editor);

    // TODO: could probably share with select_on_matches?

    // HAXX: sadly we can't avoid allocating a single string for the whole buffer since we can't
    // feed chunks into the regex yet
    let contents = doc.text().slice(..).to_string();
    let completions = search_completions(cx, Some(reg));

    ui::regex_prompt(
        cx,
        "search:".into(),
        Some(reg),
        move |_editor: &Editor, input: &str| {
            completions
                .iter()
                .filter(|comp| comp.starts_with(input))
                .map(|comp| (0.., std::borrow::Cow::Owned(comp.clone())))
                .collect()
        },
        move |editor, regex, event| {
            if !matches!(event, PromptEvent::Update | PromptEvent::Validate) {
                return;
            }
            search_impl(
                editor,
                &contents,
                &regex,
                Movement::Move,
                direction,
                scrolloff,
                wrap_around,
                false,
            );
        },
    );
}

fn search_next_or_prev_impl(cx: &mut Context, movement: Movement, direction: Direction) {
    let count = cx.count();
    let config = cx.editor.config();
    let scrolloff = config.scrolloff;
    let (_, doc) = current!(cx.editor);
    let registers = &cx.editor.registers;
    if let Some(query) = registers.read('/').and_then(|query| query.last()) {
        let contents = doc.text().slice(..).to_string();
        let search_config = &config.search;
        let case_insensitive = if search_config.smart_case {
            !query.chars().any(char::is_uppercase)
        } else {
            false
        };
        let wrap_around = search_config.wrap_around;
        if let Ok(regex) = RegexBuilder::new(query)
            .case_insensitive(case_insensitive)
            .multi_line(true)
            .build()
        {
            for _ in 0..count {
                search_impl(
                    cx.editor,
                    &contents,
                    &regex,
                    movement,
                    direction,
                    scrolloff,
                    wrap_around,
                    true,
                );
            }
        } else {
            let error = format!("Invalid regex: {}", query);
            cx.editor.set_error(error);
        }
    }
}

fn search_next(cx: &mut Context) {
    search_next_or_prev_impl(cx, Movement::Move, Direction::Forward);
}

fn search_prev(cx: &mut Context) {
    search_next_or_prev_impl(cx, Movement::Move, Direction::Backward);
}
fn extend_search_next(cx: &mut Context) {
    search_next_or_prev_impl(cx, Movement::Extend, Direction::Forward);
}

fn extend_search_prev(cx: &mut Context) {
    search_next_or_prev_impl(cx, Movement::Extend, Direction::Backward);
}

fn search_selection(cx: &mut Context) {
    let (view, doc) = current!(cx.editor);
    let contents = doc.text().slice(..);

    let regex = doc
        .selection(view.id)
        .iter()
        .map(|selection| regex::escape(&selection.fragment(contents)))
        .collect::<HashSet<_>>() // Collect into hashset to deduplicate identical regexes
        .into_iter()
        .collect::<Vec<_>>()
        .join("|");

    let msg = format!("register '{}' set to '{}'", '/', &regex);
    cx.editor.registers.push('/', regex);
    cx.editor.set_status(msg);
}

fn make_search_word_bounded(cx: &mut Context) {
    let regex = match cx.editor.registers.last('/') {
        Some(regex) => regex,
        None => return,
    };
    let start_anchored = regex.starts_with("\\b");
    let end_anchored = regex.ends_with("\\b");

    if start_anchored && end_anchored {
        return;
    }

    let mut new_regex = String::with_capacity(
        regex.len() + if start_anchored { 0 } else { 2 } + if end_anchored { 0 } else { 2 },
    );

    if !start_anchored {
        new_regex.push_str("\\b");
    }
    new_regex.push_str(regex);
    if !end_anchored {
        new_regex.push_str("\\b");
    }

    let msg = format!("register '{}' set to '{}'", '/', &new_regex);
    cx.editor.registers.push('/', new_regex);
    cx.editor.set_status(msg);
}

fn global_search(cx: &mut Context) {
    #[derive(Debug)]
    struct FileResult {
        path: PathBuf,
        /// 0 indexed lines
        line_num: usize,
    }

    impl FileResult {
        fn new(path: &Path, line_num: usize) -> Self {
            Self {
                path: path.to_path_buf(),
                line_num,
            }
        }
    }

    impl ui::menu::Item for FileResult {
        type Data = Option<PathBuf>;

        fn format<'a>(&self, current_path: &Self::Data, icons: Option<&'a Icons>) -> Row {
            let icon = icons.and_then(|icons| icons.icon_from_path(Some(&self.path)));
            let relative_path = helix_core::path::get_relative_path(&self.path)
                .to_string_lossy()
                .into_owned();
            let path_span: Span = if current_path
                .as_ref()
                .map(|p| p == &self.path)
                .unwrap_or(false)
            {
                format!("{} (*)", relative_path).into()
            } else {
                relative_path.into()
            };

            if let Some(icon) = icon {
                Spans::from(vec![icon.into(), path_span]).into()
            } else {
                path_span.into()
            }
        }
    }

    let (all_matches_sx, all_matches_rx) = tokio::sync::mpsc::unbounded_channel::<FileResult>();
    let config = cx.editor.config();
    let smart_case = config.search.smart_case;
    let file_picker_config = config.file_picker.clone();

    let reg = cx.register.unwrap_or('/');

    let completions = search_completions(cx, Some(reg));
    ui::regex_prompt(
        cx,
        "global-search:".into(),
        Some(reg),
        move |_editor: &Editor, input: &str| {
            completions
                .iter()
                .filter(|comp| comp.starts_with(input))
                .map(|comp| (0.., std::borrow::Cow::Owned(comp.clone())))
                .collect()
        },
        move |_editor, regex, event| {
            if event != PromptEvent::Validate {
                return;
            }

            if let Ok(matcher) = RegexMatcherBuilder::new()
                .case_smart(smart_case)
                .build(regex.as_str())
            {
                let searcher = SearcherBuilder::new()
                    .binary_detection(BinaryDetection::quit(b'\x00'))
                    .build();

                let search_root = std::env::current_dir()
                    .expect("Global search error: Failed to get current dir");
                let dedup_symlinks = file_picker_config.deduplicate_links;
                let absolute_root = search_root
                    .canonicalize()
                    .unwrap_or_else(|_| search_root.clone());

                WalkBuilder::new(search_root)
                    .hidden(file_picker_config.hidden)
                    .parents(file_picker_config.parents)
                    .ignore(file_picker_config.ignore)
                    .follow_links(file_picker_config.follow_symlinks)
                    .git_ignore(file_picker_config.git_ignore)
                    .git_global(file_picker_config.git_global)
                    .git_exclude(file_picker_config.git_exclude)
                    .max_depth(file_picker_config.max_depth)
                    .filter_entry(move |entry| {
                        filter_picker_entry(entry, &absolute_root, dedup_symlinks)
                    })
                    .build_parallel()
                    .run(|| {
                        let mut searcher = searcher.clone();
                        let matcher = matcher.clone();
                        let all_matches_sx = all_matches_sx.clone();
                        Box::new(move |entry: Result<DirEntry, ignore::Error>| -> WalkState {
                            let entry = match entry {
                                Ok(entry) => entry,
                                Err(_) => return WalkState::Continue,
                            };

                            match entry.file_type() {
                                Some(entry) if entry.is_file() => {}
                                // skip everything else
                                _ => return WalkState::Continue,
                            };

                            let result = searcher.search_path(
                                &matcher,
                                entry.path(),
                                sinks::UTF8(|line_num, _| {
                                    all_matches_sx
                                        .send(FileResult::new(entry.path(), line_num as usize - 1))
                                        .unwrap();

                                    Ok(true)
                                }),
                            );

                            if let Err(err) = result {
                                log::error!(
                                    "Global search error: {}, {}",
                                    entry.path().display(),
                                    err
                                );
                            }
                            WalkState::Continue
                        })
                    });
            } else {
                // Otherwise do nothing
                // log::warn!("Global Search Invalid Pattern")
            }
        },
    );

    let current_path = doc_mut!(cx.editor).path().cloned();

    let show_picker = async move {
        let all_matches: Vec<FileResult> =
            UnboundedReceiverStream::new(all_matches_rx).collect().await;
        let call: job::Callback = Callback::EditorCompositor(Box::new(
            move |editor: &mut Editor, compositor: &mut Compositor| {
                if all_matches.is_empty() {
                    editor.set_status("No matches found");
                    return;
                }

                let picker = FilePicker::new(
                    all_matches,
                    current_path,
                    editor.config().icons.picker().then(|| &editor.icons),
                    move |cx, FileResult { path, line_num }, action| {
                        match cx.editor.open(path, action) {
                            Ok(_) => {}
                            Err(e) => {
                                cx.editor.set_error(format!(
                                    "Failed to open file '{}': {}",
                                    path.display(),
                                    e
                                ));
                                return;
                            }
                        }

                        let line_num = *line_num;
                        let (view, doc) = current!(cx.editor);
                        let text = doc.text();
                        if line_num >= text.len_lines() {
                            cx.editor.set_error("The line you jumped to does not exist anymore because the file has changed.");
                            return;
                        }
                        let start = text.line_to_char(line_num);
                        let end = text.line_to_char((line_num + 1).min(text.len_lines()));

                        doc.set_selection(view.id, Selection::single(start, end));
                        align_view(doc, view, Align::Center);
                    },
                    |_editor, FileResult { path, line_num }| {
                        Some((path.clone().into(), Some((*line_num, *line_num))))
                    },
                );
                compositor.push(Box::new(overlayed(picker)));
            },
        ));
        Ok(call)
    };
    cx.jobs.callback(show_picker);
}

enum Extend {
    Above,
    Below,
}

fn extend_line(cx: &mut Context) {
    let (view, doc) = current_ref!(cx.editor);
    let extend = match doc.selection(view.id).primary().direction() {
        Direction::Forward => Extend::Below,
        Direction::Backward => Extend::Above,
    };
    extend_line_impl(cx, extend);
}

fn extend_line_below(cx: &mut Context) {
    extend_line_impl(cx, Extend::Below);
}

fn extend_line_above(cx: &mut Context) {
    extend_line_impl(cx, Extend::Above);
}

fn extend_line_impl(cx: &mut Context, extend: Extend) {
    let count = cx.count();
    let (view, doc) = current!(cx.editor);

    let text = doc.text();
    let selection = doc.selection(view.id).clone().transform(|range| {
        let (start_line, end_line) = range.line_range(text.slice(..));

        let start = text.line_to_char(start_line);
        let end = text.line_to_char(
            (end_line + 1) // newline of end_line
                .min(text.len_lines()),
        );

        // extend to previous/next line if current line is selected
        let (anchor, head) = if range.from() == start && range.to() == end {
            match extend {
                Extend::Above => (end, text.line_to_char(start_line.saturating_sub(count))),
                Extend::Below => (
                    start,
                    text.line_to_char((end_line + count + 1).min(text.len_lines())),
                ),
            }
        } else {
            match extend {
                Extend::Above => (end, text.line_to_char(start_line.saturating_sub(count - 1))),
                Extend::Below => (
                    start,
                    text.line_to_char((end_line + count).min(text.len_lines())),
                ),
            }
        };

        Range::new(anchor, head)
    });

    doc.set_selection(view.id, selection);
}

fn extend_to_line_bounds(cx: &mut Context) {
    let (view, doc) = current!(cx.editor);

    doc.set_selection(
        view.id,
        doc.selection(view.id).clone().transform(|range| {
            let text = doc.text();

            let (start_line, end_line) = range.line_range(text.slice(..));
            let start = text.line_to_char(start_line);
            let end = text.line_to_char((end_line + 1).min(text.len_lines()));

            Range::new(start, end).with_direction(range.direction())
        }),
    );
}

fn shrink_to_line_bounds(cx: &mut Context) {
    let (view, doc) = current!(cx.editor);

    doc.set_selection(
        view.id,
        doc.selection(view.id).clone().transform(|range| {
            let text = doc.text();

            let (start_line, end_line) = range.line_range(text.slice(..));

            // Do nothing if the selection is within one line to prevent
            // conditional logic for the behavior of this command
            if start_line == end_line {
                return range;
            }

            let mut start = text.line_to_char(start_line);

            // line_to_char gives us the start position of the line, so
            // we need to get the start position of the next line. In
            // the editor, this will correspond to the cursor being on
            // the EOL whitespace character, which is what we want.
            let mut end = text.line_to_char((end_line + 1).min(text.len_lines()));

            if start != range.from() {
                start = text.line_to_char((start_line + 1).min(text.len_lines()));
            }

            if end != range.to() {
                end = text.line_to_char(end_line);
            }

            Range::new(start, end).with_direction(range.direction())
        }),
    );
}

enum Operation {
    Delete,
    Change,
}

fn delete_selection_impl(cx: &mut Context, op: Operation) {
    let (view, doc) = current!(cx.editor);

    let selection = doc.selection(view.id);

    if cx.register != Some('_') {
        // first yank the selection
        let text = doc.text().slice(..);
        let values: Vec<String> = selection.fragments(text).map(Cow::into_owned).collect();
        let reg_name = cx.register.unwrap_or('"');
        cx.editor.registers.write(reg_name, values);
    };

    // then delete
    let transaction = Transaction::change_by_selection(doc.text(), selection, |range| {
        (range.from(), range.to(), None)
    });
    doc.apply(&transaction, view.id);

    match op {
        Operation::Delete => {
            // exit select mode, if currently in select mode
            exit_select_mode(cx);
        }
        Operation::Change => {
            enter_insert_mode(cx);
        }
    }
}

#[inline]
fn delete_selection_insert_mode(doc: &mut Document, view: &mut View, selection: &Selection) {
    let transaction = Transaction::change_by_selection(doc.text(), selection, |range| {
        (range.from(), range.to(), None)
    });
    doc.apply(&transaction, view.id);
}

fn delete_selection(cx: &mut Context) {
    delete_selection_impl(cx, Operation::Delete);
}

fn delete_selection_noyank(cx: &mut Context) {
    cx.register = Some('_');
    delete_selection_impl(cx, Operation::Delete);
}

fn change_selection(cx: &mut Context) {
    delete_selection_impl(cx, Operation::Change);
}

fn change_selection_noyank(cx: &mut Context) {
    cx.register = Some('_');
    delete_selection_impl(cx, Operation::Change);
}

fn collapse_selection(cx: &mut Context) {
    let (view, doc) = current!(cx.editor);
    let text = doc.text().slice(..);

    let selection = doc.selection(view.id).clone().transform(|range| {
        let pos = range.cursor(text);
        Range::new(pos, pos)
    });
    doc.set_selection(view.id, selection);
}

fn flip_selections(cx: &mut Context) {
    let (view, doc) = current!(cx.editor);

    let selection = doc
        .selection(view.id)
        .clone()
        .transform(|range| range.flip());
    doc.set_selection(view.id, selection);
}

fn ensure_selections_forward(cx: &mut Context) {
    let (view, doc) = current!(cx.editor);

    let selection = doc
        .selection(view.id)
        .clone()
        .transform(|r| r.with_direction(Direction::Forward));

    doc.set_selection(view.id, selection);
}

fn enter_insert_mode(cx: &mut Context) {
    cx.editor.mode = Mode::Insert;
}

// inserts at the start of each selection
fn insert_mode(cx: &mut Context) {
    enter_insert_mode(cx);
    let (view, doc) = current!(cx.editor);

    log::trace!(
        "entering insert mode with sel: {:?}, text: {:?}",
        doc.selection(view.id),
        doc.text().to_string()
    );

    let selection = doc
        .selection(view.id)
        .clone()
        .transform(|range| Range::new(range.to(), range.from()));

    doc.set_selection(view.id, selection);
}

// inserts at the end of each selection
fn append_mode(cx: &mut Context) {
    enter_insert_mode(cx);
    let (view, doc) = current!(cx.editor);
    doc.restore_cursor = true;
    let text = doc.text().slice(..);

    // Make sure there's room at the end of the document if the last
    // selection butts up against it.
    let end = text.len_chars();
    let last_range = doc
        .selection(view.id)
        .iter()
        .last()
        .expect("selection should always have at least one range");
    if !last_range.is_empty() && last_range.to() == end {
        let transaction = Transaction::change(
            doc.text(),
            [(end, end, Some(doc.line_ending.as_str().into()))].into_iter(),
        );
        doc.apply(&transaction, view.id);
    }

    let selection = doc.selection(view.id).clone().transform(|range| {
        Range::new(
            range.from(),
            graphemes::next_grapheme_boundary(doc.text().slice(..), range.to()),
        )
    });
    doc.set_selection(view.id, selection);
}

fn file_picker(cx: &mut Context) {
    // We don't specify language markers, root will be the root of the current
    // git repo or the current dir if we're not in a repo
    let root = find_root(None, &[]);
    let picker = ui::file_picker(root, &cx.editor.config(), cx.editor);
    cx.push_layer(Box::new(overlayed(picker)));
}

fn file_picker_in_current_buffer_directory(cx: &mut Context) {
    let doc_dir = doc!(cx.editor)
        .path()
        .and_then(|path| path.parent().map(|path| path.to_path_buf()));

    let path = match doc_dir {
        Some(path) => path,
        None => {
            cx.editor.set_error("current buffer has no path or parent");
            return;
        }
    };

    let picker = ui::file_picker(path, &cx.editor.config());
    cx.push_layer(Box::new(overlayed(picker)));
}
fn file_picker_in_current_directory(cx: &mut Context) {
    let cwd = std::env::current_dir().unwrap_or_else(|_| PathBuf::from("./"));
    let picker = ui::file_picker(cwd, &cx.editor.config(), cx.editor);
    cx.push_layer(Box::new(overlayed(picker)));
}

fn buffer_picker(cx: &mut Context) {
    let current = view!(cx.editor).doc;

    struct BufferMeta {
        id: DocumentId,
        path: Option<PathBuf>,
        is_modified: bool,
        is_current: bool,
    }

    impl ui::menu::Item for BufferMeta {
        type Data = ();

        fn format<'a>(&self, _data: &Self::Data, icons: Option<&'a Icons>) -> Row {
            let path = self
                .path
                .as_deref()
                .map(helix_core::path::get_relative_path);
            let path = match path.as_deref().and_then(Path::to_str) {
                Some(path) => path,
                None => SCRATCH_BUFFER_NAME,
            };

<<<<<<< HEAD
            // Get the filetype icon, or a "file" icon for scratch buffers
            let icon = icons.and_then(|icons| icons.icon_from_path(self.path.as_ref()));

            let mut flags = Vec::new();
=======
            let mut flags = String::new();
>>>>>>> b2e83f81
            if self.is_modified {
                flags.push('+');
            }
            if self.is_current {
                flags.push('*');
            }

<<<<<<< HEAD
            let flag = if flags.is_empty() {
                "".into()
            } else {
                format!(" ({})", flags.join(""))
            };

            let path_span: Span = format!("{} {}{}", self.id, path, flag).into();
            if let Some(icon) = icon {
                Row::new(vec![icon.into(), path_span])
            } else {
                path_span.into()
            }
=======
            Row::new([self.id.to_string(), flags, path.to_string()])
>>>>>>> b2e83f81
        }
    }

    let new_meta = |doc: &Document| BufferMeta {
        id: doc.id(),
        path: doc.path().cloned(),
        is_modified: doc.is_modified(),
        is_current: doc.id() == current,
    };

    let picker = FilePicker::new(
        cx.editor
            .documents
            .values()
            .map(|doc| new_meta(doc))
            .collect(),
        (),
        cx.editor.config().icons.picker().then(|| &cx.editor.icons),
        |cx, meta, action| {
            cx.editor.switch(meta.id, action);
        },
        |editor, meta| {
            let doc = &editor.documents.get(&meta.id)?;
            let &view_id = doc.selections().keys().next()?;
            let line = doc
                .selection(view_id)
                .primary()
                .cursor_line(doc.text().slice(..));
            Some((meta.id.into(), Some((line, line))))
        },
    );
    cx.push_layer(Box::new(overlayed(picker)));
}

fn jumplist_picker(cx: &mut Context) {
    struct JumpMeta {
        id: DocumentId,
        path: Option<PathBuf>,
        selection: Selection,
        text: String,
        is_current: bool,
    }

    impl ui::menu::Item for JumpMeta {
        type Data = ();

        fn format<'a>(&self, _data: &Self::Data, icons: Option<&'a Icons>) -> Row {
            // Get the filetype icon, or a "file" icon for scratch buffers
            let icon = icons.and_then(|icons| icons.icon_from_path(self.path.as_ref()));

            let path = self
                .path
                .as_deref()
                .map(helix_core::path::get_relative_path);
            let path = match path.as_deref().and_then(Path::to_str) {
                Some(path) => path,
                None => SCRATCH_BUFFER_NAME,
            };

            let mut flags = Vec::new();
            if self.is_current {
                flags.push("*");
            }

            let flag = if flags.is_empty() {
                "".into()
            } else {
                format!(" ({})", flags.join(""))
            };

            let path_span: Span = format!("{} {}{} {}", self.id, path, flag, self.text).into();
            if let Some(icon) = icon {
                Row::new(vec![icon.into(), path_span])
            } else {
                path_span.into()
            }
        }
    }

    let new_meta = |view: &View, doc_id: DocumentId, selection: Selection| {
        let doc = &cx.editor.documents.get(&doc_id);
        let text = doc.map_or("".into(), |d| {
            selection
                .fragments(d.text().slice(..))
                .map(Cow::into_owned)
                .collect::<Vec<_>>()
                .join(" ")
        });

        JumpMeta {
            id: doc_id,
            path: doc.and_then(|d| d.path().cloned()),
            selection,
            text,
            is_current: view.doc == doc_id,
        }
    };

    let picker = FilePicker::new(
        cx.editor
            .tree
            .views()
            .flat_map(|(view, _)| {
                view.jumps
                    .iter()
                    .map(|(doc_id, selection)| new_meta(view, *doc_id, selection.clone()))
            })
            .collect(),
        (),
        cx.editor.config().icons.picker().then(|| &cx.editor.icons),
        |cx, meta, action| {
            cx.editor.switch(meta.id, action);
            let config = cx.editor.config();
            let (view, doc) = current!(cx.editor);
            doc.set_selection(view.id, meta.selection.clone());
            view.ensure_cursor_in_view_center(doc, config.scrolloff);
        },
        |editor, meta| {
            let doc = &editor.documents.get(&meta.id)?;
            let line = meta.selection.primary().cursor_line(doc.text().slice(..));
            Some((meta.path.clone()?.into(), Some((line, line))))
        },
    );
    cx.push_layer(Box::new(overlayed(picker)));
}

impl ui::menu::Item for MappableCommand {
    type Data = ReverseKeymap;

    fn format<'a>(&self, keymap: &Self::Data, _icons: Option<&'a Icons>) -> Row {
        let fmt_binding = |bindings: &Vec<Vec<KeyEvent>>| -> String {
            bindings.iter().fold(String::new(), |mut acc, bind| {
                if !acc.is_empty() {
                    acc.push(' ');
                }
                for key in bind {
                    acc.push_str(&key.key_sequence_format());
                }
                acc
            })
        };

        match self {
            MappableCommand::Typable { doc, name, .. } => match keymap.get(name as &String) {
                Some(bindings) => format!("{} ({}) [:{}]", doc, fmt_binding(bindings), name).into(),
                None => format!("{} [:{}]", doc, name).into(),
            },
            MappableCommand::Static { doc, name, .. } => match keymap.get(*name) {
                Some(bindings) => format!("{} ({}) [{}]", doc, fmt_binding(bindings), name).into(),
                None => format!("{} [{}]", doc, name).into(),
            },
        }
    }
}

pub fn command_palette(cx: &mut Context) {
    cx.callback = Some(Box::new(
        move |compositor: &mut Compositor, cx: &mut compositor::Context| {
            let keymap = compositor.find::<ui::EditorView>().unwrap().keymaps.map()
                [&cx.editor.mode]
                .reverse_map();

            let mut commands: Vec<MappableCommand> = MappableCommand::STATIC_COMMAND_LIST.into();
            commands.extend(typed::TYPABLE_COMMAND_LIST.iter().map(|cmd| {
                MappableCommand::Typable {
                    name: cmd.name.to_owned(),
                    doc: cmd.doc.to_owned(),
                    args: Vec::new(),
                }
            }));

            let picker = Picker::new(commands, keymap, None, move |cx, command, _action| {
                let mut ctx = Context {
                    register: None,
                    count: std::num::NonZeroUsize::new(1),
                    editor: cx.editor,
                    callback: None,
                    on_next_key_callback: None,
                    jobs: cx.jobs,
                };
                let focus = view!(ctx.editor).id;

                command.execute(&mut ctx);

                if ctx.editor.tree.contains(focus) {
                    let config = ctx.editor.config();
                    let mode = ctx.editor.mode();
                    let view = view_mut!(ctx.editor, focus);
                    let doc = doc_mut!(ctx.editor, &view.doc);

                    view.ensure_cursor_in_view(doc, config.scrolloff);

                    if mode != Mode::Insert {
                        doc.append_changes_to_history(view);
                    }
                }
            });
            compositor.push(Box::new(overlayed(picker)));
        },
    ));
}

fn last_picker(cx: &mut Context) {
    // TODO: last picker does not seem to work well with buffer_picker
    cx.callback = Some(Box::new(|compositor, cx| {
        if let Some(picker) = compositor.last_picker.take() {
            compositor.push(picker);
        } else {
            cx.editor.set_error("no last picker")
        }
    }));
}

// I inserts at the first nonwhitespace character of each line with a selection
fn insert_at_line_start(cx: &mut Context) {
    goto_first_nonwhitespace(cx);
    enter_insert_mode(cx);
}

// A inserts at the end of each line with a selection
fn insert_at_line_end(cx: &mut Context) {
    enter_insert_mode(cx);
    let (view, doc) = current!(cx.editor);

    let selection = doc.selection(view.id).clone().transform(|range| {
        let text = doc.text().slice(..);
        let line = range.cursor_line(text);
        let pos = line_end_char_index(&text, line);
        Range::new(pos, pos)
    });
    doc.set_selection(view.id, selection);
}

// Creates an LspCallback that waits for formatting changes to be computed. When they're done,
// it applies them, but only if the doc hasn't changed.
//
// TODO: provide some way to cancel this, probably as part of a more general job cancellation
// scheme
async fn make_format_callback(
    doc_id: DocumentId,
    doc_version: i32,
    view_id: ViewId,
    format: impl Future<Output = Result<Transaction, FormatterError>> + Send + 'static,
    write: Option<(Option<PathBuf>, bool)>,
) -> anyhow::Result<job::Callback> {
    let format = format.await;

    let call: job::Callback = Callback::Editor(Box::new(move |editor| {
        if !editor.documents.contains_key(&doc_id) || !editor.tree.contains(view_id) {
            return;
        }

        let scrolloff = editor.config().scrolloff;
        let doc = doc_mut!(editor, &doc_id);
        let view = view_mut!(editor, view_id);

        if let Ok(format) = format {
            if doc.version() == doc_version {
                doc.apply(&format, view.id);
                doc.append_changes_to_history(view);
                doc.detect_indent_and_line_ending();
                view.ensure_cursor_in_view(doc, scrolloff);
            } else {
                log::info!("discarded formatting changes because the document changed");
            }
        }

        if let Some((path, force)) = write {
            let id = doc.id();
            if let Err(err) = editor.save(id, path, force) {
                editor.set_error(format!("Error saving: {}", err));
            }
        }
    }));

    Ok(call)
}

#[derive(PartialEq, Eq)]
pub enum Open {
    Below,
    Above,
}

fn open(cx: &mut Context, open: Open) {
    let count = cx.count();
    enter_insert_mode(cx);
    let (view, doc) = current!(cx.editor);

    let text = doc.text().slice(..);
    let contents = doc.text();
    let selection = doc.selection(view.id);

    let mut ranges = SmallVec::with_capacity(selection.len());
    let mut offs = 0;

    let mut transaction = Transaction::change_by_selection(contents, selection, |range| {
        let cursor_line = text.char_to_line(match open {
            Open::Below => graphemes::prev_grapheme_boundary(text, range.to()),
            Open::Above => range.from(),
        });
        let new_line = match open {
            // adjust position to the end of the line (next line - 1)
            Open::Below => cursor_line + 1,
            // adjust position to the end of the previous line (current line - 1)
            Open::Above => cursor_line,
        };

        // Index to insert newlines after, as well as the char width
        // to use to compensate for those inserted newlines.
        let (line_end_index, line_end_offset_width) = if new_line == 0 {
            (0, 0)
        } else {
            (
                line_end_char_index(&doc.text().slice(..), new_line.saturating_sub(1)),
                doc.line_ending.len_chars(),
            )
        };

        let indent = indent::indent_for_newline(
            doc.language_config(),
            doc.syntax(),
            &doc.indent_style,
            doc.tab_width(),
            text,
            new_line.saturating_sub(1),
            line_end_index,
            cursor_line,
        );
        let indent_len = indent.len();
        let mut text = String::with_capacity(1 + indent_len);
        text.push_str(doc.line_ending.as_str());
        text.push_str(&indent);
        let text = text.repeat(count);

        // calculate new selection ranges
        let pos = offs + line_end_index + line_end_offset_width;
        for i in 0..count {
            // pos                    -> beginning of reference line,
            // + (i * (1+indent_len)) -> beginning of i'th line from pos
            // + indent_len ->        -> indent for i'th line
            ranges.push(Range::point(pos + (i * (1 + indent_len)) + indent_len));
        }

        offs += text.chars().count();

        (line_end_index, line_end_index, Some(text.into()))
    });

    transaction = transaction.with_selection(Selection::new(ranges, selection.primary_index()));

    doc.apply(&transaction, view.id);
}

// o inserts a new line after each line with a selection
fn open_below(cx: &mut Context) {
    open(cx, Open::Below)
}

// O inserts a new line before each line with a selection
fn open_above(cx: &mut Context) {
    open(cx, Open::Above)
}

fn normal_mode(cx: &mut Context) {
    cx.editor.enter_normal_mode();
}

// Store a jump on the jumplist.
fn push_jump(view: &mut View, doc: &Document) {
    let jump = (doc.id(), doc.selection(view.id).clone());
    view.jumps.push(jump);
}

fn goto_line(cx: &mut Context) {
    goto_line_impl(cx.editor, cx.count)
}

fn goto_line_impl(editor: &mut Editor, count: Option<NonZeroUsize>) {
    if let Some(count) = count {
        let (view, doc) = current!(editor);
        let text = doc.text().slice(..);
        let max_line = if text.line(text.len_lines() - 1).len_chars() == 0 {
            // If the last line is blank, don't jump to it.
            text.len_lines().saturating_sub(2)
        } else {
            text.len_lines() - 1
        };
        let line_idx = std::cmp::min(count.get() - 1, max_line);
        let pos = text.line_to_char(line_idx);
        let selection = doc
            .selection(view.id)
            .clone()
            .transform(|range| range.put_cursor(text, pos, editor.mode == Mode::Select));

        push_jump(view, doc);
        doc.set_selection(view.id, selection);
    }
}

fn goto_last_line(cx: &mut Context) {
    let (view, doc) = current!(cx.editor);
    let text = doc.text().slice(..);
    let line_idx = if text.line(text.len_lines() - 1).len_chars() == 0 {
        // If the last line is blank, don't jump to it.
        text.len_lines().saturating_sub(2)
    } else {
        text.len_lines() - 1
    };
    let pos = text.line_to_char(line_idx);
    let selection = doc
        .selection(view.id)
        .clone()
        .transform(|range| range.put_cursor(text, pos, cx.editor.mode == Mode::Select));

    push_jump(view, doc);
    doc.set_selection(view.id, selection);
}

fn goto_last_accessed_file(cx: &mut Context) {
    let view = view_mut!(cx.editor);
    if let Some(alt) = view.docs_access_history.pop() {
        cx.editor.switch(alt, Action::Replace);
    } else {
        cx.editor.set_error("no last accessed buffer")
    }
}

fn goto_last_modification(cx: &mut Context) {
    let (view, doc) = current!(cx.editor);
    let pos = doc.history.get_mut().last_edit_pos();
    let text = doc.text().slice(..);
    if let Some(pos) = pos {
        let selection = doc
            .selection(view.id)
            .clone()
            .transform(|range| range.put_cursor(text, pos, cx.editor.mode == Mode::Select));
        doc.set_selection(view.id, selection);
    }
}

fn goto_last_modified_file(cx: &mut Context) {
    let view = view!(cx.editor);
    let alternate_file = view
        .last_modified_docs
        .into_iter()
        .flatten()
        .find(|&id| id != view.doc);
    if let Some(alt) = alternate_file {
        cx.editor.switch(alt, Action::Replace);
    } else {
        cx.editor.set_error("no last modified buffer")
    }
}

fn select_mode(cx: &mut Context) {
    let (view, doc) = current!(cx.editor);
    let text = doc.text().slice(..);

    // Make sure end-of-document selections are also 1-width.
    // (With the exception of being in an empty document, of course.)
    let selection = doc.selection(view.id).clone().transform(|range| {
        if range.is_empty() && range.head == text.len_chars() {
            Range::new(
                graphemes::prev_grapheme_boundary(text, range.anchor),
                range.head,
            )
        } else {
            range
        }
    });
    doc.set_selection(view.id, selection);

    cx.editor.mode = Mode::Select;
}

fn exit_select_mode(cx: &mut Context) {
    if cx.editor.mode == Mode::Select {
        cx.editor.mode = Mode::Normal;
    }
}

fn goto_pos(editor: &mut Editor, pos: usize) {
    let (view, doc) = current!(editor);

    push_jump(view, doc);
    doc.set_selection(view.id, Selection::point(pos));
    align_view(doc, view, Align::Center);
}

fn goto_first_diag(cx: &mut Context) {
    let (view, doc) = current!(cx.editor);
    let selection = match doc.diagnostics().first() {
        Some(diag) => Selection::single(diag.range.start, diag.range.end),
        None => return,
    };
    doc.set_selection(view.id, selection);
    align_view(doc, view, Align::Center);
}

fn goto_last_diag(cx: &mut Context) {
    let (view, doc) = current!(cx.editor);
    let selection = match doc.diagnostics().last() {
        Some(diag) => Selection::single(diag.range.start, diag.range.end),
        None => return,
    };
    doc.set_selection(view.id, selection);
    align_view(doc, view, Align::Center);
}

fn goto_next_diag(cx: &mut Context) {
    let (view, doc) = current!(cx.editor);

    let cursor_pos = doc
        .selection(view.id)
        .primary()
        .cursor(doc.text().slice(..));

    let diag = doc
        .diagnostics()
        .iter()
        .find(|diag| diag.range.start > cursor_pos)
        .or_else(|| doc.diagnostics().first());

    let selection = match diag {
        Some(diag) => Selection::single(diag.range.start, diag.range.end),
        None => return,
    };
    doc.set_selection(view.id, selection);
    align_view(doc, view, Align::Center);
}

fn goto_prev_diag(cx: &mut Context) {
    let (view, doc) = current!(cx.editor);

    let cursor_pos = doc
        .selection(view.id)
        .primary()
        .cursor(doc.text().slice(..));

    let diag = doc
        .diagnostics()
        .iter()
        .rev()
        .find(|diag| diag.range.start < cursor_pos)
        .or_else(|| doc.diagnostics().last());

    let selection = match diag {
        // NOTE: the selection is reversed because we're jumping to the
        // previous diagnostic.
        Some(diag) => Selection::single(diag.range.end, diag.range.start),
        None => return,
    };
    doc.set_selection(view.id, selection);
    align_view(doc, view, Align::Center);
}

fn goto_first_change(cx: &mut Context) {
    goto_first_change_impl(cx, false);
}

fn goto_last_change(cx: &mut Context) {
    goto_first_change_impl(cx, true);
}

fn goto_first_change_impl(cx: &mut Context, reverse: bool) {
    let editor = &mut cx.editor;
    let (_, doc) = current!(editor);
    if let Some(handle) = doc.diff_handle() {
        let hunk = {
            let hunks = handle.hunks();
            let idx = if reverse {
                hunks.len().saturating_sub(1)
            } else {
                0
            };
            hunks.nth_hunk(idx)
        };
        if hunk != Hunk::NONE {
            let pos = doc.text().line_to_char(hunk.after.start as usize);
            goto_pos(editor, pos)
        }
    }
}

fn goto_next_change(cx: &mut Context) {
    goto_next_change_impl(cx, Direction::Forward)
}

fn goto_prev_change(cx: &mut Context) {
    goto_next_change_impl(cx, Direction::Backward)
}

fn goto_next_change_impl(cx: &mut Context, direction: Direction) {
    let count = cx.count() as u32 - 1;
    let motion = move |editor: &mut Editor| {
        let (view, doc) = current!(editor);
        let doc_text = doc.text().slice(..);
        let diff_handle = if let Some(diff_handle) = doc.diff_handle() {
            diff_handle
        } else {
            editor.set_status("Diff is not available in current buffer");
            return;
        };

        let selection = doc.selection(view.id).clone().transform(|range| {
            let cursor_line = range.cursor_line(doc_text) as u32;

            let hunks = diff_handle.hunks();
            let hunk_idx = match direction {
                Direction::Forward => hunks
                    .next_hunk(cursor_line)
                    .map(|idx| (idx + count).min(hunks.len() - 1)),
                Direction::Backward => hunks
                    .prev_hunk(cursor_line)
                    .map(|idx| idx.saturating_sub(count)),
            };
            // TODO refactor with let..else once MSRV reaches 1.65
            let hunk_idx = if let Some(hunk_idx) = hunk_idx {
                hunk_idx
            } else {
                return range;
            };
            let hunk = hunks.nth_hunk(hunk_idx);

            let hunk_start = doc_text.line_to_char(hunk.after.start as usize);
            let hunk_end = if hunk.after.is_empty() {
                hunk_start + 1
            } else {
                doc_text.line_to_char(hunk.after.end as usize)
            };
            let new_range = Range::new(hunk_start, hunk_end);
            if editor.mode == Mode::Select {
                let head = if new_range.head < range.anchor {
                    new_range.anchor
                } else {
                    new_range.head
                };

                Range::new(range.anchor, head)
            } else {
                new_range.with_direction(direction)
            }
        });

        doc.set_selection(view.id, selection)
    };
    motion(cx.editor);
    cx.editor.last_motion = Some(Motion(Box::new(motion)));
}

pub mod insert {
    use super::*;
    pub type Hook = fn(&Rope, &Selection, char) -> Option<Transaction>;
    pub type PostHook = fn(&mut Context, char);

    /// Exclude the cursor in range.
    fn exclude_cursor(text: RopeSlice, range: Range, cursor: Range) -> Range {
        if range.to() == cursor.to() && text.len_chars() != cursor.to() {
            Range::new(
                range.from(),
                graphemes::prev_grapheme_boundary(text, cursor.to()),
            )
        } else {
            range
        }
    }

    // It trigger completion when idle timer reaches deadline
    // Only trigger completion if the word under cursor is longer than n characters
    pub fn idle_completion(cx: &mut Context) {
        let config = cx.editor.config();
        let (view, doc) = current!(cx.editor);
        let text = doc.text().slice(..);
        let cursor = doc.selection(view.id).primary().cursor(text);

        use helix_core::chars::char_is_word;
        let mut iter = text.chars_at(cursor);
        iter.reverse();
        for _ in 0..config.completion_trigger_len {
            match iter.next() {
                Some(c) if char_is_word(c) => {}
                _ => return,
            }
        }
        super::completion(cx);
    }

    fn language_server_completion(cx: &mut Context, ch: char) {
        let config = cx.editor.config();
        if !config.auto_completion {
            return;
        }

        use helix_lsp::lsp;
        // if ch matches completion char, trigger completion
        let doc = doc_mut!(cx.editor);
        let language_server = match doc.language_server() {
            Some(language_server) => language_server,
            None => return,
        };

        let capabilities = language_server.capabilities();

        if let Some(lsp::CompletionOptions {
            trigger_characters: Some(triggers),
            ..
        }) = &capabilities.completion_provider
        {
            // TODO: what if trigger is multiple chars long
            if triggers.iter().any(|trigger| trigger.contains(ch)) {
                cx.editor.clear_idle_timer();
                super::completion(cx);
            }
        }
    }

    fn signature_help(cx: &mut Context, ch: char) {
        use helix_lsp::lsp;
        // if ch matches signature_help char, trigger
        let doc = doc_mut!(cx.editor);
        // The language_server!() macro is not used here since it will
        // print an "LSP not active for current buffer" message on
        // every keypress.
        let language_server = match doc.language_server() {
            Some(language_server) => language_server,
            None => return,
        };

        let capabilities = language_server.capabilities();

        if let lsp::ServerCapabilities {
            signature_help_provider:
                Some(lsp::SignatureHelpOptions {
                    trigger_characters: Some(triggers),
                    // TODO: retrigger_characters
                    ..
                }),
            ..
        } = capabilities
        {
            // TODO: what if trigger is multiple chars long
            let is_trigger = triggers.iter().any(|trigger| trigger.contains(ch));
            // lsp doesn't tell us when to close the signature help, so we request
            // the help information again after common close triggers which should
            // return None, which in turn closes the popup.
            let close_triggers = &[')', ';', '.'];

            if is_trigger || close_triggers.contains(&ch) {
                super::signature_help_impl(cx, SignatureHelpInvoked::Automatic);
            }
        }
    }

    // The default insert hook: simply insert the character
    #[allow(clippy::unnecessary_wraps)] // need to use Option<> because of the Hook signature
    fn insert(doc: &Rope, selection: &Selection, ch: char) -> Option<Transaction> {
        let cursors = selection.clone().cursors(doc.slice(..));
        let mut t = Tendril::new();
        t.push(ch);
        let transaction = Transaction::insert(doc, &cursors, t);
        Some(transaction)
    }

    use helix_core::auto_pairs;

    pub fn insert_char(cx: &mut Context, c: char) {
        let (view, doc) = current_ref!(cx.editor);
        let text = doc.text();
        let selection = doc.selection(view.id);
        let auto_pairs = doc.auto_pairs(cx.editor);

        let transaction = auto_pairs
            .as_ref()
            .and_then(|ap| auto_pairs::hook(text, selection, c, ap))
            .or_else(|| insert(text, selection, c));

        let (view, doc) = current!(cx.editor);
        if let Some(t) = transaction {
            doc.apply(&t, view.id);
        }

        // TODO: need a post insert hook too for certain triggers (autocomplete, signature help, etc)
        // this could also generically look at Transaction, but it's a bit annoying to look at
        // Operation instead of Change.
        for hook in &[language_server_completion, signature_help] {
            hook(cx, c);
        }
    }

    pub fn insert_tab(cx: &mut Context) {
        let (view, doc) = current!(cx.editor);
        // TODO: round out to nearest indentation level (for example a line with 3 spaces should
        // indent by one to reach 4 spaces).

        let indent = Tendril::from(doc.indent_style.as_str());
        let transaction = Transaction::insert(
            doc.text(),
            &doc.selection(view.id).clone().cursors(doc.text().slice(..)),
            indent,
        );
        doc.apply(&transaction, view.id);
    }

    pub fn insert_newline(cx: &mut Context) {
        let (view, doc) = current_ref!(cx.editor);
        let text = doc.text().slice(..);

        let contents = doc.text();
        let selection = doc.selection(view.id).clone();
        let mut ranges = SmallVec::with_capacity(selection.len());

        // TODO: this is annoying, but we need to do it to properly calculate pos after edits
        let mut global_offs = 0;

        let mut transaction = Transaction::change_by_selection(contents, &selection, |range| {
            let pos = range.cursor(text);

            let prev = if pos == 0 {
                ' '
            } else {
                contents.char(pos - 1)
            };
            let curr = contents.get_char(pos).unwrap_or(' ');

            let current_line = text.char_to_line(pos);
            let line_is_only_whitespace = text
                .line(current_line)
                .chars()
                .all(|char| char.is_ascii_whitespace());

            let mut new_text = String::new();

            // If the current line is all whitespace, insert a line ending at the beginning of
            // the current line. This makes the current line empty and the new line contain the
            // indentation of the old line.
            let (from, to, local_offs) = if line_is_only_whitespace {
                let line_start = text.line_to_char(current_line);
                new_text.push_str(doc.line_ending.as_str());

                (line_start, line_start, new_text.chars().count())
            } else {
                let indent = indent::indent_for_newline(
                    doc.language_config(),
                    doc.syntax(),
                    &doc.indent_style,
                    doc.tab_width(),
                    text,
                    current_line,
                    pos,
                    current_line,
                );

                // If we are between pairs (such as brackets), we want to
                // insert an additional line which is indented one level
                // more and place the cursor there
                let on_auto_pair = doc
                    .auto_pairs(cx.editor)
                    .and_then(|pairs| pairs.get(prev))
                    .map_or(false, |pair| pair.open == prev && pair.close == curr);

                let local_offs = if on_auto_pair {
                    let inner_indent = indent.clone() + doc.indent_style.as_str();
                    new_text.reserve_exact(2 + indent.len() + inner_indent.len());
                    new_text.push_str(doc.line_ending.as_str());
                    new_text.push_str(&inner_indent);
                    let local_offs = new_text.chars().count();
                    new_text.push_str(doc.line_ending.as_str());
                    new_text.push_str(&indent);
                    local_offs
                } else {
                    new_text.reserve_exact(1 + indent.len());
                    new_text.push_str(doc.line_ending.as_str());
                    new_text.push_str(&indent);
                    new_text.chars().count()
                };

                (pos, pos, local_offs)
            };

            let new_range = if doc.restore_cursor {
                // when appending, extend the range by local_offs
                Range::new(
                    range.anchor + global_offs,
                    range.head + local_offs + global_offs,
                )
            } else {
                // when inserting, slide the range by local_offs
                Range::new(
                    range.anchor + local_offs + global_offs,
                    range.head + local_offs + global_offs,
                )
            };

            // TODO: range replace or extend
            // range.replace(|range| range.is_empty(), head); -> fn extend if cond true, new head pos
            // can be used with cx.mode to do replace or extend on most changes
            ranges.push(new_range);
            global_offs += new_text.chars().count();

            (from, to, Some(new_text.into()))
        });

        transaction = transaction.with_selection(Selection::new(ranges, selection.primary_index()));

        let (view, doc) = current!(cx.editor);
        doc.apply(&transaction, view.id);
    }

    pub fn delete_char_backward(cx: &mut Context) {
        let count = cx.count();
        let (view, doc) = current_ref!(cx.editor);
        let text = doc.text().slice(..);
        let indent_unit = doc.indent_style.as_str();
        let tab_size = doc.tab_width();
        let auto_pairs = doc.auto_pairs(cx.editor);

        let transaction =
            Transaction::change_by_selection(doc.text(), doc.selection(view.id), |range| {
                let pos = range.cursor(text);
                if pos == 0 {
                    return (pos, pos, None);
                }
                let line_start_pos = text.line_to_char(range.cursor_line(text));
                // consider to delete by indent level if all characters before `pos` are indent units.
                let fragment = Cow::from(text.slice(line_start_pos..pos));
                if !fragment.is_empty() && fragment.chars().all(|ch| ch == ' ' || ch == '\t') {
                    if text.get_char(pos.saturating_sub(1)) == Some('\t') {
                        // fast path, delete one char
                        (
                            graphemes::nth_prev_grapheme_boundary(text, pos, 1),
                            pos,
                            None,
                        )
                    } else {
                        let unit_len = indent_unit.chars().count();
                        // NOTE: indent_unit always contains 'only spaces' or 'only tab' according to `IndentStyle` definition.
                        let unit_size = if indent_unit.starts_with('\t') {
                            tab_size * unit_len
                        } else {
                            unit_len
                        };
                        let width: usize = fragment
                            .chars()
                            .map(|ch| {
                                if ch == '\t' {
                                    tab_size
                                } else {
                                    // it can be none if it still meet control characters other than '\t'
                                    // here just set the width to 1 (or some value better?).
                                    ch.width().unwrap_or(1)
                                }
                            })
                            .sum();
                        let mut drop = width % unit_size; // round down to nearest unit
                        if drop == 0 {
                            drop = unit_size
                        }; // if it's already at a unit, consume a whole unit
                        let mut chars = fragment.chars().rev();
                        let mut start = pos;
                        for _ in 0..drop {
                            // delete up to `drop` spaces
                            match chars.next() {
                                Some(' ') => start -= 1,
                                _ => break,
                            }
                        }
                        (start, pos, None) // delete!
                    }
                } else {
                    match (
                        text.get_char(pos.saturating_sub(1)),
                        text.get_char(pos),
                        auto_pairs,
                    ) {
                        (Some(_x), Some(_y), Some(ap))
                            if range.is_single_grapheme(text)
                                && ap.get(_x).is_some()
                                && ap.get(_x).unwrap().open == _x
                                && ap.get(_x).unwrap().close == _y =>
                        // delete both autopaired characters
                        {
                            (
                                graphemes::nth_prev_grapheme_boundary(text, pos, count),
                                graphemes::nth_next_grapheme_boundary(text, pos, count),
                                None,
                            )
                        }
                        _ =>
                        // delete 1 char
                        {
                            (
                                graphemes::nth_prev_grapheme_boundary(text, pos, count),
                                pos,
                                None,
                            )
                        }
                    }
                }
            });
        let (view, doc) = current!(cx.editor);
        doc.apply(&transaction, view.id);

        lsp::signature_help_impl(cx, SignatureHelpInvoked::Automatic);
    }

    pub fn delete_char_forward(cx: &mut Context) {
        let count = cx.count();
        let (view, doc) = current!(cx.editor);
        let text = doc.text().slice(..);
        let transaction =
            Transaction::change_by_selection(doc.text(), doc.selection(view.id), |range| {
                let pos = range.cursor(text);
                (
                    pos,
                    graphemes::nth_next_grapheme_boundary(text, pos, count),
                    None,
                )
            });
        doc.apply(&transaction, view.id);

        lsp::signature_help_impl(cx, SignatureHelpInvoked::Automatic);
    }

    pub fn delete_word_backward(cx: &mut Context) {
        let count = cx.count();
        let (view, doc) = current!(cx.editor);
        let text = doc.text().slice(..);

        let selection = doc.selection(view.id).clone().transform(|range| {
            let anchor = movement::move_prev_word_start(text, range, count).from();
            let next = Range::new(anchor, range.cursor(text));
            exclude_cursor(text, next, range)
        });
        delete_selection_insert_mode(doc, view, &selection);

        lsp::signature_help_impl(cx, SignatureHelpInvoked::Automatic);
    }

    pub fn delete_word_forward(cx: &mut Context) {
        let count = cx.count();
        let (view, doc) = current!(cx.editor);
        let text = doc.text().slice(..);

        let selection = doc.selection(view.id).clone().transform(|range| {
            let head = movement::move_next_word_end(text, range, count).to();
            Range::new(range.cursor(text), head)
        });

        delete_selection_insert_mode(doc, view, &selection);

        lsp::signature_help_impl(cx, SignatureHelpInvoked::Automatic);
    }
}

// Undo / Redo

fn undo(cx: &mut Context) {
    let count = cx.count();
    let (view, doc) = current!(cx.editor);
    for _ in 0..count {
        if !doc.undo(view) {
            cx.editor.set_status("Already at oldest change");
            break;
        }
    }
}

fn redo(cx: &mut Context) {
    let count = cx.count();
    let (view, doc) = current!(cx.editor);
    for _ in 0..count {
        if !doc.redo(view) {
            cx.editor.set_status("Already at newest change");
            break;
        }
    }
}

fn earlier(cx: &mut Context) {
    let count = cx.count();
    let (view, doc) = current!(cx.editor);
    for _ in 0..count {
        // rather than doing in batch we do this so get error halfway
        if !doc.earlier(view, UndoKind::Steps(1)) {
            cx.editor.set_status("Already at oldest change");
            break;
        }
    }
}

fn later(cx: &mut Context) {
    let count = cx.count();
    let (view, doc) = current!(cx.editor);
    for _ in 0..count {
        // rather than doing in batch we do this so get error halfway
        if !doc.later(view, UndoKind::Steps(1)) {
            cx.editor.set_status("Already at newest change");
            break;
        }
    }
}

fn commit_undo_checkpoint(cx: &mut Context) {
    let (view, doc) = current!(cx.editor);
    doc.append_changes_to_history(view);
}

// Yank / Paste

fn yank(cx: &mut Context) {
    let (view, doc) = current!(cx.editor);
    let text = doc.text().slice(..);

    let values: Vec<String> = doc
        .selection(view.id)
        .fragments(text)
        .map(Cow::into_owned)
        .collect();

    let msg = format!(
        "yanked {} selection(s) to register {}",
        values.len(),
        cx.register.unwrap_or('"')
    );

    cx.editor
        .registers
        .write(cx.register.unwrap_or('"'), values);

    cx.editor.set_status(msg);
    exit_select_mode(cx);
}

fn yank_joined_to_clipboard_impl(
    editor: &mut Editor,
    separator: &str,
    clipboard_type: ClipboardType,
) -> anyhow::Result<()> {
    let (view, doc) = current!(editor);
    let text = doc.text().slice(..);

    let values: Vec<String> = doc
        .selection(view.id)
        .fragments(text)
        .map(Cow::into_owned)
        .collect();

    let clipboard_text = match clipboard_type {
        ClipboardType::Clipboard => "system clipboard",
        ClipboardType::Selection => "primary clipboard",
    };

    let msg = format!(
        "joined and yanked {} selection(s) to {}",
        values.len(),
        clipboard_text,
    );

    let joined = values.join(separator);

    editor
        .clipboard_provider
        .set_contents(joined, clipboard_type)
        .context("Couldn't set system clipboard content")?;

    editor.set_status(msg);

    Ok(())
}

fn yank_joined_to_clipboard(cx: &mut Context) {
    let line_ending = doc!(cx.editor).line_ending;
    let _ =
        yank_joined_to_clipboard_impl(cx.editor, line_ending.as_str(), ClipboardType::Clipboard);
    exit_select_mode(cx);
}

fn yank_main_selection_to_clipboard_impl(
    editor: &mut Editor,
    clipboard_type: ClipboardType,
) -> anyhow::Result<()> {
    let (view, doc) = current!(editor);
    let text = doc.text().slice(..);

    let message_text = match clipboard_type {
        ClipboardType::Clipboard => "yanked main selection to system clipboard",
        ClipboardType::Selection => "yanked main selection to primary clipboard",
    };

    let value = doc.selection(view.id).primary().fragment(text);

    if let Err(e) = editor
        .clipboard_provider
        .set_contents(value.into_owned(), clipboard_type)
    {
        bail!("Couldn't set system clipboard content: {}", e);
    }

    editor.set_status(message_text);
    Ok(())
}

fn yank_main_selection_to_clipboard(cx: &mut Context) {
    let _ = yank_main_selection_to_clipboard_impl(cx.editor, ClipboardType::Clipboard);
}

fn yank_joined_to_primary_clipboard(cx: &mut Context) {
    let line_ending = doc!(cx.editor).line_ending;
    let _ =
        yank_joined_to_clipboard_impl(cx.editor, line_ending.as_str(), ClipboardType::Selection);
}

fn yank_main_selection_to_primary_clipboard(cx: &mut Context) {
    let _ = yank_main_selection_to_clipboard_impl(cx.editor, ClipboardType::Selection);
    exit_select_mode(cx);
}

#[derive(Copy, Clone)]
enum Paste {
    Before,
    After,
    Cursor,
}

fn paste_impl(
    values: &[String],
    doc: &mut Document,
    view: &mut View,
    action: Paste,
    count: usize,
    mode: Mode,
) {
    if values.is_empty() {
        return;
    }

    let repeat = std::iter::repeat(
        // `values` is asserted to have at least one entry above.
        values
            .last()
            .map(|value| Tendril::from(value.repeat(count)))
            .unwrap(),
    );

    // if any of values ends with a line ending, it's linewise paste
    let linewise = values
        .iter()
        .any(|value| get_line_ending_of_str(value).is_some());

    // Only compiled once.
    static REGEX: Lazy<Regex> = Lazy::new(|| Regex::new(r"\r\n|\r|\n").unwrap());
    let mut values = values
        .iter()
        .map(|value| REGEX.replace_all(value, doc.line_ending.as_str()))
        .map(|value| Tendril::from(value.as_ref().repeat(count)))
        .chain(repeat);

    let text = doc.text();
    let selection = doc.selection(view.id);

    let mut offset = 0;
    let mut ranges = SmallVec::with_capacity(selection.len());

    let mut transaction = Transaction::change_by_selection(text, selection, |range| {
        let pos = match (action, linewise) {
            // paste linewise before
            (Paste::Before, true) => text.line_to_char(text.char_to_line(range.from())),
            // paste linewise after
            (Paste::After, true) => {
                let line = range.line_range(text.slice(..)).1;
                text.line_to_char((line + 1).min(text.len_lines()))
            }
            // paste insert
            (Paste::Before, false) => range.from(),
            // paste append
            (Paste::After, false) => range.to(),
            // paste at cursor
            (Paste::Cursor, _) => range.cursor(text.slice(..)),
        };

        let value = values.next();

        let value_len = value
            .as_ref()
            .map(|content| content.chars().count())
            .unwrap_or_default();
        let anchor = offset + pos;

        let new_range = Range::new(anchor, anchor + value_len).with_direction(range.direction());
        ranges.push(new_range);
        offset += value_len;

        (pos, pos, value)
    });

    if mode == Mode::Normal {
        transaction = transaction.with_selection(Selection::new(ranges, selection.primary_index()));
    }

    doc.apply(&transaction, view.id);
    doc.append_changes_to_history(view);
}

pub(crate) fn paste_bracketed_value(cx: &mut Context, contents: String) {
    let count = cx.count();
    let paste = match cx.editor.mode {
        Mode::Insert | Mode::Select => Paste::Cursor,
        Mode::Normal => Paste::Before,
    };
    let (view, doc) = current!(cx.editor);
    paste_impl(&[contents], doc, view, paste, count, cx.editor.mode);
}

fn paste_clipboard_impl(
    editor: &mut Editor,
    action: Paste,
    clipboard_type: ClipboardType,
    count: usize,
) -> anyhow::Result<()> {
    let (view, doc) = current!(editor);
    match editor.clipboard_provider.get_contents(clipboard_type) {
        Ok(contents) => {
            paste_impl(&[contents], doc, view, action, count, editor.mode);
            Ok(())
        }
        Err(e) => Err(e.context("Couldn't get system clipboard contents")),
    }
}

fn paste_clipboard_after(cx: &mut Context) {
    let _ = paste_clipboard_impl(
        cx.editor,
        Paste::After,
        ClipboardType::Clipboard,
        cx.count(),
    );
}

fn paste_clipboard_before(cx: &mut Context) {
    let _ = paste_clipboard_impl(
        cx.editor,
        Paste::Before,
        ClipboardType::Clipboard,
        cx.count(),
    );
}

fn paste_primary_clipboard_after(cx: &mut Context) {
    let _ = paste_clipboard_impl(
        cx.editor,
        Paste::After,
        ClipboardType::Selection,
        cx.count(),
    );
}

fn paste_primary_clipboard_before(cx: &mut Context) {
    let _ = paste_clipboard_impl(
        cx.editor,
        Paste::Before,
        ClipboardType::Selection,
        cx.count(),
    );
}

fn replace_with_yanked(cx: &mut Context) {
    let count = cx.count();
    let reg_name = cx.register.unwrap_or('"');
    let (view, doc) = current!(cx.editor);
    let registers = &mut cx.editor.registers;

    if let Some(values) = registers.read(reg_name) {
        if !values.is_empty() {
            let repeat = std::iter::repeat(
                values
                    .last()
                    .map(|value| Tendril::from(&value.repeat(count)))
                    .unwrap(),
            );
            let mut values = values
                .iter()
                .map(|value| Tendril::from(&value.repeat(count)))
                .chain(repeat);
            let selection = doc.selection(view.id);
            let transaction = Transaction::change_by_selection(doc.text(), selection, |range| {
                if !range.is_empty() {
                    (range.from(), range.to(), Some(values.next().unwrap()))
                } else {
                    (range.from(), range.to(), None)
                }
            });

            doc.apply(&transaction, view.id);
            exit_select_mode(cx);
        }
    }
}

fn replace_selections_with_clipboard_impl(
    cx: &mut Context,
    clipboard_type: ClipboardType,
) -> anyhow::Result<()> {
    let count = cx.count();
    let (view, doc) = current!(cx.editor);

    match cx.editor.clipboard_provider.get_contents(clipboard_type) {
        Ok(contents) => {
            let selection = doc.selection(view.id);
            let transaction = Transaction::change_by_selection(doc.text(), selection, |range| {
                (
                    range.from(),
                    range.to(),
                    Some(contents.repeat(count).as_str().into()),
                )
            });

            doc.apply(&transaction, view.id);
            doc.append_changes_to_history(view);
        }
        Err(e) => return Err(e.context("Couldn't get system clipboard contents")),
    }

    exit_select_mode(cx);
    Ok(())
}

fn replace_selections_with_clipboard(cx: &mut Context) {
    let _ = replace_selections_with_clipboard_impl(cx, ClipboardType::Clipboard);
}

fn replace_selections_with_primary_clipboard(cx: &mut Context) {
    let _ = replace_selections_with_clipboard_impl(cx, ClipboardType::Selection);
}

fn paste(cx: &mut Context, pos: Paste) {
    let count = cx.count();
    let reg_name = cx.register.unwrap_or('"');
    let (view, doc) = current!(cx.editor);
    let registers = &mut cx.editor.registers;

    if let Some(values) = registers.read(reg_name) {
        paste_impl(values, doc, view, pos, count, cx.editor.mode);
    }
}

fn paste_after(cx: &mut Context) {
    paste(cx, Paste::After)
}

fn paste_before(cx: &mut Context) {
    paste(cx, Paste::Before)
}

fn get_lines(doc: &Document, view_id: ViewId) -> Vec<usize> {
    let mut lines = Vec::new();

    // Get all line numbers
    for range in doc.selection(view_id) {
        let (start, end) = range.line_range(doc.text().slice(..));

        for line in start..=end {
            lines.push(line)
        }
    }
    lines.sort_unstable(); // sorting by usize so _unstable is preferred
    lines.dedup();
    lines
}

fn indent(cx: &mut Context) {
    let count = cx.count();
    let (view, doc) = current!(cx.editor);
    let lines = get_lines(doc, view.id);

    // Indent by one level
    let indent = Tendril::from(doc.indent_style.as_str().repeat(count));

    let transaction = Transaction::change(
        doc.text(),
        lines.into_iter().filter_map(|line| {
            let is_blank = doc.text().line(line).chunks().all(|s| s.trim().is_empty());
            if is_blank {
                return None;
            }
            let pos = doc.text().line_to_char(line);
            Some((pos, pos, Some(indent.clone())))
        }),
    );
    doc.apply(&transaction, view.id);
}

fn unindent(cx: &mut Context) {
    let count = cx.count();
    let (view, doc) = current!(cx.editor);
    let lines = get_lines(doc, view.id);
    let mut changes = Vec::with_capacity(lines.len());
    let tab_width = doc.tab_width();
    let indent_width = count * tab_width;

    for line_idx in lines {
        let line = doc.text().line(line_idx);
        let mut width = 0;
        let mut pos = 0;

        for ch in line.chars() {
            match ch {
                ' ' => width += 1,
                '\t' => width = (width / tab_width + 1) * tab_width,
                _ => break,
            }

            pos += 1;

            if width >= indent_width {
                break;
            }
        }

        // now delete from start to first non-blank
        if pos > 0 {
            let start = doc.text().line_to_char(line_idx);
            changes.push((start, start + pos, None))
        }
    }

    let transaction = Transaction::change(doc.text(), changes.into_iter());

    doc.apply(&transaction, view.id);
}

fn format_selections(cx: &mut Context) {
    use helix_lsp::{lsp, util::range_to_lsp_range};

    let (view, doc) = current!(cx.editor);

    // via lsp if available
    // TODO: else via tree-sitter indentation calculations

    let language_server = match doc.language_server() {
        Some(language_server) => language_server,
        None => return,
    };

    let ranges: Vec<lsp::Range> = doc
        .selection(view.id)
        .iter()
        .map(|range| range_to_lsp_range(doc.text(), *range, language_server.offset_encoding()))
        .collect();

    if ranges.len() != 1 {
        cx.editor
            .set_error("format_selections only supports a single selection for now");
        return;
    }

    // TODO: handle fails
    // TODO: concurrent map over all ranges

    let range = ranges[0];

    let request = match language_server.text_document_range_formatting(
        doc.identifier(),
        range,
        lsp::FormattingOptions::default(),
        None,
    ) {
        Some(future) => future,
        None => {
            cx.editor
                .set_error("Language server does not support range formatting");
            return;
        }
    };

    let edits = tokio::task::block_in_place(|| helix_lsp::block_on(request)).unwrap_or_default();

    let transaction = helix_lsp::util::generate_transaction_from_edits(
        doc.text(),
        edits,
        language_server.offset_encoding(),
    );

    doc.apply(&transaction, view.id);
}

fn join_selections_impl(cx: &mut Context, select_space: bool) {
    use movement::skip_while;
    let (view, doc) = current!(cx.editor);
    let text = doc.text();
    let slice = doc.text().slice(..);

    let mut changes = Vec::new();
    let fragment = Tendril::from(" ");

    for selection in doc.selection(view.id) {
        let (start, mut end) = selection.line_range(slice);
        if start == end {
            end = (end + 1).min(text.len_lines() - 1);
        }
        let lines = start..end;

        changes.reserve(lines.len());

        for line in lines {
            let start = line_end_char_index(&slice, line);
            let mut end = text.line_to_char(line + 1);
            end = skip_while(slice, end, |ch| matches!(ch, ' ' | '\t')).unwrap_or(end);

            // need to skip from start, not end
            let change = (start, end, Some(fragment.clone()));
            changes.push(change);
        }
    }

    // nothing to do, bail out early to avoid crashes later
    if changes.is_empty() {
        return;
    }

    changes.sort_unstable_by_key(|(from, _to, _text)| *from);
    changes.dedup();

    // TODO: joining multiple empty lines should be replaced by a single space.
    // need to merge change ranges that touch

    // select inserted spaces
    let transaction = if select_space {
        let ranges: SmallVec<_> = changes
            .iter()
            .scan(0, |offset, change| {
                let range = Range::point(change.0 - *offset);
                *offset += change.1 - change.0 - 1; // -1 because cursor is 0-sized
                Some(range)
            })
            .collect();
        let selection = Selection::new(ranges, 0);
        Transaction::change(doc.text(), changes.into_iter()).with_selection(selection)
    } else {
        Transaction::change(doc.text(), changes.into_iter())
    };

    doc.apply(&transaction, view.id);
}

fn keep_or_remove_selections_impl(cx: &mut Context, remove: bool) {
    // keep or remove selections matching regex
    let reg = cx.register.unwrap_or('/');
    ui::regex_prompt(
        cx,
        if remove { "remove:" } else { "keep:" }.into(),
        Some(reg),
        ui::completers::none,
        move |editor, regex, event| {
            let (view, doc) = current!(editor);
            if !matches!(event, PromptEvent::Update | PromptEvent::Validate) {
                return;
            }
            let text = doc.text().slice(..);

            if let Some(selection) =
                selection::keep_or_remove_matches(text, doc.selection(view.id), &regex, remove)
            {
                doc.set_selection(view.id, selection);
            }
        },
    )
}

fn join_selections(cx: &mut Context) {
    join_selections_impl(cx, false)
}

fn join_selections_space(cx: &mut Context) {
    join_selections_impl(cx, true)
}

fn keep_selections(cx: &mut Context) {
    keep_or_remove_selections_impl(cx, false)
}

fn remove_selections(cx: &mut Context) {
    keep_or_remove_selections_impl(cx, true)
}

fn keep_primary_selection(cx: &mut Context) {
    let (view, doc) = current!(cx.editor);
    // TODO: handle count

    let range = doc.selection(view.id).primary();
    doc.set_selection(view.id, Selection::single(range.anchor, range.head));
}

fn remove_primary_selection(cx: &mut Context) {
    let (view, doc) = current!(cx.editor);
    // TODO: handle count

    let selection = doc.selection(view.id);
    if selection.len() == 1 {
        cx.editor.set_error("no selections remaining");
        return;
    }
    let index = selection.primary_index();
    let selection = selection.clone().remove(index);

    doc.set_selection(view.id, selection);
}

pub fn completion(cx: &mut Context) {
    use helix_lsp::{lsp, util::pos_to_lsp_pos};

    let (view, doc) = current!(cx.editor);

    let language_server = match doc.language_server() {
        Some(language_server) => language_server,
        None => return,
    };

    let offset_encoding = language_server.offset_encoding();
    let text = doc.text().slice(..);
    let cursor = doc.selection(view.id).primary().cursor(text);

    let pos = pos_to_lsp_pos(doc.text(), cursor, offset_encoding);

    let future = match language_server.completion(doc.identifier(), pos, None) {
        Some(future) => future,
        None => return,
    };

    let trigger_offset = cursor;

    // TODO: trigger_offset should be the cursor offset but we also need a starting offset from where we want to apply
    // completion filtering. For example logger.te| should filter the initial suggestion list with "te".

    use helix_core::chars;
    let mut iter = text.chars_at(cursor);
    iter.reverse();
    let offset = iter.take_while(|ch| chars::char_is_word(*ch)).count();
    let start_offset = cursor.saturating_sub(offset);

    cx.callback(
        future,
        move |editor, compositor, response: Option<lsp::CompletionResponse>| {
            if editor.mode != Mode::Insert {
                // we're not in insert mode anymore
                return;
            }

            let items = match response {
                Some(lsp::CompletionResponse::Array(items)) => items,
                // TODO: do something with is_incomplete
                Some(lsp::CompletionResponse::List(lsp::CompletionList {
                    is_incomplete: _is_incomplete,
                    items,
                })) => items,
                None => Vec::new(),
            };

            if items.is_empty() {
                // editor.set_error("No completion available");
                return;
            }
            let size = compositor.size();
            let ui = compositor.find::<ui::EditorView>().unwrap();
            ui.set_completion(
                editor,
                items,
                offset_encoding,
                start_offset,
                trigger_offset,
                size,
            );
        },
    );
}

// comments
fn toggle_comments(cx: &mut Context) {
    let (view, doc) = current!(cx.editor);
    let token = doc
        .language_config()
        .and_then(|lc| lc.comment_token.as_ref())
        .map(|tc| tc.as_ref());
    let transaction = comment::toggle_line_comments(doc.text(), doc.selection(view.id), token);

    doc.apply(&transaction, view.id);
    exit_select_mode(cx);
}

fn rotate_selections(cx: &mut Context, direction: Direction) {
    let count = cx.count();
    let (view, doc) = current!(cx.editor);
    let mut selection = doc.selection(view.id).clone();
    let index = selection.primary_index();
    let len = selection.len();
    selection.set_primary_index(match direction {
        Direction::Forward => (index + count) % len,
        Direction::Backward => (index + (len.saturating_sub(count) % len)) % len,
    });
    doc.set_selection(view.id, selection);
}
fn rotate_selections_forward(cx: &mut Context) {
    rotate_selections(cx, Direction::Forward)
}
fn rotate_selections_backward(cx: &mut Context) {
    rotate_selections(cx, Direction::Backward)
}

fn rotate_selection_contents(cx: &mut Context, direction: Direction) {
    let count = cx.count;
    let (view, doc) = current!(cx.editor);
    let text = doc.text().slice(..);

    let selection = doc.selection(view.id);
    let mut fragments: Vec<_> = selection
        .slices(text)
        .map(|fragment| fragment.chunks().collect())
        .collect();

    let group = count
        .map(|count| count.get())
        .unwrap_or(fragments.len()) // default to rotating everything as one group
        .min(fragments.len());

    for chunk in fragments.chunks_mut(group) {
        // TODO: also modify main index
        match direction {
            Direction::Forward => chunk.rotate_right(1),
            Direction::Backward => chunk.rotate_left(1),
        };
    }

    let transaction = Transaction::change(
        doc.text(),
        selection
            .ranges()
            .iter()
            .zip(fragments)
            .map(|(range, fragment)| (range.from(), range.to(), Some(fragment))),
    );

    doc.apply(&transaction, view.id);
}

fn rotate_selection_contents_forward(cx: &mut Context) {
    rotate_selection_contents(cx, Direction::Forward)
}
fn rotate_selection_contents_backward(cx: &mut Context) {
    rotate_selection_contents(cx, Direction::Backward)
}

// tree sitter node selection

fn expand_selection(cx: &mut Context) {
    let motion = |editor: &mut Editor| {
        let (view, doc) = current!(editor);

        if let Some(syntax) = doc.syntax() {
            let text = doc.text().slice(..);

            let current_selection = doc.selection(view.id);
            let selection = object::expand_selection(syntax, text, current_selection.clone());

            // check if selection is different from the last one
            if *current_selection != selection {
                // save current selection so it can be restored using shrink_selection
                view.object_selections.push(current_selection.clone());

                doc.set_selection(view.id, selection);
            }
        }
    };
    motion(cx.editor);
    cx.editor.last_motion = Some(Motion(Box::new(motion)));
}

fn shrink_selection(cx: &mut Context) {
    let motion = |editor: &mut Editor| {
        let (view, doc) = current!(editor);
        let current_selection = doc.selection(view.id);
        // try to restore previous selection
        if let Some(prev_selection) = view.object_selections.pop() {
            if current_selection.contains(&prev_selection) {
                // allow shrinking the selection only if current selection contains the previous object selection
                doc.set_selection(view.id, prev_selection);
                return;
            } else {
                // clear existing selection as they can't be shrunk to anyway
                view.object_selections.clear();
            }
        }
        // if not previous selection, shrink to first child
        if let Some(syntax) = doc.syntax() {
            let text = doc.text().slice(..);
            let selection = object::shrink_selection(syntax, text, current_selection.clone());
            doc.set_selection(view.id, selection);
        }
    };
    motion(cx.editor);
    cx.editor.last_motion = Some(Motion(Box::new(motion)));
}

fn select_sibling_impl<F>(cx: &mut Context, sibling_fn: &'static F)
where
    F: Fn(Node) -> Option<Node>,
{
    let motion = |editor: &mut Editor| {
        let (view, doc) = current!(editor);

        if let Some(syntax) = doc.syntax() {
            let text = doc.text().slice(..);
            let current_selection = doc.selection(view.id);
            let selection =
                object::select_sibling(syntax, text, current_selection.clone(), sibling_fn);
            doc.set_selection(view.id, selection);
        }
    };
    motion(cx.editor);
    cx.editor.last_motion = Some(Motion(Box::new(motion)));
}

fn select_next_sibling(cx: &mut Context) {
    select_sibling_impl(cx, &|node| Node::next_sibling(&node))
}

fn select_prev_sibling(cx: &mut Context) {
    select_sibling_impl(cx, &|node| Node::prev_sibling(&node))
}

fn match_brackets(cx: &mut Context) {
    let (view, doc) = current!(cx.editor);

    if let Some(syntax) = doc.syntax() {
        let text = doc.text().slice(..);
        let selection = doc.selection(view.id).clone().transform(|range| {
            if let Some(pos) =
                match_brackets::find_matching_bracket_fuzzy(syntax, doc.text(), range.cursor(text))
            {
                range.put_cursor(text, pos, cx.editor.mode == Mode::Select)
            } else {
                range
            }
        });
        doc.set_selection(view.id, selection);
    }
}

//

fn jump_forward(cx: &mut Context) {
    let count = cx.count();
    let config = cx.editor.config();
    let view = view_mut!(cx.editor);
    let doc_id = view.doc;

    if let Some((id, selection)) = view.jumps.forward(count) {
        view.doc = *id;
        let selection = selection.clone();
        let (view, doc) = current!(cx.editor); // refetch doc

        if doc.id() != doc_id {
            view.add_to_history(doc_id);
        }

        doc.set_selection(view.id, selection);
        view.ensure_cursor_in_view_center(doc, config.scrolloff);
    };
}

fn jump_backward(cx: &mut Context) {
    let count = cx.count();
    let config = cx.editor.config();
    let (view, doc) = current!(cx.editor);
    let doc_id = doc.id();

    if let Some((id, selection)) = view.jumps.backward(view.id, doc, count) {
        view.doc = *id;
        let selection = selection.clone();
        let (view, doc) = current!(cx.editor); // refetch doc

        if doc.id() != doc_id {
            view.add_to_history(doc_id);
        }

        doc.set_selection(view.id, selection);
        view.ensure_cursor_in_view_center(doc, config.scrolloff);
    };
}

fn save_selection(cx: &mut Context) {
    let (view, doc) = current!(cx.editor);
    push_jump(view, doc);
    cx.editor.set_status("Selection saved to jumplist");
}

fn rotate_view(cx: &mut Context) {
    cx.editor.focus_next()
}

fn rotate_view_reverse(cx: &mut Context) {
    cx.editor.focus_prev()
}

fn jump_view_right(cx: &mut Context) {
    cx.editor.focus_direction(tree::Direction::Right)
}

fn jump_view_left(cx: &mut Context) {
    cx.editor.focus_direction(tree::Direction::Left)
}

fn jump_view_up(cx: &mut Context) {
    cx.editor.focus_direction(tree::Direction::Up)
}

fn jump_view_down(cx: &mut Context) {
    cx.editor.focus_direction(tree::Direction::Down)
}

fn swap_view_right(cx: &mut Context) {
    cx.editor.swap_split_in_direction(tree::Direction::Right)
}

fn swap_view_left(cx: &mut Context) {
    cx.editor.swap_split_in_direction(tree::Direction::Left)
}

fn swap_view_up(cx: &mut Context) {
    cx.editor.swap_split_in_direction(tree::Direction::Up)
}

fn swap_view_down(cx: &mut Context) {
    cx.editor.swap_split_in_direction(tree::Direction::Down)
}

fn transpose_view(cx: &mut Context) {
    cx.editor.transpose_view()
}

// split helper, clear it later
fn split(cx: &mut Context, action: Action) {
    let (view, doc) = current!(cx.editor);
    let id = doc.id();
    let selection = doc.selection(view.id).clone();
    let offset = view.offset;

    cx.editor.switch(id, action);

    // match the selection in the previous view
    let (view, doc) = current!(cx.editor);
    doc.set_selection(view.id, selection);
    // match the view scroll offset (switch doesn't handle this fully
    // since the selection is only matched after the split)
    view.offset = offset;
}

fn hsplit(cx: &mut Context) {
    split(cx, Action::HorizontalSplit);
}

fn hsplit_new(cx: &mut Context) {
    cx.editor.new_file(Action::HorizontalSplit);
}

fn vsplit(cx: &mut Context) {
    split(cx, Action::VerticalSplit);
}

fn vsplit_new(cx: &mut Context) {
    cx.editor.new_file(Action::VerticalSplit);
}

fn wclose(cx: &mut Context) {
    if cx.editor.tree.views().count() == 1 {
        if let Err(err) = typed::buffers_remaining_impl(cx.editor) {
            cx.editor.set_error(err.to_string());
            return;
        }
    }
    let view_id = view!(cx.editor).id;
    // close current split
    cx.editor.close(view_id);
}

fn wonly(cx: &mut Context) {
    let views = cx
        .editor
        .tree
        .views()
        .map(|(v, focus)| (v.id, focus))
        .collect::<Vec<_>>();
    for (view_id, focus) in views {
        if !focus {
            cx.editor.close(view_id);
        }
    }
}

fn select_register(cx: &mut Context) {
    cx.editor.autoinfo = Some(Info::from_registers(&cx.editor.registers));
    cx.on_next_key(move |cx, event| {
        if let Some(ch) = event.char() {
            cx.editor.autoinfo = None;
            cx.editor.selected_register = Some(ch);
        }
    })
}

fn insert_register(cx: &mut Context) {
    cx.editor.autoinfo = Some(Info::from_registers(&cx.editor.registers));
    cx.on_next_key(move |cx, event| {
        if let Some(ch) = event.char() {
            cx.editor.autoinfo = None;
            cx.register = Some(ch);
            paste(cx, Paste::Cursor);
        }
    })
}

fn align_view_top(cx: &mut Context) {
    let (view, doc) = current!(cx.editor);
    align_view(doc, view, Align::Top);
}

fn align_view_center(cx: &mut Context) {
    let (view, doc) = current!(cx.editor);
    align_view(doc, view, Align::Center);
}

fn align_view_bottom(cx: &mut Context) {
    let (view, doc) = current!(cx.editor);
    align_view(doc, view, Align::Bottom);
}

fn align_view_middle(cx: &mut Context) {
    let (view, doc) = current!(cx.editor);
    let inner_width = view.inner_width(doc);
    let text_fmt = doc.text_format(inner_width, None);
    // there is no horizontal position when softwrap is enabled
    if text_fmt.soft_wrap {
        return;
    }
    let doc_text = doc.text().slice(..);
    let annotations = view.text_annotations(doc, None);
    let pos = doc.selection(view.id).primary().cursor(doc_text);
    let pos =
        visual_offset_from_block(doc_text, view.offset.anchor, pos, &text_fmt, &annotations).0;

    view.offset.horizontal_offset = pos
        .col
        .saturating_sub((view.inner_area(doc).width as usize) / 2);
}

fn scroll_up(cx: &mut Context) {
    scroll(cx, cx.count(), Direction::Backward);
}

fn scroll_down(cx: &mut Context) {
    scroll(cx, cx.count(), Direction::Forward);
}

fn goto_ts_object_impl(cx: &mut Context, object: &'static str, direction: Direction) {
    let count = cx.count();
    let motion = move |editor: &mut Editor| {
        let (view, doc) = current!(editor);
        if let Some((lang_config, syntax)) = doc.language_config().zip(doc.syntax()) {
            let text = doc.text().slice(..);
            let root = syntax.tree().root_node();

            let selection = doc.selection(view.id).clone().transform(|range| {
                let new_range = movement::goto_treesitter_object(
                    text,
                    range,
                    object,
                    direction,
                    root,
                    lang_config,
                    count,
                );

                if editor.mode == Mode::Select {
                    let head = if new_range.head < range.anchor {
                        new_range.anchor
                    } else {
                        new_range.head
                    };

                    Range::new(range.anchor, head)
                } else {
                    new_range.with_direction(direction)
                }
            });

            doc.set_selection(view.id, selection);
        } else {
            editor.set_status("Syntax-tree is not available in current buffer");
        }
    };
    motion(cx.editor);
    cx.editor.last_motion = Some(Motion(Box::new(motion)));
}

fn goto_next_function(cx: &mut Context) {
    goto_ts_object_impl(cx, "function", Direction::Forward)
}

fn goto_prev_function(cx: &mut Context) {
    goto_ts_object_impl(cx, "function", Direction::Backward)
}

fn goto_next_class(cx: &mut Context) {
    goto_ts_object_impl(cx, "class", Direction::Forward)
}

fn goto_prev_class(cx: &mut Context) {
    goto_ts_object_impl(cx, "class", Direction::Backward)
}

fn goto_next_parameter(cx: &mut Context) {
    goto_ts_object_impl(cx, "parameter", Direction::Forward)
}

fn goto_prev_parameter(cx: &mut Context) {
    goto_ts_object_impl(cx, "parameter", Direction::Backward)
}

fn goto_next_comment(cx: &mut Context) {
    goto_ts_object_impl(cx, "comment", Direction::Forward)
}

fn goto_prev_comment(cx: &mut Context) {
    goto_ts_object_impl(cx, "comment", Direction::Backward)
}

fn goto_next_test(cx: &mut Context) {
    goto_ts_object_impl(cx, "test", Direction::Forward)
}

fn goto_prev_test(cx: &mut Context) {
    goto_ts_object_impl(cx, "test", Direction::Backward)
}

fn select_textobject_around(cx: &mut Context) {
    select_textobject(cx, textobject::TextObject::Around);
}

fn select_textobject_inner(cx: &mut Context) {
    select_textobject(cx, textobject::TextObject::Inside);
}

fn select_textobject(cx: &mut Context, objtype: textobject::TextObject) {
    let count = cx.count();

    cx.on_next_key(move |cx, event| {
        cx.editor.autoinfo = None;
        if let Some(ch) = event.char() {
            let textobject = move |editor: &mut Editor| {
                let (view, doc) = current!(editor);
                let text = doc.text().slice(..);

                let textobject_treesitter = |obj_name: &str, range: Range| -> Range {
                    let (lang_config, syntax) = match doc.language_config().zip(doc.syntax()) {
                        Some(t) => t,
                        None => return range,
                    };
                    textobject::textobject_treesitter(
                        text,
                        range,
                        objtype,
                        obj_name,
                        syntax.tree().root_node(),
                        lang_config,
                        count,
                    )
                };

                if ch == 'g' && doc.diff_handle().is_none() {
                    editor.set_status("Diff is not available in current buffer");
                    return;
                }

                let textobject_change = |range: Range| -> Range {
                    let diff_handle = doc.diff_handle().unwrap();
                    let hunks = diff_handle.hunks();
                    let line = range.cursor_line(text);
                    let hunk_idx = if let Some(hunk_idx) = hunks.hunk_at(line as u32, false) {
                        hunk_idx
                    } else {
                        return range;
                    };
                    let hunk = hunks.nth_hunk(hunk_idx).after;

                    let start = text.line_to_char(hunk.start as usize);
                    let end = text.line_to_char(hunk.end as usize);
                    Range::new(start, end).with_direction(range.direction())
                };

                let selection = doc.selection(view.id).clone().transform(|range| {
                    match ch {
                        'w' => textobject::textobject_word(text, range, objtype, count, false),
                        'W' => textobject::textobject_word(text, range, objtype, count, true),
                        't' => textobject_treesitter("class", range),
                        'f' => textobject_treesitter("function", range),
                        'a' => textobject_treesitter("parameter", range),
                        'c' => textobject_treesitter("comment", range),
                        'T' => textobject_treesitter("test", range),
                        'p' => textobject::textobject_paragraph(text, range, objtype, count),
                        'm' => textobject::textobject_pair_surround_closest(
                            text, range, objtype, count,
                        ),
                        'g' => textobject_change(range),
                        // TODO: cancel new ranges if inconsistent surround matches across lines
                        ch if !ch.is_ascii_alphanumeric() => {
                            textobject::textobject_pair_surround(text, range, objtype, ch, count)
                        }
                        _ => range,
                    }
                });
                doc.set_selection(view.id, selection);
            };
            textobject(cx.editor);
            cx.editor.last_motion = Some(Motion(Box::new(textobject)));
        }
    });

    let title = match objtype {
        textobject::TextObject::Inside => "Match inside",
        textobject::TextObject::Around => "Match around",
        _ => return,
    };
    let help_text = [
        ("w", "Word"),
        ("W", "WORD"),
        ("p", "Paragraph"),
        ("t", "Type definition (tree-sitter)"),
        ("f", "Function (tree-sitter)"),
        ("a", "Argument/parameter (tree-sitter)"),
        ("c", "Comment (tree-sitter)"),
        ("T", "Test (tree-sitter)"),
        ("m", "Closest surrounding pair to cursor"),
        (" ", "... or any character acting as a pair"),
    ];

    cx.editor.autoinfo = Some(Info::new(title, &help_text));
}

fn surround_add(cx: &mut Context) {
    cx.on_next_key(move |cx, event| {
        let (view, doc) = current!(cx.editor);
        // surround_len is the number of new characters being added.
        let (open, close, surround_len) = match event.char() {
            Some(ch) => {
                let (o, c) = surround::get_pair(ch);
                let mut open = Tendril::new();
                open.push(o);
                let mut close = Tendril::new();
                close.push(c);
                (open, close, 2)
            }
            None if event.code == KeyCode::Enter => (
                doc.line_ending.as_str().into(),
                doc.line_ending.as_str().into(),
                2 * doc.line_ending.len_chars(),
            ),
            None => return,
        };

        let selection = doc.selection(view.id);
        let mut changes = Vec::with_capacity(selection.len() * 2);
        let mut ranges = SmallVec::with_capacity(selection.len());
        let mut offs = 0;

        for range in selection.iter() {
            changes.push((range.from(), range.from(), Some(open.clone())));
            changes.push((range.to(), range.to(), Some(close.clone())));

            ranges.push(
                Range::new(offs + range.from(), offs + range.to() + surround_len)
                    .with_direction(range.direction()),
            );

            offs += surround_len;
        }

        let transaction = Transaction::change(doc.text(), changes.into_iter())
            .with_selection(Selection::new(ranges, selection.primary_index()));
        doc.apply(&transaction, view.id);
        exit_select_mode(cx);
    })
}

fn surround_replace(cx: &mut Context) {
    let count = cx.count();
    cx.on_next_key(move |cx, event| {
        let surround_ch = match event.char() {
            Some('m') => None, // m selects the closest surround pair
            Some(ch) => Some(ch),
            None => return,
        };
        let (view, doc) = current!(cx.editor);
        let text = doc.text().slice(..);
        let selection = doc.selection(view.id);

        let change_pos = match surround::get_surround_pos(text, selection, surround_ch, count) {
            Ok(c) => c,
            Err(err) => {
                cx.editor.set_error(err.to_string());
                return;
            }
        };

        cx.on_next_key(move |cx, event| {
            let (view, doc) = current!(cx.editor);
            let to = match event.char() {
                Some(to) => to,
                None => return,
            };
            let (open, close) = surround::get_pair(to);
            let transaction = Transaction::change(
                doc.text(),
                change_pos.iter().enumerate().map(|(i, &pos)| {
                    let mut t = Tendril::new();
                    t.push(if i % 2 == 0 { open } else { close });
                    (pos, pos + 1, Some(t))
                }),
            );
            doc.apply(&transaction, view.id);
            exit_select_mode(cx);
        });
    })
}

fn surround_delete(cx: &mut Context) {
    let count = cx.count();
    cx.on_next_key(move |cx, event| {
        let surround_ch = match event.char() {
            Some('m') => None, // m selects the closest surround pair
            Some(ch) => Some(ch),
            None => return,
        };
        let (view, doc) = current!(cx.editor);
        let text = doc.text().slice(..);
        let selection = doc.selection(view.id);

        let change_pos = match surround::get_surround_pos(text, selection, surround_ch, count) {
            Ok(c) => c,
            Err(err) => {
                cx.editor.set_error(err.to_string());
                return;
            }
        };

        let transaction =
            Transaction::change(doc.text(), change_pos.into_iter().map(|p| (p, p + 1, None)));
        doc.apply(&transaction, view.id);
        exit_select_mode(cx);
    })
}

#[derive(Eq, PartialEq)]
enum ShellBehavior {
    Replace,
    Ignore,
    Insert,
    Append,
}

fn shell_pipe(cx: &mut Context) {
    shell_prompt(cx, "pipe:".into(), ShellBehavior::Replace);
}

fn shell_pipe_to(cx: &mut Context) {
    shell_prompt(cx, "pipe-to:".into(), ShellBehavior::Ignore);
}

fn shell_insert_output(cx: &mut Context) {
    shell_prompt(cx, "insert-output:".into(), ShellBehavior::Insert);
}

fn shell_append_output(cx: &mut Context) {
    shell_prompt(cx, "append-output:".into(), ShellBehavior::Append);
}

fn shell_keep_pipe(cx: &mut Context) {
    ui::prompt(
        cx,
        "keep-pipe:".into(),
        Some('|'),
        ui::completers::none,
        move |cx, input: &str, event: PromptEvent| {
            let shell = &cx.editor.config().shell;
            if event != PromptEvent::Validate {
                return;
            }
            if input.is_empty() {
                return;
            }
            let (view, doc) = current!(cx.editor);
            let selection = doc.selection(view.id);

            let mut ranges = SmallVec::with_capacity(selection.len());
            let old_index = selection.primary_index();
            let mut index: Option<usize> = None;
            let text = doc.text().slice(..);

            for (i, range) in selection.ranges().iter().enumerate() {
                let fragment = range.slice(text);
                let (_output, success) = match shell_impl(shell, input, Some(fragment.into())) {
                    Ok(result) => result,
                    Err(err) => {
                        cx.editor.set_error(err.to_string());
                        return;
                    }
                };

                // if the process exits successfully, keep the selection
                if success {
                    ranges.push(*range);
                    if i >= old_index && index.is_none() {
                        index = Some(ranges.len() - 1);
                    }
                }
            }

            if ranges.is_empty() {
                cx.editor.set_error("No selections remaining");
                return;
            }

            let index = index.unwrap_or_else(|| ranges.len() - 1);
            doc.set_selection(view.id, Selection::new(ranges, index));
        },
    );
}

fn shell_impl(shell: &[String], cmd: &str, input: Option<Rope>) -> anyhow::Result<(Tendril, bool)> {
    tokio::task::block_in_place(|| helix_lsp::block_on(shell_impl_async(shell, cmd, input)))
}

async fn shell_impl_async(
    shell: &[String],
    cmd: &str,
    input: Option<Rope>,
) -> anyhow::Result<(Tendril, bool)> {
    use std::process::Stdio;
    use tokio::process::Command;
    ensure!(!shell.is_empty(), "No shell set");

    let mut process = Command::new(&shell[0]);
    process
        .args(&shell[1..])
        .arg(cmd)
        .stdout(Stdio::piped())
        .stderr(Stdio::piped());

    if input.is_some() || cfg!(windows) {
        process.stdin(Stdio::piped());
    } else {
        process.stdin(Stdio::null());
    }

    let mut process = match process.spawn() {
        Ok(process) => process,
        Err(e) => {
            log::error!("Failed to start shell: {}", e);
            return Err(e.into());
        }
    };
    let output = if let Some(mut stdin) = process.stdin.take() {
        let input_task = tokio::spawn(async move {
            if let Some(input) = input {
                helix_view::document::to_writer(&mut stdin, encoding::UTF_8, &input).await?;
            }
            Ok::<_, anyhow::Error>(())
        });
        let (output, _) = tokio::join! {
            process.wait_with_output(),
            input_task,
        };
        output?
    } else {
        // Process has no stdin, so we just take the output
        process.wait_with_output().await?
    };

    if !output.status.success() {
        if !output.stderr.is_empty() {
            let err = String::from_utf8_lossy(&output.stderr).to_string();
            log::error!("Shell error: {}", err);
            bail!("Shell error: {}", err);
        }
        bail!("Shell command failed");
    } else if !output.stderr.is_empty() {
        log::debug!(
            "Command printed to stderr: {}",
            String::from_utf8_lossy(&output.stderr).to_string()
        );
    }

    let str = std::str::from_utf8(&output.stdout)
        .map_err(|_| anyhow!("Process did not output valid UTF-8"))?;
    let tendril = Tendril::from(str);
    Ok((tendril, output.status.success()))
}

fn shell(cx: &mut compositor::Context, cmd: &str, behavior: &ShellBehavior) {
    let pipe = match behavior {
        ShellBehavior::Replace | ShellBehavior::Ignore => true,
        ShellBehavior::Insert | ShellBehavior::Append => false,
    };

    let config = cx.editor.config();
    let shell = &config.shell;
    let (view, doc) = current!(cx.editor);
    let selection = doc.selection(view.id);

    let mut changes = Vec::with_capacity(selection.len());
    let mut ranges = SmallVec::with_capacity(selection.len());
    let text = doc.text().slice(..);

    let mut shell_output: Option<Tendril> = None;
    let mut offset = 0isize;
    for range in selection.ranges() {
        let (output, success) = if let Some(output) = shell_output.as_ref() {
            (output.clone(), true)
        } else {
            let fragment = range.slice(text);
            match shell_impl(shell, cmd, pipe.then(|| fragment.into())) {
                Ok(result) => {
                    if !pipe {
                        shell_output = Some(result.0.clone());
                    }
                    result
                }
                Err(err) => {
                    cx.editor.set_error(err.to_string());
                    return;
                }
            }
        };

        if !success {
            cx.editor.set_error("Command failed");
            return;
        }

        let output_len = output.chars().count();

        let (from, to, deleted_len) = match behavior {
            ShellBehavior::Replace => (range.from(), range.to(), range.len()),
            ShellBehavior::Insert => (range.from(), range.from(), 0),
            ShellBehavior::Append => (range.to(), range.to(), 0),
            _ => (range.from(), range.from(), 0),
        };

        // These `usize`s cannot underflow because selection ranges cannot overlap.
        // Once the MSRV is 1.66.0 (mixed_integer_ops is stabilized), we can use checked
        // arithmetic to assert this.
        let anchor = (to as isize + offset - deleted_len as isize) as usize;
        let new_range = Range::new(anchor, anchor + output_len).with_direction(range.direction());
        ranges.push(new_range);
        offset = offset + output_len as isize - deleted_len as isize;

        changes.push((from, to, Some(output)));
    }

    if behavior != &ShellBehavior::Ignore {
        let transaction = Transaction::change(doc.text(), changes.into_iter())
            .with_selection(Selection::new(ranges, selection.primary_index()));
        doc.apply(&transaction, view.id);
        doc.append_changes_to_history(view);
    }

    // after replace cursor may be out of bounds, do this to
    // make sure cursor is in view and update scroll as well
    view.ensure_cursor_in_view(doc, config.scrolloff);
}

fn shell_prompt(cx: &mut Context, prompt: Cow<'static, str>, behavior: ShellBehavior) {
    ui::prompt(
        cx,
        prompt,
        Some('|'),
        ui::completers::none,
        move |cx, input: &str, event: PromptEvent| {
            if event != PromptEvent::Validate {
                return;
            }
            if input.is_empty() {
                return;
            }

            shell(cx, input, &behavior);
        },
    );
}

fn suspend(_cx: &mut Context) {
    #[cfg(not(windows))]
    signal_hook::low_level::raise(signal_hook::consts::signal::SIGTSTP).unwrap();
}

fn add_newline_above(cx: &mut Context) {
    add_newline_impl(cx, Open::Above);
}

fn add_newline_below(cx: &mut Context) {
    add_newline_impl(cx, Open::Below)
}

fn add_newline_impl(cx: &mut Context, open: Open) {
    let count = cx.count();
    let (view, doc) = current!(cx.editor);
    let selection = doc.selection(view.id);
    let text = doc.text();
    let slice = text.slice(..);

    let changes = selection.into_iter().map(|range| {
        let (start, end) = range.line_range(slice);
        let line = match open {
            Open::Above => start,
            Open::Below => end + 1,
        };
        let pos = text.line_to_char(line);
        (
            pos,
            pos,
            Some(doc.line_ending.as_str().repeat(count).into()),
        )
    });

    let transaction = Transaction::change(text, changes);
    doc.apply(&transaction, view.id);
}

enum IncrementDirection {
    Increase,
    Decrease,
}

/// Increment objects within selections by count.
fn increment(cx: &mut Context) {
    increment_impl(cx, IncrementDirection::Increase);
}

/// Decrement objects within selections by count.
fn decrement(cx: &mut Context) {
    increment_impl(cx, IncrementDirection::Decrease);
}

/// Increment objects within selections by `amount`.
/// A negative `amount` will decrement objects within selections.
fn increment_impl(cx: &mut Context, increment_direction: IncrementDirection) {
    let sign = match increment_direction {
        IncrementDirection::Increase => 1,
        IncrementDirection::Decrease => -1,
    };
    let mut amount = sign * cx.count() as i64;
    // If the register is `#` then increase or decrease the `amount` by 1 per element
    let increase_by = if cx.register == Some('#') { sign } else { 0 };

    let (view, doc) = current!(cx.editor);
    let selection = doc.selection(view.id);
    let text = doc.text().slice(..);

    let mut new_selection_ranges = SmallVec::new();
    let mut cumulative_length_diff: i128 = 0;
    let mut changes = vec![];

    for range in selection {
        let selected_text: Cow<str> = range.fragment(text);
        let new_from = ((range.from() as i128) + cumulative_length_diff) as usize;
        let incremented = [increment::integer, increment::date_time]
            .iter()
            .find_map(|incrementor| incrementor(selected_text.as_ref(), amount));

        amount += increase_by;

        match incremented {
            None => {
                let new_range = Range::new(
                    new_from,
                    (range.to() as i128 + cumulative_length_diff) as usize,
                );
                new_selection_ranges.push(new_range);
            }
            Some(new_text) => {
                let new_range = Range::new(new_from, new_from + new_text.len());
                cumulative_length_diff += new_text.len() as i128 - selected_text.len() as i128;
                new_selection_ranges.push(new_range);
                changes.push((range.from(), range.to(), Some(new_text.into())));
            }
        }
    }

    if !changes.is_empty() {
        let new_selection = Selection::new(new_selection_ranges, selection.primary_index());
        let transaction = Transaction::change(doc.text(), changes.into_iter());
        let transaction = transaction.with_selection(new_selection);
        doc.apply(&transaction, view.id);
    }
}

fn record_macro(cx: &mut Context) {
    if let Some((reg, mut keys)) = cx.editor.macro_recording.take() {
        // Remove the keypress which ends the recording
        keys.pop();
        let s = keys
            .into_iter()
            .map(|key| {
                let s = key.to_string();
                if s.chars().count() == 1 {
                    s
                } else {
                    format!("<{}>", s)
                }
            })
            .collect::<String>();
        cx.editor.registers.write(reg, vec![s]);
        cx.editor
            .set_status(format!("Recorded to register [{}]", reg));
    } else {
        let reg = cx.register.take().unwrap_or('@');
        cx.editor.macro_recording = Some((reg, Vec::new()));
        cx.editor
            .set_status(format!("Recording to register [{}]", reg));
    }
}

fn replay_macro(cx: &mut Context) {
    let reg = cx.register.unwrap_or('@');

    if cx.editor.macro_replaying.contains(&reg) {
        cx.editor.set_error(format!(
            "Cannot replay from register [{}] because already replaying from same register",
            reg
        ));
        return;
    }

    let keys: Vec<KeyEvent> = if let Some([keys_str]) = cx.editor.registers.read(reg) {
        match helix_view::input::parse_macro(keys_str) {
            Ok(keys) => keys,
            Err(err) => {
                cx.editor.set_error(format!("Invalid macro: {}", err));
                return;
            }
        }
    } else {
        cx.editor.set_error(format!("Register [{}] empty", reg));
        return;
    };

    // Once the macro has been fully validated, it's marked as being under replay
    // to ensure we don't fall into infinite recursion.
    cx.editor.macro_replaying.push(reg);

    let count = cx.count();
    cx.callback = Some(Box::new(move |compositor, cx| {
        for _ in 0..count {
            for &key in keys.iter() {
                compositor.handle_event(&compositor::Event::Key(key), cx);
            }
        }
        // The macro under replay is cleared at the end of the callback, not in the
        // macro replay context, or it will not correctly protect the user from
        // replaying recursively.
        cx.editor.macro_replaying.pop();
    }));
}<|MERGE_RESOLUTION|>--- conflicted
+++ resolved
@@ -2427,7 +2427,7 @@
         }
     };
 
-    let picker = ui::file_picker(path, &cx.editor.config());
+    let picker = ui::file_picker(path, &cx.editor.config(), cx.editor);
     cx.push_layer(Box::new(overlayed(picker)));
 }
 fn file_picker_in_current_directory(cx: &mut Context) {
@@ -2459,14 +2459,10 @@
                 None => SCRATCH_BUFFER_NAME,
             };
 
-<<<<<<< HEAD
             // Get the filetype icon, or a "file" icon for scratch buffers
             let icon = icons.and_then(|icons| icons.icon_from_path(self.path.as_ref()));
 
-            let mut flags = Vec::new();
-=======
             let mut flags = String::new();
->>>>>>> b2e83f81
             if self.is_modified {
                 flags.push('+');
             }
@@ -2474,22 +2470,17 @@
                 flags.push('*');
             }
 
-<<<<<<< HEAD
-            let flag = if flags.is_empty() {
-                "".into()
+            if let Some(icon) = icon {
+                let icon_span = Span::from(icon);
+                Row::new(vec![
+                    icon_span,
+                    self.id.to_string().into(),
+                    flags.into(),
+                    path.to_string().into(),
+                ])
             } else {
-                format!(" ({})", flags.join(""))
-            };
-
-            let path_span: Span = format!("{} {}{}", self.id, path, flag).into();
-            if let Some(icon) = icon {
-                Row::new(vec![icon.into(), path_span])
-            } else {
-                path_span.into()
-            }
-=======
-            Row::new([self.id.to_string(), flags, path.to_string()])
->>>>>>> b2e83f81
+                Row::new([self.id.to_string(), flags, path.to_string()])
+            }
         }
     }
 
