--- conflicted
+++ resolved
@@ -10,13 +10,8 @@
 
 use helix_core::Position;
 use helix_view::{
-<<<<<<< HEAD
     editor::PopupBorderConfig,
     graphics::{Margin, Rect},
-=======
-    graphics::{Margin, Rect},
-    Editor,
->>>>>>> af6ab4d1
 };
 
 // TODO: share logic with Menu, it's essentially Popup(render_fn), but render fn needs to return
