use crate::{
    commands::Open,
    compositor::{Callback, Component, Context, Event, EventResult},
    ctrl, key,
};
use tui::buffer::Buffer as Surface;

use helix_core::Position;
use helix_view::graphics::{Margin, Rect};

// TODO: share logic with Menu, it's essentially Popup(render_fn), but render fn needs to return
// a width/height hint. maybe Popup(Box<Component>)

pub struct Popup<T: Component> {
    contents: T,
    position: Option<Position>,
    margin: Margin,
    size: (u16, u16),
    child_size: (u16, u16),
    position_bias: Open,
    scroll: usize,
    auto_close: bool,
    ignore_escape_key: bool,
    id: &'static str,
    has_scrollbar: bool,
}

impl<T: Component> Popup<T> {
    pub fn new(id: &'static str, contents: T) -> Self {
        Self {
            contents,
            position: None,
            margin: Margin::none(),
            size: (0, 0),
            position_bias: Open::Below,
            child_size: (0, 0),
            scroll: 0,
            auto_close: false,
            ignore_escape_key: false,
            id,
            has_scrollbar: true,
        }
    }

    pub fn position(mut self, pos: Option<Position>) -> Self {
        self.position = pos;
        self
    }

    pub fn get_position(&self) -> Option<Position> {
        self.position
    }

    pub fn position_bias(mut self, bias: Open) -> Self {
        self.position_bias = bias;
        self
    }

    pub fn margin(mut self, margin: Margin) -> Self {
        self.margin = margin;
        self
    }

    pub fn auto_close(mut self, auto_close: bool) -> Self {
        self.auto_close = auto_close;
        self
    }

    /// Ignores an escape keypress event, letting the outer layer
    /// (usually the editor) handle it. This is useful for popups
    /// in insert mode like completion and signature help where
    /// the popup is closed on the mode change from insert to normal
    /// which is done with the escape key. Otherwise the popup consumes
    /// the escape key event and closes it, and an additional escape
    /// would be required to exit insert mode.
    pub fn ignore_escape_key(mut self, ignore: bool) -> Self {
        self.ignore_escape_key = ignore;
        self
    }

    pub fn get_rel_position(&mut self, viewport: Rect, cx: &Context) -> (u16, u16) {
        let position = self
            .position
            .get_or_insert_with(|| cx.editor.cursor().0.unwrap_or_default());

        let (width, height) = self.size;

        // if there's a orientation preference, use that
        // if we're on the top part of the screen, do below
        // if we're on the bottom part, do above

        // -- make sure frame doesn't stick out of bounds
        let mut rel_x = position.col as u16;
        let mut rel_y = position.row as u16;
        if viewport.width <= rel_x + width {
            rel_x = rel_x.saturating_sub((rel_x + width).saturating_sub(viewport.width));
        }

        let can_put_below = viewport.height > rel_y + height;
        let can_put_above = rel_y.checked_sub(height).is_some();
        let final_pos = match self.position_bias {
            Open::Below => match can_put_below {
                true => Open::Below,
                false => Open::Above,
            },
            Open::Above => match can_put_above {
                true => Open::Above,
                false => Open::Below,
            },
        };

        rel_y = match final_pos {
            Open::Above => rel_y.saturating_sub(height),
            Open::Below => rel_y + 1,
        };

        (rel_x, rel_y)
    }

    pub fn get_size(&self) -> (u16, u16) {
        (self.size.0, self.size.1)
    }

    pub fn scroll(&mut self, offset: usize, direction: bool) {
        if direction {
            let max_offset = self.child_size.1.saturating_sub(self.size.1);
            self.scroll = (self.scroll + offset).min(max_offset as usize);
        } else {
            self.scroll = self.scroll.saturating_sub(offset);
        }
    }

    /// Toggles the Popup's scrollbar.
    /// Consider disabling the scrollbar in case the child
    /// already has its own.
    pub fn with_scrollbar(mut self, enable_scrollbar: bool) -> Self {
        self.has_scrollbar = enable_scrollbar;
        self
    }

    pub fn contents(&self) -> &T {
        &self.contents
    }

    pub fn contents_mut(&mut self) -> &mut T {
        &mut self.contents
    }
}

impl<T: Component> Component for Popup<T> {
    fn handle_event(&mut self, event: &Event, cx: &mut Context) -> EventResult {
        let key = match event {
            Event::Key(event) => *event,
            Event::Resize(_, _) => {
                // TODO: calculate inner area, call component's handle_event with that area
                return EventResult::Ignored(None);
            }
            _ => return EventResult::Ignored(None),
        };

        if key!(Esc) == key && self.ignore_escape_key {
            return EventResult::Ignored(None);
        }

        let close_fn: Callback = Box::new(|compositor, _| {
            // remove the layer
            compositor.remove(self.id.as_ref());
        });

        match key {
            // esc or ctrl-c aborts the completion and closes the menu
            key!(Esc) | ctrl!('c') => {
                let _ = self.contents.handle_event(event, cx);
                EventResult::Consumed(Some(close_fn))
            }
            ctrl!('d') => {
                self.scroll(self.size.1 as usize / 2, true);
                EventResult::Consumed(None)
            }
            ctrl!('u') => {
                self.scroll(self.size.1 as usize / 2, false);
                EventResult::Consumed(None)
            }
            _ => {
                let contents_event_result = self.contents.handle_event(event, cx);

                if self.auto_close {
                    if let EventResult::Ignored(None) = contents_event_result {
                        return EventResult::Ignored(Some(close_fn));
                    }
                }

                contents_event_result
            }
        }
        // for some events, we want to process them but send ignore, specifically all input except
        // tab/enter/ctrl-k or whatever will confirm the selection/ ctrl-n/ctrl-p for scroll.
    }

    fn required_size(&mut self, viewport: (u16, u16)) -> Option<(u16, u16)> {
        let max_width = 120.min(viewport.0);
        let max_height = 26.min(viewport.1.saturating_sub(2)); // add some spacing in the viewport

        let inner = Rect::new(0, 0, max_width, max_height).inner(&self.margin);

        let (width, height) = self
            .contents
            .required_size((inner.width, inner.height))
            .expect("Component needs required_size implemented in order to be embedded in a popup");

        self.child_size = (width, height);
        self.size = (
            (width + self.margin.width()).min(max_width),
            (height + self.margin.height()).min(max_height),
        );

        // re-clamp scroll offset
        let max_offset = self.child_size.1.saturating_sub(self.size.1);
        self.scroll = self.scroll.min(max_offset as usize);

        Some(self.size)
    }

    fn render(&mut self, viewport: Rect, surface: &mut Surface, cx: &mut Context) {
        // trigger required_size so we recalculate if the child changed
        self.required_size((viewport.width, viewport.height));

        cx.scroll = Some(self.scroll);

        let (rel_x, rel_y) = self.get_rel_position(viewport, cx);

        // clip to viewport
        let mut area = viewport.intersection(Rect::new(rel_x, rel_y, self.size.0, self.size.1));

        // clear area
        let background = cx.editor.theme.get("ui.popup");
        surface.clear_with(area, background);

<<<<<<< HEAD
        if cx.editor.config().popup_border == helix_view::editor::PopupBorderConfig::All
            || cx.editor.config().popup_border == helix_view::editor::PopupBorderConfig::Popup
        {
            use tui::widgets::{Block, Borders, Widget};
            Widget::render(Block::default().borders(Borders::ALL), area, surface);
        } else {
            area = area.inner(&self.margin);
        }

        self.contents.render(area, surface, cx);
=======
        let inner = area.inner(&self.margin);
        self.contents.render(inner, surface, cx);

        // render scrollbar if contents do not fit
        if self.has_scrollbar {
            let win_height = inner.height as usize;
            let len = self.child_size.1 as usize;
            let fits = len <= win_height;
            let scroll = self.scroll;
            let scroll_style = cx.editor.theme.get("ui.menu.scroll");

            const fn div_ceil(a: usize, b: usize) -> usize {
                (a + b - 1) / b
            }

            if !fits {
                let scroll_height = div_ceil(win_height.pow(2), len).min(win_height);
                let scroll_line = (win_height - scroll_height) * scroll
                    / std::cmp::max(1, len.saturating_sub(win_height));

                let mut cell;
                for i in 0..win_height {
                    cell = &mut surface[(inner.right() - 1, inner.top() + i as u16)];

                    cell.set_symbol("▐"); // right half block

                    if scroll_line <= i && i < scroll_line + scroll_height {
                        // Draw scroll thumb
                        cell.set_fg(scroll_style.fg.unwrap_or(helix_view::theme::Color::Reset));
                    } else {
                        // Draw scroll track
                        cell.set_fg(scroll_style.bg.unwrap_or(helix_view::theme::Color::Reset));
                    }
                }
            }
        }
>>>>>>> 7c0b15d2
    }

    fn id(&self) -> Option<&'static str> {
        Some(self.id)
    }
}<|MERGE_RESOLUTION|>--- conflicted
+++ resolved
@@ -236,7 +236,6 @@
         let background = cx.editor.theme.get("ui.popup");
         surface.clear_with(area, background);
 
-<<<<<<< HEAD
         if cx.editor.config().popup_border == helix_view::editor::PopupBorderConfig::All
             || cx.editor.config().popup_border == helix_view::editor::PopupBorderConfig::Popup
         {
@@ -247,7 +246,6 @@
         }
 
         self.contents.render(area, surface, cx);
-=======
         let inner = area.inner(&self.margin);
         self.contents.render(inner, surface, cx);
 
@@ -284,7 +282,6 @@
                 }
             }
         }
->>>>>>> 7c0b15d2
     }
 
     fn id(&self) -> Option<&'static str> {
