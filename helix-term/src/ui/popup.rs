use crate::{
    commands::Open,
    compositor::{Callback, Component, Context, Event, EventResult},
    ctrl, key,
};
use tui::buffer::Buffer as Surface;

use helix_core::Position;
use helix_view::{
    graphics::{Margin, Rect},
    Editor,
};

// TODO: share logic with Menu, it's essentially Popup(render_fn), but render fn needs to return
// a width/height hint. maybe Popup(Box<Component>)

pub struct Popup<T: Component> {
    contents: T,
    position: Option<Position>,
    margin: Margin,
    size: (u16, u16),
    child_size: (u16, u16),
    position_bias: Open,
    scroll: usize,
    auto_close: bool,
    ignore_escape_key: bool,
    id: &'static str,
    has_scrollbar: bool,
}

impl<T: Component> Popup<T> {
    pub fn new(id: &'static str, contents: T) -> Self {
        Self {
            contents,
            position: None,
            margin: Margin::none(),
            size: (0, 0),
            position_bias: Open::Below,
            child_size: (0, 0),
            scroll: 0,
            auto_close: false,
            ignore_escape_key: false,
            id,
            has_scrollbar: true,
        }
    }

    /// Set the anchor position next to which the popup should be drawn.
    ///
    /// Note that this is not the position of the top-left corner of the rendered popup itself,
    /// but rather the screen-space position of the information to which the popup refers.
    pub fn position(mut self, pos: Option<Position>) -> Self {
        self.position = pos;
        self
    }

    pub fn get_position(&self) -> Option<Position> {
        self.position
    }

    /// Set the popup to prefer to render above or below the anchor position.
    ///
    /// This preference will be ignored if the viewport doesn't have enough space in the
    /// chosen direction.
    pub fn position_bias(mut self, bias: Open) -> Self {
        self.position_bias = bias;
        self
    }

    pub fn margin(mut self, margin: Margin) -> Self {
        self.margin = margin;
        self
    }

    pub fn auto_close(mut self, auto_close: bool) -> Self {
        self.auto_close = auto_close;
        self
    }

    /// Ignores an escape keypress event, letting the outer layer
    /// (usually the editor) handle it. This is useful for popups
    /// in insert mode like completion and signature help where
    /// the popup is closed on the mode change from insert to normal
    /// which is done with the escape key. Otherwise the popup consumes
    /// the escape key event and closes it, and an additional escape
    /// would be required to exit insert mode.
    pub fn ignore_escape_key(mut self, ignore: bool) -> Self {
        self.ignore_escape_key = ignore;
        self
    }

    /// Calculate the position where the popup should be rendered and return the coordinates of the
    /// top left corner.
    pub fn get_rel_position(&mut self, viewport: Rect, editor: &Editor) -> (u16, u16) {
        let position = self
            .position
            .get_or_insert_with(|| editor.cursor().0.unwrap_or_default());

        let (width, height) = self.size;

        // if there's a orientation preference, use that
        // if we're on the top part of the screen, do below
        // if we're on the bottom part, do above

        // -- make sure frame doesn't stick out of bounds
        let mut rel_x = position.col as u16;
        let mut rel_y = position.row as u16;
        if viewport.width <= rel_x + width {
            rel_x = rel_x.saturating_sub((rel_x + width).saturating_sub(viewport.width));
        }

        let can_put_below = viewport.height > rel_y + height;
        let can_put_above = rel_y.checked_sub(height).is_some();
        let final_pos = match self.position_bias {
            Open::Below => match can_put_below {
                true => Open::Below,
                false => Open::Above,
            },
            Open::Above => match can_put_above {
                true => Open::Above,
                false => Open::Below,
            },
        };

        rel_y = match final_pos {
            Open::Above => rel_y.saturating_sub(height),
            Open::Below => rel_y + 1,
        };

        (rel_x, rel_y)
    }

    pub fn get_size(&self) -> (u16, u16) {
        (self.size.0, self.size.1)
    }

    pub fn scroll(&mut self, offset: usize, direction: bool) {
        if direction {
            let max_offset = self.child_size.1.saturating_sub(self.size.1);
            self.scroll = (self.scroll + offset).min(max_offset as usize);
        } else {
            self.scroll = self.scroll.saturating_sub(offset);
        }
    }

    /// Toggles the Popup's scrollbar.
    /// Consider disabling the scrollbar in case the child
    /// already has its own.
    pub fn with_scrollbar(mut self, enable_scrollbar: bool) -> Self {
        self.has_scrollbar = enable_scrollbar;
        self
    }

    pub fn contents(&self) -> &T {
        &self.contents
    }

    pub fn contents_mut(&mut self) -> &mut T {
        &mut self.contents
    }

    pub fn area(&mut self, viewport: Rect, editor: &Editor) -> Rect {
        // trigger required_size so we recalculate if the child changed
        self.required_size((viewport.width, viewport.height));

        let (rel_x, rel_y) = self.get_rel_position(viewport, editor);

        // clip to viewport
        viewport.intersection(Rect::new(rel_x, rel_y, self.size.0, self.size.1))
    }
}

impl<T: Component> Component for Popup<T> {
    fn handle_event(&mut self, event: &Event, cx: &mut Context) -> EventResult {
        let key = match event {
            Event::Key(event) => *event,
            Event::Resize(_, _) => {
                // TODO: calculate inner area, call component's handle_event with that area
                return EventResult::Ignored(None);
            }
            _ => return EventResult::Ignored(None),
        };

        if key!(Esc) == key && self.ignore_escape_key {
            return EventResult::Ignored(None);
        }

        let close_fn: Callback = Box::new(|compositor, _| {
            // remove the layer
            compositor.remove(self.id.as_ref());
        });

        match key {
            // esc or ctrl-c aborts the completion and closes the menu
            key!(Esc) | ctrl!('c') => {
                let _ = self.contents.handle_event(event, cx);
                EventResult::Consumed(Some(close_fn))
            }
            ctrl!('d') => {
                self.scroll(self.size.1 as usize / 2, true);
                EventResult::Consumed(None)
            }
            ctrl!('u') => {
                self.scroll(self.size.1 as usize / 2, false);
                EventResult::Consumed(None)
            }
            _ => {
                let contents_event_result = self.contents.handle_event(event, cx);

                if self.auto_close {
                    if let EventResult::Ignored(None) = contents_event_result {
                        return EventResult::Ignored(Some(close_fn));
                    }
                }

                contents_event_result
            }
        }
        // for some events, we want to process them but send ignore, specifically all input except
        // tab/enter/ctrl-k or whatever will confirm the selection/ ctrl-n/ctrl-p for scroll.
    }

    fn required_size(&mut self, viewport: (u16, u16)) -> Option<(u16, u16)> {
        let max_width = 120.min(viewport.0);
        let max_height = 26.min(viewport.1.saturating_sub(2)); // add some spacing in the viewport

        let inner = Rect::new(0, 0, max_width, max_height).inner(&self.margin);

        let (width, height) = self
            .contents
            .required_size((inner.width, inner.height))
            .expect("Component needs required_size implemented in order to be embedded in a popup");

        self.child_size = (width, height);
        self.size = (
            (width + self.margin.width()).min(max_width),
            (height + self.margin.height()).min(max_height),
        );

        // re-clamp scroll offset
        let max_offset = self.child_size.1.saturating_sub(self.size.1);
        self.scroll = self.scroll.min(max_offset as usize);

        Some(self.size)
    }

    fn render(&mut self, viewport: Rect, surface: &mut Surface, cx: &mut Context) {
        let area = self.area(viewport, cx.editor);
        cx.scroll = Some(self.scroll);

<<<<<<< HEAD
        let (rel_x, rel_y) = self.get_rel_position(viewport, cx);

        // clip to viewport
        let mut area = viewport.intersection(Rect::new(rel_x, rel_y, self.size.0, self.size.1));

=======
>>>>>>> e5becba3
        // clear area
        let background = cx.editor.theme.get("ui.popup");
        surface.clear_with(area, background);

        if cx.editor.config().popup_border == helix_view::editor::PopupBorderConfig::All
            || cx.editor.config().popup_border == helix_view::editor::PopupBorderConfig::Popup
        {
            use tui::widgets::{Block, Borders, Widget};
            Widget::render(Block::default().borders(Borders::ALL), area, surface);
        } else {
            area = area.inner(&self.margin);
        }

        self.contents.render(area, surface, cx);
        let inner = area.inner(&self.margin);
        self.contents.render(inner, surface, cx);

        // render scrollbar if contents do not fit
        if self.has_scrollbar {
            let win_height = inner.height as usize;
            let len = self.child_size.1 as usize;
            let fits = len <= win_height;
            let scroll = self.scroll;
            let scroll_style = cx.editor.theme.get("ui.menu.scroll");

            const fn div_ceil(a: usize, b: usize) -> usize {
                (a + b - 1) / b
            }

            if !fits {
                let scroll_height = div_ceil(win_height.pow(2), len).min(win_height);
                let scroll_line = (win_height - scroll_height) * scroll
                    / std::cmp::max(1, len.saturating_sub(win_height));

                let mut cell;
                for i in 0..win_height {
                    cell = &mut surface[(inner.right() - 1, inner.top() + i as u16)];

                    cell.set_symbol("▐"); // right half block

                    if scroll_line <= i && i < scroll_line + scroll_height {
                        // Draw scroll thumb
                        cell.set_fg(scroll_style.fg.unwrap_or(helix_view::theme::Color::Reset));
                    } else {
                        // Draw scroll track
                        cell.set_fg(scroll_style.bg.unwrap_or(helix_view::theme::Color::Reset));
                    }
                }
            }
        }
    }

    fn id(&self) -> Option<&'static str> {
        Some(self.id)
    }
}<|MERGE_RESOLUTION|>--- conflicted
+++ resolved
@@ -248,14 +248,11 @@
         let area = self.area(viewport, cx.editor);
         cx.scroll = Some(self.scroll);
 
-<<<<<<< HEAD
         let (rel_x, rel_y) = self.get_rel_position(viewport, cx);
 
         // clip to viewport
         let mut area = viewport.intersection(Rect::new(rel_x, rel_y, self.size.0, self.size.1));
 
-=======
->>>>>>> e5becba3
         // clear area
         let background = cx.editor.theme.get("ui.popup");
         surface.clear_with(area, background);
