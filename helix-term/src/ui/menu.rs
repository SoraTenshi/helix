use std::{borrow::Cow, path::PathBuf};

use crate::{
    compositor::{Callback, Component, Compositor, Context, Event, EventResult},
    ctrl, key, shift,
};
<<<<<<< HEAD
use tui::{
    buffer::Buffer as Surface,
    widgets::{Block, Borders, Table, Widget},
};
=======
use tui::{buffer::Buffer as Surface, text::Span, widgets::Table};
>>>>>>> eca93047

pub use tui::widgets::{Cell, Row};

use fuzzy_matcher::skim::SkimMatcherV2 as Matcher;
use fuzzy_matcher::FuzzyMatcher;

<<<<<<< HEAD
use helix_view::{
    editor::PopupBorderConfig,
    graphics::{Margin, Rect},
    Editor,
};
=======
use helix_view::{graphics::Rect, icons::Icons, Editor};
>>>>>>> eca93047
use tui::layout::Constraint;

pub trait Item {
    /// Additional editor state that is used for label calculation.
    type Data;

    fn format<'a>(&self, data: &Self::Data, icons: Option<&'a Icons>) -> Row;

    fn sort_text(&self, data: &Self::Data) -> Cow<str> {
        let label: String = self.format(data, None).cell_text().collect();
        label.into()
    }

    fn filter_text(&self, data: &Self::Data) -> Cow<str> {
        let label: String = self.format(data, None).cell_text().collect();
        label.into()
    }
}

impl Item for PathBuf {
    /// Root prefix to strip.
    type Data = PathBuf;

    fn format<'a>(&self, root_path: &Self::Data, icons: Option<&'a Icons>) -> Row {
        let path_str = self
            .strip_prefix(root_path)
            .unwrap_or(self)
            .to_string_lossy();
        match icons.and_then(|icons| icons.icon_from_path(Some(self))) {
            Some(icon) => Row::new([icon.into(), Span::raw(path_str)]),
            None => path_str.into(),
        }
    }
}

pub type MenuCallback<T> = Box<dyn Fn(&mut Editor, Option<&T>, MenuEvent)>;

pub struct Menu<T: Item> {
    options: Vec<T>,
    editor_data: T::Data,

    cursor: Option<usize>,

    matcher: Box<Matcher>,
    /// (index, score)
    matches: Vec<(usize, i64)>,

    widths: Vec<Constraint>,

    callback_fn: MenuCallback<T>,

    scroll: usize,
    size: (u16, u16),
    viewport: (u16, u16),
    recalculate: bool,
}

impl<T: Item> Menu<T> {
    const LEFT_PADDING: usize = 1;

    // TODO: it's like a slimmed down picker, share code? (picker = menu + prompt with different
    // rendering)
    pub fn new(
        options: Vec<T>,
        editor_data: <T as Item>::Data,
        callback_fn: impl Fn(&mut Editor, Option<&T>, MenuEvent) + 'static,
    ) -> Self {
        let matches = (0..options.len()).map(|i| (i, 0)).collect();
        Self {
            options,
            editor_data,
            matcher: Box::new(Matcher::default().ignore_case()),
            matches,
            cursor: None,
            widths: Vec::new(),
            callback_fn: Box::new(callback_fn),
            scroll: 0,
            size: (0, 0),
            viewport: (0, 0),
            recalculate: true,
        }
    }

    pub fn score(&mut self, pattern: &str) {
        // reuse the matches allocation
        self.matches.clear();
        self.matches.extend(
            self.options
                .iter()
                .enumerate()
                .filter_map(|(index, option)| {
                    let text = option.filter_text(&self.editor_data);
                    // TODO: using fuzzy_indices could give us the char idx for match highlighting
                    self.matcher
                        .fuzzy_match(&text, pattern)
                        .map(|score| (index, score))
                }),
        );
        // Order of equal elements needs to be preserved as LSP preselected items come in order of high to low priority
        self.matches.sort_by_key(|(_, score)| -score);

        // reset cursor position
        self.cursor = None;
        self.scroll = 0;
        self.recalculate = true;
    }

    pub fn clear(&mut self) {
        self.matches.clear();

        // reset cursor position
        self.cursor = None;
        self.scroll = 0;
    }

    pub fn move_up(&mut self) {
        let len = self.matches.len();
        let max_index = len.saturating_sub(1);
        let pos = self.cursor.map_or(max_index, |i| (i + max_index) % len) % len;
        self.cursor = Some(pos);
        self.adjust_scroll();
    }

    pub fn move_down(&mut self) {
        let len = self.matches.len();
        let pos = self.cursor.map_or(0, |i| i + 1) % len;
        self.cursor = Some(pos);
        self.adjust_scroll();
    }

    fn recalculate_size(&mut self, viewport: (u16, u16)) {
        let n = self
            .options
            .first()
            .map(|option| option.format(&self.editor_data, None).cells.len())
            .unwrap_or_default();
        let max_lens = self.options.iter().fold(vec![0; n], |mut acc, option| {
            let row = option.format(&self.editor_data, None);
            // maintain max for each column
            for (acc, cell) in acc.iter_mut().zip(row.cells.iter()) {
                let width = cell.content.width();
                if width > *acc {
                    *acc = width;
                }
            }

            acc
        });

        let height = self.matches.len().min(10).min(viewport.1 as usize);
        // do all the matches fit on a single screen?
        let fits = self.matches.len() <= height;

        let mut len = max_lens.iter().sum::<usize>() + n;

        if !fits {
            len += 1; // +1: reserve some space for scrollbar
        }

        len += Self::LEFT_PADDING;
        let width = len.min(viewport.0 as usize);

        self.widths = max_lens
            .into_iter()
            .map(|len| Constraint::Length(len as u16))
            .collect();

        self.size = (width as u16, height as u16);

        // adjust scroll offsets if size changed
        self.adjust_scroll();
        self.recalculate = false;
    }

    fn adjust_scroll(&mut self) {
        let win_height = self.size.1 as usize;
        if let Some(cursor) = self.cursor {
            let mut scroll = self.scroll;
            if cursor > (win_height + scroll).saturating_sub(1) {
                // scroll down
                scroll += cursor - (win_height + scroll).saturating_sub(1)
            } else if cursor < scroll {
                // scroll up
                scroll = cursor
            }
            self.scroll = scroll;
        }
    }

    pub fn selection(&self) -> Option<&T> {
        self.cursor.and_then(|cursor| {
            self.matches
                .get(cursor)
                .map(|(index, _score)| &self.options[*index])
        })
    }

    pub fn selection_mut(&mut self) -> Option<&mut T> {
        self.cursor.and_then(|cursor| {
            self.matches
                .get(cursor)
                .map(|(index, _score)| &mut self.options[*index])
        })
    }

    pub fn is_empty(&self) -> bool {
        self.matches.is_empty()
    }

    pub fn len(&self) -> usize {
        self.matches.len()
    }
}

impl<T: Item + PartialEq> Menu<T> {
    pub fn replace_option(&mut self, old_option: T, new_option: T) {
        for option in &mut self.options {
            if old_option == *option {
                *option = new_option;
                break;
            }
        }
    }
}

use super::PromptEvent as MenuEvent;

impl<T: Item + 'static> Component for Menu<T> {
    fn handle_event(&mut self, event: &Event, cx: &mut Context) -> EventResult {
        let event = match event {
            Event::Key(event) => *event,
            _ => return EventResult::Ignored(None),
        };

        let close_fn: Option<Callback> = Some(Box::new(|compositor: &mut Compositor, _| {
            // remove the layer
            compositor.pop();
        }));

        match event {
            // esc or ctrl-c aborts the completion and closes the menu
            key!(Esc) | ctrl!('c') => {
                (self.callback_fn)(cx.editor, self.selection(), MenuEvent::Abort);
                return EventResult::Consumed(close_fn);
            }
            // arrow up/ctrl-p/shift-tab prev completion choice (including updating the doc)
            shift!(Tab) | key!(Up) | ctrl!('p') => {
                self.move_up();
                (self.callback_fn)(cx.editor, self.selection(), MenuEvent::Update);
                return EventResult::Consumed(None);
            }
            key!(Tab) | key!(Down) | ctrl!('n') => {
                // arrow down/ctrl-n/tab advances completion choice (including updating the doc)
                self.move_down();
                (self.callback_fn)(cx.editor, self.selection(), MenuEvent::Update);
                return EventResult::Consumed(None);
            }
            key!(Enter) => {
                if let Some(selection) = self.selection() {
                    (self.callback_fn)(cx.editor, Some(selection), MenuEvent::Validate);
                    return EventResult::Consumed(close_fn);
                } else {
                    return EventResult::Ignored(close_fn);
                }
            }
            // KeyEvent {
            //     code: KeyCode::Char(c),
            //     modifiers: KeyModifiers::NONE,
            // } => {
            //     self.insert_char(c);
            //     (self.callback_fn)(cx.editor, &self.line, MenuEvent::Update);
            // }

            // / -> edit_filter?
            //
            // enter confirms the match and closes the menu
            // typing filters the menu
            // if we run out of options the menu closes itself
            _ => (),
        }
        // for some events, we want to process them but send ignore, specifically all input except
        // tab/enter/ctrl-k or whatever will confirm the selection/ ctrl-n/ctrl-p for scroll.
        // EventResult::Consumed(None)
        EventResult::Ignored(None)
    }

    fn required_size(&mut self, viewport: (u16, u16)) -> Option<(u16, u16)> {
        if viewport != self.viewport || self.recalculate {
            self.recalculate_size(viewport);
        }

        Some(self.size)
    }

    fn render(&mut self, area: Rect, surface: &mut Surface, cx: &mut Context) {
        let theme = &cx.editor.theme;
        let style = theme
            .try_get("ui.menu")
            .unwrap_or_else(|| theme.get("ui.text"));
        let selected = theme.get("ui.menu.selected");
        surface.clear_with(area, style);

        let border_config = &cx.editor.config().popup_border;

        let render_borders =
            border_config == &PopupBorderConfig::All || border_config == &PopupBorderConfig::Menu;

        let inner = if render_borders {
            Widget::render(Block::default().borders(Borders::ALL), area, surface);
            area.inner(&Margin::vertical(1))
        } else {
            area
        };

        let scroll = self.scroll;

        let options: Vec<_> = self
            .matches
            .iter()
            .map(|(index, _score)| {
                // (index, self.options.get(*index).unwrap()) // get_unchecked
                &self.options[*index] // get_unchecked
            })
            .collect();

        let len = options.len();

        let win_height = inner.height as usize;

        const fn div_ceil(a: usize, b: usize) -> usize {
            (a + b - 1) / b
        }

        let rows = options
            .iter()
            .map(|option| option.format(&self.editor_data, None));
        let table = Table::new(rows)
            .style(style)
            .highlight_style(selected)
            .column_spacing(1)
            .widths(&self.widths);

        use tui::widgets::TableState;

        table.render_table(
            inner.clip_left(Self::LEFT_PADDING as u16).clip_right(1),
            surface,
            &mut TableState {
                offset: scroll,
                selected: self.cursor,
            },
        );

        if !render_borders {
            if let Some(cursor) = self.cursor {
                let offset_from_top = cursor - scroll;
                let left = &mut surface[(inner.left(), inner.y + offset_from_top as u16)];
                left.set_style(selected);
                let right = &mut surface[(
                    inner.right().saturating_sub(1),
                    inner.y + offset_from_top as u16,
                )];
                right.set_style(selected);
            }
        }

        let fits = len <= win_height;

        let scroll_style = theme.get("ui.menu.scroll");
        if !fits {
            let scroll_height = div_ceil(win_height.pow(2), len).min(win_height);
            let scroll_line = (win_height - scroll_height) * scroll
                / std::cmp::max(1, len.saturating_sub(win_height));

            let mut cell;
            for i in 0..win_height {
                cell = &mut surface[(inner.right() - 1, inner.top() + i as u16)];

                if scroll_line <= i && i < scroll_line + scroll_height {
                    // Draw scroll thumb
                    if render_borders {
                        cell.set_symbol("▌"); // left half block
                    } else {
                        cell.set_symbol("▐"); // right half block
                    }
                    cell.set_fg(scroll_style.fg.unwrap_or(helix_view::theme::Color::Reset));
                } else if !render_borders {
                    // Draw scroll track
                    cell.set_fg(scroll_style.bg.unwrap_or(helix_view::theme::Color::Reset));
                }
            }
        }
    }
}<|MERGE_RESOLUTION|>--- conflicted
+++ resolved
@@ -4,29 +4,23 @@
     compositor::{Callback, Component, Compositor, Context, Event, EventResult},
     ctrl, key, shift,
 };
-<<<<<<< HEAD
 use tui::{
     buffer::Buffer as Surface,
     widgets::{Block, Borders, Table, Widget},
 };
-=======
 use tui::{buffer::Buffer as Surface, text::Span, widgets::Table};
->>>>>>> eca93047
 
 pub use tui::widgets::{Cell, Row};
 
 use fuzzy_matcher::skim::SkimMatcherV2 as Matcher;
 use fuzzy_matcher::FuzzyMatcher;
 
-<<<<<<< HEAD
 use helix_view::{
     editor::PopupBorderConfig,
     graphics::{Margin, Rect},
     Editor,
 };
-=======
 use helix_view::{graphics::Rect, icons::Icons, Editor};
->>>>>>> eca93047
 use tui::layout::Constraint;
 
 pub trait Item {
