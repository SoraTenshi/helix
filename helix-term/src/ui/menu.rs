--- conflicted
+++ resolved
@@ -378,20 +378,17 @@
             let scroll_line = (win_height - scroll_height) * scroll
                 / std::cmp::max(1, len.saturating_sub(win_height));
 
-<<<<<<< HEAD
+            let mut cell;
+            for i in 0..win_height {
+                cell = &mut surface[(area.right() - 1, area.top() + i as u16)];
+
             if !(fits || borders) {
                 // Draw scroll track
                 cell.set_fg(scroll_style.bg.unwrap_or(helix_view::theme::Color::Reset));
             }
-=======
-            let mut cell;
-            for i in 0..win_height {
-                cell = &mut surface[(area.right() - 1, area.top() + i as u16)];
->>>>>>> 7c0b15d2
-
-                cell.set_symbol("▐"); // right half block
-
-<<<<<<< HEAD
+
+            let is_marked = i >= scroll_line && i < scroll_line + scroll_height;
+
             if !fits && is_marked {
                 // Draw scroll thumb
                 if borders {
@@ -400,7 +397,8 @@
                     cell.set_symbol("▐"); // right half block
                 }
                 cell.set_fg(scroll_style.fg.unwrap_or(helix_view::theme::Color::Reset));
-=======
+                cell.set_symbol("▐"); // right half block
+
                 if scroll_line <= i && i < scroll_line + scroll_height {
                     // Draw scroll thumb
                     cell.set_fg(scroll_style.fg.unwrap_or(helix_view::theme::Color::Reset));
@@ -408,7 +406,6 @@
                     // Draw scroll track
                     cell.set_fg(scroll_style.bg.unwrap_or(helix_view::theme::Color::Reset));
                 }
->>>>>>> 7c0b15d2
             }
         }
     }
