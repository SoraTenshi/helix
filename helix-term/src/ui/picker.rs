--- conflicted
+++ resolved
@@ -442,7 +442,6 @@
             |_editor: &mut Context, _pattern: &str, _event: PromptEvent| {},
         );
 
-<<<<<<< HEAD
         let n = options
             .first()
             .map(|option| option.format(&editor_data, icons).cells.len())
@@ -463,8 +462,6 @@
             .map(|len| Constraint::Length(len as u16))
             .collect();
 
-=======
->>>>>>> 81601b1c
         let mut picker = Self {
             options,
             editor_data,
