use crate::compositor::{Component, Context, Event, EventResult};
use helix_view::{
<<<<<<< HEAD
    editor::CompleteAction,
    theme::{Modifier, Style},
    ViewId,
};
use tui::{buffer::Buffer as Surface, text::Span};
=======
    editor::{CompleteAction, PopupBorderConfig},
    graphics::Margin,
    ViewId,
};
use tui::buffer::Buffer as Surface;
>>>>>>> 0d8efd29

use std::borrow::Cow;

use helix_core::{chars, Change, Transaction};
use helix_view::{graphics::Rect, Document, Editor};

use crate::commands;
use crate::ui::{menu, Markdown, Menu, Popup, PromptEvent};

use helix_lsp::{lsp, util};
use lsp::CompletionItem;

impl menu::Item for CompletionItem {
    type Data = ();
    fn sort_text(&self, data: &Self::Data) -> Cow<str> {
        self.filter_text(data)
    }

    #[inline]
    fn filter_text(&self, _data: &Self::Data) -> Cow<str> {
        self.filter_text
            .as_ref()
            .unwrap_or(&self.label)
            .as_str()
            .into()
    }

    fn format(&self, _data: &Self::Data) -> menu::Row {
        let deprecated = self.deprecated.unwrap_or_default()
            || self.tags.as_ref().map_or(false, |tags| {
                tags.contains(&lsp::CompletionItemTag::DEPRECATED)
            });
        menu::Row::new(vec![
            menu::Cell::from(Span::styled(
                self.label.as_str(),
                if deprecated {
                    Style::default().add_modifier(Modifier::CROSSED_OUT)
                } else {
                    Style::default()
                },
            )),
            menu::Cell::from(match self.kind {
                Some(lsp::CompletionItemKind::TEXT) => "text",
                Some(lsp::CompletionItemKind::METHOD) => "method",
                Some(lsp::CompletionItemKind::FUNCTION) => "function",
                Some(lsp::CompletionItemKind::CONSTRUCTOR) => "constructor",
                Some(lsp::CompletionItemKind::FIELD) => "field",
                Some(lsp::CompletionItemKind::VARIABLE) => "variable",
                Some(lsp::CompletionItemKind::CLASS) => "class",
                Some(lsp::CompletionItemKind::INTERFACE) => "interface",
                Some(lsp::CompletionItemKind::MODULE) => "module",
                Some(lsp::CompletionItemKind::PROPERTY) => "property",
                Some(lsp::CompletionItemKind::UNIT) => "unit",
                Some(lsp::CompletionItemKind::VALUE) => "value",
                Some(lsp::CompletionItemKind::ENUM) => "enum",
                Some(lsp::CompletionItemKind::KEYWORD) => "keyword",
                Some(lsp::CompletionItemKind::SNIPPET) => "snippet",
                Some(lsp::CompletionItemKind::COLOR) => "color",
                Some(lsp::CompletionItemKind::FILE) => "file",
                Some(lsp::CompletionItemKind::REFERENCE) => "reference",
                Some(lsp::CompletionItemKind::FOLDER) => "folder",
                Some(lsp::CompletionItemKind::ENUM_MEMBER) => "enum_member",
                Some(lsp::CompletionItemKind::CONSTANT) => "constant",
                Some(lsp::CompletionItemKind::STRUCT) => "struct",
                Some(lsp::CompletionItemKind::EVENT) => "event",
                Some(lsp::CompletionItemKind::OPERATOR) => "operator",
                Some(lsp::CompletionItemKind::TYPE_PARAMETER) => "type_param",
                Some(kind) => {
                    log::error!("Received unknown completion item kind: {:?}", kind);
                    ""
                }
                None => "",
            }),
            // self.detail.as_deref().unwrap_or("")
            // self.label_details
            //     .as_ref()
            //     .or(self.detail())
            //     .as_str(),
        ])
    }
}

/// Wraps a Menu.
pub struct Completion {
    popup: Popup<Menu<CompletionItem>>,
    start_offset: usize,
    #[allow(dead_code)]
    trigger_offset: usize,
    // TODO: maintain a completioncontext with trigger kind & trigger char
}

impl Completion {
    pub const ID: &'static str = "completion";

    pub fn new(
        editor: &Editor,
        mut items: Vec<CompletionItem>,
        offset_encoding: helix_lsp::OffsetEncoding,
        start_offset: usize,
        trigger_offset: usize,
    ) -> Self {
        let replace_mode = editor.config().completion_replace;
        // Sort completion items according to their preselect status (given by the LSP server)
        items.sort_by_key(|item| !item.preselect.unwrap_or(false));

        // Then create the menu
        let menu = Menu::new(items, (), move |editor: &mut Editor, item, event| {
            fn item_to_transaction(
                doc: &Document,
                view_id: ViewId,
                item: &CompletionItem,
                offset_encoding: helix_lsp::OffsetEncoding,
                start_offset: usize,
                trigger_offset: usize,
                replace_mode: bool,
            ) -> Transaction {
                let transaction = if let Some(edit) = &item.text_edit {
                    let edit = match edit {
                        lsp::CompletionTextEdit::Edit(edit) => edit.clone(),
                        lsp::CompletionTextEdit::InsertAndReplace(item) => {
                            let range = if replace_mode {
                                item.replace
                            } else {
                                item.insert
                            };
                            lsp::TextEdit::new(range, item.new_text.clone())
                        }
                    };

                    util::generate_transaction_from_completion_edit(
                        doc.text(),
                        doc.selection(view_id),
                        edit,
                        offset_encoding, // TODO: should probably transcode in Client
                    )
                } else {
                    let text = item.insert_text.as_ref().unwrap_or(&item.label);
                    let doc_text = doc.text().slice(..);
                    let primary_cursor = doc.selection(view_id).primary().cursor(doc_text);

                    // TODO: this needs to be true for the closure below to work out
                    // It's passed in to a callback as this same
                    // formula, but can the value change between the LSP request and
                    // response? If it does, can we recover?
                    debug_assert!(primary_cursor == trigger_offset);
                    let start_offset = primary_cursor - start_offset;

                    Transaction::change_by_selection_ignore_overlapping(
                        doc.text(),
                        doc.selection(view_id),
                        |range| {
                            let cursor = range.cursor(doc_text);
                            // if inserting a completion at this cursor would go out of bounds
                            // return a trivial edit
                            if cursor < start_offset {
                                return (0, 0, None);
                            }
                            let end_offset = if replace_mode {
                                // in replace mode replace the rest of the word
                                doc_text
                                    .chars_at(primary_cursor)
                                    .take_while(|ch| chars::char_is_word(*ch))
                                    .count()
                            } else {
                                // otherwise only replace up to the current edit
                                0
                            };

                            (
                                cursor - start_offset,
                                cursor + end_offset,
                                Some(text.into()),
                            )
                        },
                    )
                };

                transaction
            }

            fn completion_changes(transaction: &Transaction, trigger_offset: usize) -> Vec<Change> {
                transaction
                    .changes_iter()
                    .filter(|(start, end, _)| (*start..=*end).contains(&trigger_offset))
                    .collect()
            }

            let (view, doc) = current!(editor);

            // if more text was entered, remove it
            doc.restore(view);

            match event {
                PromptEvent::Abort => {
                    doc.restore(view);
                    editor.last_completion = None;
                }
                PromptEvent::Update => {
                    // always present here
                    let item = item.unwrap();

                    let transaction = item_to_transaction(
                        doc,
                        view.id,
                        item,
                        offset_encoding,
                        start_offset,
                        trigger_offset,
                        replace_mode,
                    );

                    // initialize a savepoint
                    doc.savepoint();
                    doc.apply(&transaction, view.id);

                    editor.last_completion = Some(CompleteAction {
                        trigger_offset,
                        changes: completion_changes(&transaction, trigger_offset),
                    });
                }
                PromptEvent::Validate => {
                    // always present here
                    let item = item.unwrap();

                    let transaction = item_to_transaction(
                        doc,
                        view.id,
                        item,
                        offset_encoding,
                        start_offset,
                        trigger_offset,
                        replace_mode,
                    );

                    doc.apply(&transaction, view.id);

                    editor.last_completion = Some(CompleteAction {
                        trigger_offset,
                        changes: completion_changes(&transaction, trigger_offset),
                    });

                    // apply additional edits, mostly used to auto import unqualified types
                    let resolved_item = if item
                        .additional_text_edits
                        .as_ref()
                        .map(|edits| !edits.is_empty())
                        .unwrap_or(false)
                    {
                        None
                    } else {
                        Self::resolve_completion_item(doc, item.clone())
                    };

                    if let Some(additional_edits) = resolved_item
                        .as_ref()
                        .and_then(|item| item.additional_text_edits.as_ref())
                        .or(item.additional_text_edits.as_ref())
                    {
                        if !additional_edits.is_empty() {
                            let transaction = util::generate_transaction_from_edits(
                                doc.text(),
                                additional_edits.clone(),
                                offset_encoding, // TODO: should probably transcode in Client
                            );
                            doc.apply(&transaction, view.id);
                        }
                    }
                }
            };
        });
<<<<<<< HEAD
        let popup = Popup::new(Self::ID, menu)
            .with_scrollbar(false)
            .ignore_escape_key(true);
=======

        let border_config = &editor.config().popup_border;

        let margin = if border_config == &PopupBorderConfig::All
            || border_config == &PopupBorderConfig::Menu
        {
            Margin::vertical(1)
        } else {
            Margin::none()
        };

        let popup = Popup::new(Self::ID, menu)
            .with_scrollbar(false)
            .margin(margin);

>>>>>>> 0d8efd29
        let mut completion = Self {
            popup,
            start_offset,
            trigger_offset,
        };

        // need to recompute immediately in case start_offset != trigger_offset
        completion.recompute_filter(editor);

        completion
    }

    fn resolve_completion_item(
        doc: &Document,
        completion_item: lsp::CompletionItem,
    ) -> Option<CompletionItem> {
        let language_server = doc.language_server()?;

        let future = language_server.resolve_completion_item(completion_item)?;
        let response = helix_lsp::block_on(future);
        match response {
            Ok(value) => serde_json::from_value(value).ok(),
            Err(err) => {
                log::error!("Failed to resolve completion item: {}", err);
                None
            }
        }
    }

    pub fn recompute_filter(&mut self, editor: &Editor) {
        // recompute menu based on matches
        let menu = self.popup.contents_mut();
        let (view, doc) = current_ref!(editor);

        // cx.hooks()
        // cx.add_hook(enum type,  ||)
        // cx.trigger_hook(enum type, &str, ...) <-- there has to be enough to identify doc/view
        // callback with editor & compositor
        //
        // trigger_hook sends event into channel, that's consumed in the global loop and
        // triggers all registered callbacks
        // TODO: hooks should get processed immediately so maybe do it after select!(), before
        // looping?

        let cursor = doc
            .selection(view.id)
            .primary()
            .cursor(doc.text().slice(..));
        if self.trigger_offset <= cursor {
            let fragment = doc.text().slice(self.start_offset..cursor);
            let text = Cow::from(fragment);
            // TODO: logic is same as ui/picker
            menu.score(&text);
        } else {
            // we backspaced before the start offset, clear the menu
            // this will cause the editor to remove the completion popup
            menu.clear();
        }
    }

    pub fn update(&mut self, cx: &mut commands::Context) {
        self.recompute_filter(cx.editor)
    }

    pub fn is_empty(&self) -> bool {
        self.popup.contents().is_empty()
    }

    fn replace_item(&mut self, old_item: lsp::CompletionItem, new_item: lsp::CompletionItem) {
        self.popup.contents_mut().replace_option(old_item, new_item);
    }

    /// Asynchronously requests that the currently selection completion item is
    /// resolved through LSP `completionItem/resolve`.
    pub fn ensure_item_resolved(&mut self, cx: &mut commands::Context) -> bool {
        // > If computing full completion items is expensive, servers can additionally provide a
        // > handler for the completion item resolve request. ...
        // > A typical use case is for example: the `textDocument/completion` request doesn't fill
        // > in the `documentation` property for returned completion items since it is expensive
        // > to compute. When the item is selected in the user interface then a
        // > 'completionItem/resolve' request is sent with the selected completion item as a parameter.
        // > The returned completion item should have the documentation property filled in.
        // https://microsoft.github.io/language-server-protocol/specifications/lsp/3.17/specification/#textDocument_completion
        let current_item = match self.popup.contents().selection() {
            Some(item) if item.documentation.is_none() => item.clone(),
            _ => return false,
        };

        let language_server = match doc!(cx.editor).language_server() {
            Some(language_server) => language_server,
            None => return false,
        };

        // This method should not block the compositor so we handle the response asynchronously.
        let future = match language_server.resolve_completion_item(current_item.clone()) {
            Some(future) => future,
            None => return false,
        };

        cx.callback(
            future,
            move |_editor, compositor, response: Option<lsp::CompletionItem>| {
                let resolved_item = match response {
                    Some(item) => item,
                    None => return,
                };

                if let Some(completion) = &mut compositor
                    .find::<crate::ui::EditorView>()
                    .unwrap()
                    .completion
                {
                    completion.replace_item(current_item, resolved_item);
                }
            },
        );

        true
    }
}

impl Component for Completion {
    fn handle_event(&mut self, event: &Event, cx: &mut Context) -> EventResult {
        self.popup.handle_event(event, cx)
    }

    fn required_size(&mut self, viewport: (u16, u16)) -> Option<(u16, u16)> {
        self.popup.required_size(viewport)
    }

    fn render(&mut self, area: Rect, surface: &mut Surface, cx: &mut Context) {
        self.popup.render(area, surface, cx);

        // if we have a selection, render a markdown popup on top/below with info
        let option = match self.popup.contents().selection() {
            Some(option) => option,
            None => return,
        };
        // need to render:
        // option.detail
        // ---
        // option.documentation

        let (view, doc) = current!(cx.editor);
        let language = doc.language_name().unwrap_or("");
        let text = doc.text().slice(..);
        let cursor_pos = doc.selection(view.id).primary().cursor(text);
        let coords = view
            .screen_coords_at_pos(doc, text, cursor_pos)
            .expect("cursor must be in view");
        let cursor_pos = coords.row as u16;

        let markdowned = |lang: &str, detail: Option<&str>, doc: Option<&str>| {
            let md = match (detail, doc) {
                (Some(detail), Some(doc)) => format!("```{lang}\n{detail}\n```\n{doc}"),
                (Some(detail), None) => format!("```{lang}\n{detail}\n```"),
                (None, Some(doc)) => doc.to_string(),
                (None, None) => String::new(),
            };
            Markdown::new(md, cx.editor.syn_loader.clone())
        };

        let mut markdown_doc = match &option.documentation {
            Some(lsp::Documentation::String(contents))
            | Some(lsp::Documentation::MarkupContent(lsp::MarkupContent {
                kind: lsp::MarkupKind::PlainText,
                value: contents,
            })) => {
                // TODO: convert to wrapped text
                markdowned(language, option.detail.as_deref(), Some(contents))
            }
            Some(lsp::Documentation::MarkupContent(lsp::MarkupContent {
                kind: lsp::MarkupKind::Markdown,
                value: contents,
            })) => {
                // TODO: set language based on doc scope
                markdowned(language, option.detail.as_deref(), Some(contents))
            }
            None if option.detail.is_some() => {
                // TODO: set language based on doc scope
                markdowned(language, option.detail.as_deref(), None)
            }
            None => return,
        };

        let popup_area = {
            let (popup_x, popup_y) = self.popup.get_rel_position(area, cx);
            let (popup_width, popup_height) = self.popup.get_size();
            Rect::new(popup_x, popup_y, popup_width, popup_height)
        };

        let doc_width_available = area.width.saturating_sub(popup_area.right());
        let doc_area = if doc_width_available > 30 {
            let mut doc_width = doc_width_available;
            let mut doc_height = area.height.saturating_sub(popup_area.top());
            let x = popup_area.right();
            let y = popup_area.top();

            if let Some((rel_width, rel_height)) =
                markdown_doc.required_size((doc_width, doc_height))
            {
                doc_width = rel_width.min(doc_width);
                doc_height = rel_height.min(doc_height);
            }
            Rect::new(x, y, doc_width, doc_height)
        } else {
            // Documentation should not cover the cursor or the completion popup
            // Completion popup could be above or below the current line
            let avail_height_above = cursor_pos.min(popup_area.top()).saturating_sub(1);
            let avail_height_below = area
                .height
                .saturating_sub(cursor_pos.max(popup_area.bottom()) + 1 /* padding */);
            let (y, avail_height) = if avail_height_below >= avail_height_above {
                (
                    area.height.saturating_sub(avail_height_below),
                    avail_height_below,
                )
            } else {
                (0, avail_height_above)
            };
            if avail_height <= 1 {
                return;
            }

<<<<<<< HEAD
            Rect::new(0, y, area.width, avail_height.min(15))
        };

        // clear area
        let background = cx.editor.theme.get("ui.popup");
        surface.clear_with(doc_area, background);
        markdown_doc.render(doc_area, surface, cx);
=======
            // clear area
            let background = cx.editor.theme.get("ui.popup");
            surface.clear_with(area, background);

            let border_config = &cx.editor.config().popup_border;

            if border_config == &PopupBorderConfig::All
                || border_config == &PopupBorderConfig::Popup
            {
                use tui::widgets::{Block, Borders, Widget};
                Widget::render(Block::default().borders(Borders::ALL), area, surface);
            }
            markdown_doc.render(area, surface, cx);
        }
>>>>>>> 0d8efd29
    }
}<|MERGE_RESOLUTION|>--- conflicted
+++ resolved
@@ -1,18 +1,10 @@
 use crate::compositor::{Component, Context, Event, EventResult};
 use helix_view::{
-<<<<<<< HEAD
     editor::CompleteAction,
     theme::{Modifier, Style},
     ViewId,
 };
 use tui::{buffer::Buffer as Surface, text::Span};
-=======
-    editor::{CompleteAction, PopupBorderConfig},
-    graphics::Margin,
-    ViewId,
-};
-use tui::buffer::Buffer as Surface;
->>>>>>> 0d8efd29
 
 use std::borrow::Cow;
 
@@ -283,11 +275,9 @@
                 }
             };
         });
-<<<<<<< HEAD
         let popup = Popup::new(Self::ID, menu)
             .with_scrollbar(false)
             .ignore_escape_key(true);
-=======
 
         let border_config = &editor.config().popup_border;
 
@@ -303,7 +293,6 @@
             .with_scrollbar(false)
             .margin(margin);
 
->>>>>>> 0d8efd29
         let mut completion = Self {
             popup,
             start_offset,
@@ -528,7 +517,6 @@
                 return;
             }
 
-<<<<<<< HEAD
             Rect::new(0, y, area.width, avail_height.min(15))
         };
 
@@ -536,7 +524,6 @@
         let background = cx.editor.theme.get("ui.popup");
         surface.clear_with(doc_area, background);
         markdown_doc.render(doc_area, surface, cx);
-=======
             // clear area
             let background = cx.editor.theme.get("ui.popup");
             surface.clear_with(area, background);
@@ -551,6 +538,5 @@
             }
             markdown_doc.render(area, surface, cx);
         }
->>>>>>> 0d8efd29
     }
 }