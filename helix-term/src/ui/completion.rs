use crate::compositor::{Component, Context, Event, EventResult};
use helix_view::{apply_transaction, editor::CompleteAction, ViewId};
use tui::buffer::Buffer as Surface;

use std::borrow::Cow;

use helix_core::{Change, Transaction};
use helix_view::{
    graphics::Rect,
    input::{KeyCode, KeyEvent},
    Document, Editor,
};

use crate::commands;
use crate::ui::{menu, Markdown, Menu, Popup, PromptEvent};

use helix_lsp::{lsp, util};
use lsp::CompletionItem;

impl menu::Item for CompletionItem {
    type Data = ();
    fn sort_text(&self, data: &Self::Data) -> Cow<str> {
        self.filter_text(data)
    }

    #[inline]
    fn filter_text(&self, _data: &Self::Data) -> Cow<str> {
        self.filter_text
            .as_ref()
            .unwrap_or(&self.label)
            .as_str()
            .into()
    }

<<<<<<< HEAD
    fn label_text(&self, _data: &Self::Data) -> Spans {
        self.label.as_str().into()
    }

    fn row(&self, _data: &Self::Data) -> menu::Row {
=======
    fn format(&self, _data: &Self::Data) -> menu::Row {
>>>>>>> b97eb497
        menu::Row::new(vec![
            menu::Cell::from(self.label.as_str()),
            menu::Cell::from(match self.kind {
                Some(lsp::CompletionItemKind::TEXT) => "text",
                Some(lsp::CompletionItemKind::METHOD) => "method",
                Some(lsp::CompletionItemKind::FUNCTION) => "function",
                Some(lsp::CompletionItemKind::CONSTRUCTOR) => "constructor",
                Some(lsp::CompletionItemKind::FIELD) => "field",
                Some(lsp::CompletionItemKind::VARIABLE) => "variable",
                Some(lsp::CompletionItemKind::CLASS) => "class",
                Some(lsp::CompletionItemKind::INTERFACE) => "interface",
                Some(lsp::CompletionItemKind::MODULE) => "module",
                Some(lsp::CompletionItemKind::PROPERTY) => "property",
                Some(lsp::CompletionItemKind::UNIT) => "unit",
                Some(lsp::CompletionItemKind::VALUE) => "value",
                Some(lsp::CompletionItemKind::ENUM) => "enum",
                Some(lsp::CompletionItemKind::KEYWORD) => "keyword",
                Some(lsp::CompletionItemKind::SNIPPET) => "snippet",
                Some(lsp::CompletionItemKind::COLOR) => "color",
                Some(lsp::CompletionItemKind::FILE) => "file",
                Some(lsp::CompletionItemKind::REFERENCE) => "reference",
                Some(lsp::CompletionItemKind::FOLDER) => "folder",
                Some(lsp::CompletionItemKind::ENUM_MEMBER) => "enum-member",
                Some(lsp::CompletionItemKind::CONSTANT) => "constant",
                Some(lsp::CompletionItemKind::STRUCT) => "struct",
                Some(lsp::CompletionItemKind::EVENT) => "event",
                Some(lsp::CompletionItemKind::OPERATOR) => "operator",
                Some(lsp::CompletionItemKind::TYPE_PARAMETER) => "type-param",
                Some(kind) => {
                    log::error!("Received unknown completion item kind: {:?}", kind);
                    ""
                }
                None => "",
            }),
            // self.detail.as_deref().unwrap_or("")
            // self.label_details
            //     .as_ref()
            //     .or(self.detail())
            //     .as_str(),
        ])
    }
}

/// Wraps a Menu.
pub struct Completion {
    popup: Popup<Menu<CompletionItem>>,
    start_offset: usize,
    #[allow(dead_code)]
    trigger_offset: usize,
    // TODO: maintain a completioncontext with trigger kind & trigger char
}

impl Completion {
    pub const ID: &'static str = "completion";

    pub fn new(
        editor: &Editor,
        mut items: Vec<CompletionItem>,
        offset_encoding: helix_lsp::OffsetEncoding,
        start_offset: usize,
        trigger_offset: usize,
    ) -> Self {
        // Sort completion items according to their preselect status (given by the LSP server)
        items.sort_by_key(|item| !item.preselect.unwrap_or(false));

        // Then create the menu
        let menu = Menu::new(items, (), move |editor: &mut Editor, item, event| {
            fn item_to_transaction(
                doc: &Document,
                view_id: ViewId,
                item: &CompletionItem,
                offset_encoding: helix_lsp::OffsetEncoding,
                start_offset: usize,
                trigger_offset: usize,
            ) -> Transaction {
                let transaction = if let Some(edit) = &item.text_edit {
                    let edit = match edit {
                        lsp::CompletionTextEdit::Edit(edit) => edit.clone(),
                        lsp::CompletionTextEdit::InsertAndReplace(item) => {
                            // TODO: support using "insert" instead of "replace" via user config
                            lsp::TextEdit::new(item.replace, item.new_text.clone())
                        }
                    };

                    util::generate_transaction_from_completion_edit(
                        doc.text(),
                        doc.selection(view_id),
                        edit,
                        offset_encoding, // TODO: should probably transcode in Client
                    )
                } else {
                    let text = item.insert_text.as_ref().unwrap_or(&item.label);
                    // Some LSPs just give you an insertText with no offset ¯\_(ツ)_/¯
                    // in these cases we need to check for a common prefix and remove it
                    let prefix = Cow::from(doc.text().slice(start_offset..trigger_offset));
                    let text = text.trim_start_matches::<&str>(&prefix);

                    // TODO: this needs to be true for the numbers to work out correctly
                    // in the closure below. It's passed in to a callback as this same
                    // formula, but can the value change between the LSP request and
                    // response? If it does, can we recover?
                    debug_assert!(
                        doc.selection(view_id)
                            .primary()
                            .cursor(doc.text().slice(..))
                            == trigger_offset
                    );

                    Transaction::change_by_selection(doc.text(), doc.selection(view_id), |range| {
                        let cursor = range.cursor(doc.text().slice(..));

                        (cursor, cursor, Some(text.into()))
                    })
                };

                transaction
            }

            fn completion_changes(transaction: &Transaction, trigger_offset: usize) -> Vec<Change> {
                transaction
                    .changes_iter()
                    .filter(|(start, end, _)| (*start..=*end).contains(&trigger_offset))
                    .collect()
            }

            let (view, doc) = current!(editor);

            // if more text was entered, remove it
            doc.restore(view);

            match event {
                PromptEvent::Abort => {
                    doc.restore(view);
                    editor.last_completion = None;
                }
                PromptEvent::Update => {
                    // always present here
                    let item = item.unwrap();

                    let transaction = item_to_transaction(
                        doc,
                        view.id,
                        item,
                        offset_encoding,
                        start_offset,
                        trigger_offset,
                    );

                    // initialize a savepoint
                    doc.savepoint();
                    apply_transaction(&transaction, doc, view);

                    editor.last_completion = Some(CompleteAction {
                        trigger_offset,
                        changes: completion_changes(&transaction, trigger_offset),
                    });
                }
                PromptEvent::Validate => {
                    // always present here
                    let item = item.unwrap();

                    let transaction = item_to_transaction(
                        doc,
                        view.id,
                        item,
                        offset_encoding,
                        start_offset,
                        trigger_offset,
                    );

                    apply_transaction(&transaction, doc, view);

                    editor.last_completion = Some(CompleteAction {
                        trigger_offset,
                        changes: completion_changes(&transaction, trigger_offset),
                    });

                    // apply additional edits, mostly used to auto import unqualified types
                    let resolved_item = if item
                        .additional_text_edits
                        .as_ref()
                        .map(|edits| !edits.is_empty())
                        .unwrap_or(false)
                    {
                        None
                    } else {
                        Self::resolve_completion_item(doc, item.clone())
                    };

                    if let Some(additional_edits) = resolved_item
                        .as_ref()
                        .and_then(|item| item.additional_text_edits.as_ref())
                        .or(item.additional_text_edits.as_ref())
                    {
                        if !additional_edits.is_empty() {
                            let transaction = util::generate_transaction_from_edits(
                                doc.text(),
                                additional_edits.clone(),
                                offset_encoding, // TODO: should probably transcode in Client
                            );
                            apply_transaction(&transaction, doc, view);
                        }
                    }
                }
            };
        });
        let popup = Popup::new(Self::ID, menu).with_scrollbar(false);
        let mut completion = Self {
            popup,
            start_offset,
            trigger_offset,
        };

        // need to recompute immediately in case start_offset != trigger_offset
        completion.recompute_filter(editor);

        completion
    }

    fn resolve_completion_item(
        doc: &Document,
        completion_item: lsp::CompletionItem,
    ) -> Option<CompletionItem> {
        let language_server = doc.language_server()?;

        let future = language_server.resolve_completion_item(completion_item)?;
        let response = helix_lsp::block_on(future);
        match response {
            Ok(value) => serde_json::from_value(value).ok(),
            Err(err) => {
                log::error!("Failed to resolve completion item: {}", err);
                None
            }
        }
    }

    pub fn recompute_filter(&mut self, editor: &Editor) {
        // recompute menu based on matches
        let menu = self.popup.contents_mut();
        let (view, doc) = current_ref!(editor);

        // cx.hooks()
        // cx.add_hook(enum type,  ||)
        // cx.trigger_hook(enum type, &str, ...) <-- there has to be enough to identify doc/view
        // callback with editor & compositor
        //
        // trigger_hook sends event into channel, that's consumed in the global loop and
        // triggers all registered callbacks
        // TODO: hooks should get processed immediately so maybe do it after select!(), before
        // looping?

        let cursor = doc
            .selection(view.id)
            .primary()
            .cursor(doc.text().slice(..));
        if self.trigger_offset <= cursor {
            let fragment = doc.text().slice(self.start_offset..cursor);
            let text = Cow::from(fragment);
            // TODO: logic is same as ui/picker
            menu.score(&text);
        } else {
            // we backspaced before the start offset, clear the menu
            // this will cause the editor to remove the completion popup
            menu.clear();
        }
    }

    pub fn update(&mut self, cx: &mut commands::Context) {
        self.recompute_filter(cx.editor)
    }

    pub fn is_empty(&self) -> bool {
        self.popup.contents().is_empty()
    }

    fn replace_item(&mut self, old_item: lsp::CompletionItem, new_item: lsp::CompletionItem) {
        self.popup.contents_mut().replace_option(old_item, new_item);
    }

    /// Asynchronously requests that the currently selection completion item is
    /// resolved through LSP `completionItem/resolve`.
    pub fn ensure_item_resolved(&mut self, cx: &mut commands::Context) -> bool {
        // > If computing full completion items is expensive, servers can additionally provide a
        // > handler for the completion item resolve request. ...
        // > A typical use case is for example: the `textDocument/completion` request doesn't fill
        // > in the `documentation` property for returned completion items since it is expensive
        // > to compute. When the item is selected in the user interface then a
        // > 'completionItem/resolve' request is sent with the selected completion item as a parameter.
        // > The returned completion item should have the documentation property filled in.
        // https://microsoft.github.io/language-server-protocol/specifications/lsp/3.17/specification/#textDocument_completion
        let current_item = match self.popup.contents().selection() {
            Some(item) if item.documentation.is_none() => item.clone(),
            _ => return false,
        };

        let language_server = match doc!(cx.editor).language_server() {
            Some(language_server) => language_server,
            None => return false,
        };

        // This method should not block the compositor so we handle the response asynchronously.
        let future = match language_server.resolve_completion_item(current_item.clone()) {
            Some(future) => future,
            None => return false,
        };

        cx.callback(
            future,
            move |_editor, compositor, response: Option<lsp::CompletionItem>| {
                let resolved_item = match response {
                    Some(item) => item,
                    None => return,
                };

                if let Some(completion) = &mut compositor
                    .find::<crate::ui::EditorView>()
                    .unwrap()
                    .completion
                {
                    completion.replace_item(current_item, resolved_item);
                }
            },
        );

        true
    }
}

impl Component for Completion {
    fn handle_event(&mut self, event: &Event, cx: &mut Context) -> EventResult {
        // let the Editor handle Esc instead
        if let Event::Key(KeyEvent {
            code: KeyCode::Esc, ..
        }) = event
        {
            return EventResult::Ignored(None);
        }
        self.popup.handle_event(event, cx)
    }

    fn required_size(&mut self, viewport: (u16, u16)) -> Option<(u16, u16)> {
        self.popup.required_size(viewport)
    }

    fn render(&mut self, area: Rect, surface: &mut Surface, cx: &mut Context) {
        self.popup.render(area, surface, cx);

        // if we have a selection, render a markdown popup on top/below with info
        if let Some(option) = self.popup.contents().selection() {
            // need to render:
            // option.detail
            // ---
            // option.documentation

            let (view, doc) = current!(cx.editor);
            let language = doc.language_name().unwrap_or("");
            let text = doc.text().slice(..);
            let cursor_pos = doc.selection(view.id).primary().cursor(text);
            let coords = helix_core::visual_coords_at_pos(text, cursor_pos, doc.tab_width());
            let cursor_pos = (coords.row - view.offset.row) as u16;

            let mut markdown_doc = match &option.documentation {
                Some(lsp::Documentation::String(contents))
                | Some(lsp::Documentation::MarkupContent(lsp::MarkupContent {
                    kind: lsp::MarkupKind::PlainText,
                    value: contents,
                })) => {
                    // TODO: convert to wrapped text
                    Markdown::new(
                        format!(
                            "```{}\n{}\n```\n{}",
                            language,
                            option.detail.as_deref().unwrap_or_default(),
                            contents
                        ),
                        cx.editor.syn_loader.clone(),
                    )
                }
                Some(lsp::Documentation::MarkupContent(lsp::MarkupContent {
                    kind: lsp::MarkupKind::Markdown,
                    value: contents,
                })) => {
                    // TODO: set language based on doc scope
                    if let Some(detail) = &option.detail.as_deref() {
                        Markdown::new(
                            format!("```{}\n{}\n```\n{}", language, detail, contents),
                            cx.editor.syn_loader.clone(),
                        )
                    } else {
                        Markdown::new(contents.to_string(), cx.editor.syn_loader.clone())
                    }
                }
                None if option.detail.is_some() => {
                    // TODO: copied from above

                    // TODO: set language based on doc scope
                    Markdown::new(
                        format!(
                            "```{}\n{}\n```",
                            language,
                            option.detail.as_deref().unwrap_or_default(),
                        ),
                        cx.editor.syn_loader.clone(),
                    )
                }
                None => return,
            };

            let (popup_x, popup_y) = self.popup.get_rel_position(area, cx);
            let (popup_width, _popup_height) = self.popup.get_size();
            let mut width = area
                .width
                .saturating_sub(popup_x)
                .saturating_sub(popup_width);
            let area = if width > 30 {
                let mut height = area.height.saturating_sub(popup_y);
                let x = popup_x + popup_width;
                let y = popup_y;

                if let Some((rel_width, rel_height)) = markdown_doc.required_size((width, height)) {
                    width = rel_width.min(width);
                    height = rel_height.min(height);
                }
                Rect::new(x, y, width, height)
            } else {
                let half = area.height / 2;
                let height = 15.min(half);
                // we want to make sure the cursor is visible (not hidden behind the documentation)
                let y = if cursor_pos + area.y
                    >= (cx.editor.tree.area().height - height - 2/* statusline + commandline */)
                {
                    0
                } else {
                    // -2 to subtract command line + statusline. a bit of a hack, because of splits.
                    area.height.saturating_sub(height).saturating_sub(2)
                };

                Rect::new(0, y, area.width, height)
            };

            // clear area
            let background = cx.editor.theme.get("ui.popup");
            surface.clear_with(area, background);
            markdown_doc.render(area, surface, cx);
        }
    }
}<|MERGE_RESOLUTION|>--- conflicted
+++ resolved
@@ -32,15 +32,7 @@
             .into()
     }
 
-<<<<<<< HEAD
-    fn label_text(&self, _data: &Self::Data) -> Spans {
-        self.label.as_str().into()
-    }
-
-    fn row(&self, _data: &Self::Data) -> menu::Row {
-=======
     fn format(&self, _data: &Self::Data) -> menu::Row {
->>>>>>> b97eb497
         menu::Row::new(vec![
             menu::Cell::from(self.label.as_str()),
             menu::Cell::from(match self.kind {
@@ -63,12 +55,12 @@
                 Some(lsp::CompletionItemKind::FILE) => "file",
                 Some(lsp::CompletionItemKind::REFERENCE) => "reference",
                 Some(lsp::CompletionItemKind::FOLDER) => "folder",
-                Some(lsp::CompletionItemKind::ENUM_MEMBER) => "enum-member",
+                Some(lsp::CompletionItemKind::ENUM_MEMBER) => "enum_member",
                 Some(lsp::CompletionItemKind::CONSTANT) => "constant",
                 Some(lsp::CompletionItemKind::STRUCT) => "struct",
                 Some(lsp::CompletionItemKind::EVENT) => "event",
                 Some(lsp::CompletionItemKind::OPERATOR) => "operator",
-                Some(lsp::CompletionItemKind::TYPE_PARAMETER) => "type-param",
+                Some(lsp::CompletionItemKind::TYPE_PARAMETER) => "type_param",
                 Some(kind) => {
                     log::error!("Received unknown completion item kind: {:?}", kind);
                     ""
