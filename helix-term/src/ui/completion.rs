use crate::compositor::{Component, Context, Event, EventResult};
use helix_view::{
    document::SavePoint,
<<<<<<< HEAD
    editor::CompleteAction,
    icons::Icons,
=======
    editor::{CompleteAction, PopupBorderConfig},
    graphics::Margin,
>>>>>>> 653ec31a
    theme::{Modifier, Style},
    ViewId,
};
use tui::{buffer::Buffer as Surface, text::Span};

use std::{borrow::Cow, sync::Arc};

use helix_core::{Change, Transaction};
use helix_view::{graphics::Rect, Document, Editor};

use crate::commands;
use crate::ui::{menu, Markdown, Menu, Popup, PromptEvent};

use helix_lsp::{lsp, util, OffsetEncoding};

impl menu::Item for CompletionItem {
    type Data = ();
    fn sort_text(&self, data: &Self::Data) -> Cow<str> {
        self.filter_text(data)
    }

    #[inline]
    fn filter_text(&self, _data: &Self::Data) -> Cow<str> {
        self.item
            .filter_text
            .as_ref()
            .unwrap_or(&self.item.label)
            .as_str()
            .into()
    }

    // Before implementing icons for the `CompletionItemKind`s, something must be done to `Menu::required_size` and `Menu::recalculate_size` in order to have correct sizes even with icons.
    fn format<'a>(&self, _data: &Self::Data, _icons: Option<&'a Icons>) -> menu::Row {
        let deprecated = self.item.deprecated.unwrap_or_default()
            || self.item.tags.as_ref().map_or(false, |tags| {
                tags.contains(&lsp::CompletionItemTag::DEPRECATED)
            });

        menu::Row::new(vec![
            menu::Cell::from(Span::styled(
                self.item.label.as_str(),
                if deprecated {
                    Style::default().add_modifier(Modifier::CROSSED_OUT)
                } else {
                    Style::default()
                },
            )),
            menu::Cell::from(match self.item.kind {
                Some(lsp::CompletionItemKind::TEXT) => "text",
                Some(lsp::CompletionItemKind::METHOD) => "method",
                Some(lsp::CompletionItemKind::FUNCTION) => "function",
                Some(lsp::CompletionItemKind::CONSTRUCTOR) => "constructor",
                Some(lsp::CompletionItemKind::FIELD) => "field",
                Some(lsp::CompletionItemKind::VARIABLE) => "variable",
                Some(lsp::CompletionItemKind::CLASS) => "class",
                Some(lsp::CompletionItemKind::INTERFACE) => "interface",
                Some(lsp::CompletionItemKind::MODULE) => "module",
                Some(lsp::CompletionItemKind::PROPERTY) => "property",
                Some(lsp::CompletionItemKind::UNIT) => "unit",
                Some(lsp::CompletionItemKind::VALUE) => "value",
                Some(lsp::CompletionItemKind::ENUM) => "enum",
                Some(lsp::CompletionItemKind::KEYWORD) => "keyword",
                Some(lsp::CompletionItemKind::SNIPPET) => "snippet",
                Some(lsp::CompletionItemKind::COLOR) => "color",
                Some(lsp::CompletionItemKind::FILE) => "file",
                Some(lsp::CompletionItemKind::REFERENCE) => "reference",
                Some(lsp::CompletionItemKind::FOLDER) => "folder",
                Some(lsp::CompletionItemKind::ENUM_MEMBER) => "enum_member",
                Some(lsp::CompletionItemKind::CONSTANT) => "constant",
                Some(lsp::CompletionItemKind::STRUCT) => "struct",
                Some(lsp::CompletionItemKind::EVENT) => "event",
                Some(lsp::CompletionItemKind::OPERATOR) => "operator",
                Some(lsp::CompletionItemKind::TYPE_PARAMETER) => "type_param",
                Some(kind) => {
                    log::error!("Received unknown completion item kind: {:?}", kind);
                    ""
                }
                None => "",
            }),
        ])
    }
}

#[derive(Debug, PartialEq, Default, Clone)]
pub struct CompletionItem {
    pub item: lsp::CompletionItem,
    pub language_server_id: usize,
    pub resolved: bool,
}

/// Wraps a Menu.
pub struct Completion {
    popup: Popup<Menu<CompletionItem>>,
    start_offset: usize,
    #[allow(dead_code)]
    trigger_offset: usize,
    // TODO: maintain a completioncontext with trigger kind & trigger char
}

impl Completion {
    pub const ID: &'static str = "completion";

    pub fn new(
        editor: &Editor,
        savepoint: Arc<SavePoint>,
        mut items: Vec<CompletionItem>,
        start_offset: usize,
        trigger_offset: usize,
    ) -> Self {
        let replace_mode = editor.config().completion_replace;
        // Sort completion items according to their preselect status (given by the LSP server)
        items.sort_by_key(|item| !item.item.preselect.unwrap_or(false));

        // Then create the menu
        let menu = Menu::new(items, (), move |editor: &mut Editor, item, event| {
            fn item_to_transaction(
                doc: &Document,
                view_id: ViewId,
                item: &lsp::CompletionItem,
                offset_encoding: OffsetEncoding,
                trigger_offset: usize,
                include_placeholder: bool,
                replace_mode: bool,
            ) -> Transaction {
                use helix_lsp::snippet;
                let selection = doc.selection(view_id);
                let text = doc.text().slice(..);
                let primary_cursor = selection.primary().cursor(text);

                let (edit_offset, new_text) = if let Some(edit) = &item.text_edit {
                    let edit = match edit {
                        lsp::CompletionTextEdit::Edit(edit) => edit.clone(),
                        lsp::CompletionTextEdit::InsertAndReplace(item) => {
                            let range = if replace_mode {
                                item.replace
                            } else {
                                item.insert
                            };
                            lsp::TextEdit::new(range, item.new_text.clone())
                        }
                    };

                    let Some(range) = util::lsp_range_to_range(doc.text(), edit.range, offset_encoding) else{
                        return Transaction::new(doc.text());
                    };

                    let start_offset = range.anchor as i128 - primary_cursor as i128;
                    let end_offset = range.head as i128 - primary_cursor as i128;

                    (Some((start_offset, end_offset)), edit.new_text)
                } else {
                    let new_text = item
                        .insert_text
                        .clone()
                        .unwrap_or_else(|| item.label.clone());
                    // check that we are still at the correct savepoint
                    // we can still generate a transaction regardless but if the
                    // document changed (and not just the selection) then we will
                    // likely delete the wrong text (same if we applied an edit sent by the LS)
                    debug_assert!(primary_cursor == trigger_offset);
                    (None, new_text)
                };

                if matches!(item.kind, Some(lsp::CompletionItemKind::SNIPPET))
                    || matches!(
                        item.insert_text_format,
                        Some(lsp::InsertTextFormat::SNIPPET)
                    )
                {
                    match snippet::parse(&new_text) {
                        Ok(snippet) => util::generate_transaction_from_snippet(
                            doc.text(),
                            selection,
                            edit_offset,
                            replace_mode,
                            snippet,
                            doc.line_ending.as_str(),
                            include_placeholder,
                            doc.tab_width(),
                            doc.indent_width(),
                        ),
                        Err(err) => {
                            log::error!(
                                "Failed to parse snippet: {:?}, remaining output: {}",
                                &new_text,
                                err
                            );
                            Transaction::new(doc.text())
                        }
                    }
                } else {
                    util::generate_transaction_from_completion_edit(
                        doc.text(),
                        selection,
                        edit_offset,
                        replace_mode,
                        new_text,
                    )
                }
            }

            fn completion_changes(transaction: &Transaction, trigger_offset: usize) -> Vec<Change> {
                transaction
                    .changes_iter()
                    .filter(|(start, end, _)| (*start..=*end).contains(&trigger_offset))
                    .collect()
            }

            let (view, doc) = current!(editor);

            macro_rules! language_server {
                ($item:expr) => {
                    match editor
                        .language_servers
                        .get_by_id($item.language_server_id)
                    {
                        Some(ls) => ls,
                        None => {
                            editor.set_error("completions are outdated");
                            // TODO close the completion menu somehow,
                            // currently there is no trivial way to access the EditorView to close the completion menu
                            return;
                        }
                    }
                };
            }

            match event {
                PromptEvent::Abort => {}
                PromptEvent::Update => {
                    // Update creates "ghost" transactions which are not sent to the
                    // lsp server to avoid messing up re-requesting completions. Once a
                    // completion has been selected (with tab, c-n or c-p) it's always accepted whenever anything
                    // is typed. The only way to avoid that is to explicitly abort the completion
                    // with c-c. This will remove the "ghost" transaction.
                    //
                    // The ghost transaction is modeled with a transaction that is not sent to the LS.
                    // (apply_temporary) and a savepoint. It's extremely important this savepoint is restored
                    // (also without sending the transaction to the LS) *before any further transaction is applied*.
                    // Otherwise incremental sync breaks (since the state of the LS doesn't match the state the transaction
                    // is applied to).
                    if editor.last_completion.is_none() {
                        editor.last_completion = Some(CompleteAction::Selected {
                            savepoint: doc.savepoint(view),
                        })
                    }
                    // if more text was entered, remove it
                    doc.restore(view, &savepoint, false);
                    // always present here
                    let item = item.unwrap();

                    let transaction = item_to_transaction(
                        doc,
                        view.id,
                        &item.item,
                        language_server!(item).offset_encoding(),
                        trigger_offset,
                        true,
                        replace_mode,
                    );
                    doc.apply_temporary(&transaction, view.id);
                }
                PromptEvent::Validate => {
                    if let Some(CompleteAction::Selected { savepoint }) =
                        editor.last_completion.take()
                    {
                        doc.restore(view, &savepoint, false);
                    }
                    // always present here
                    let mut item = item.unwrap().clone();

                    let language_server = language_server!(item);
                    let offset_encoding = language_server.offset_encoding();

                    let language_server = editor
                        .language_servers
                        .get_by_id(item.language_server_id)
                        .unwrap();

                    // resolve item if not yet resolved
                    if !item.resolved {
                        if let Some(resolved) =
                            Self::resolve_completion_item(language_server, item.item.clone())
                        {
                            item.item = resolved;
                        }
                    };
                    // if more text was entered, remove it
                    doc.restore(view, &savepoint, true);
                    let transaction = item_to_transaction(
                        doc,
                        view.id,
                        &item.item,
                        offset_encoding,
                        trigger_offset,
                        false,
                        replace_mode,
                    );
                    doc.apply(&transaction, view.id);

                    editor.last_completion = Some(CompleteAction::Applied {
                        trigger_offset,
                        changes: completion_changes(&transaction, trigger_offset),
                    });

                    // TODO: add additional _edits to completion_changes?
                    if let Some(additional_edits) = item.item.additional_text_edits {
                        if !additional_edits.is_empty() {
                            let transaction = util::generate_transaction_from_edits(
                                doc.text(),
                                additional_edits,
                                offset_encoding, // TODO: should probably transcode in Client
                            );
                            doc.apply(&transaction, view.id);
                        }
                    }
                }
            };
        });

        let border_config = &editor.config().popup_border;

        let margin = if border_config == &PopupBorderConfig::All
            || border_config == &PopupBorderConfig::Menu
        {
            Margin::vertical(1)
        } else {
            Margin::none()
        };

        let popup = Popup::new(Self::ID, menu)
            .with_scrollbar(false)
            .ignore_escape_key(true)
            .margin(margin);

        let mut completion = Self {
            popup,
            start_offset,
            trigger_offset,
        };

        // need to recompute immediately in case start_offset != trigger_offset
        completion.recompute_filter(editor);

        completion
    }

    fn resolve_completion_item(
        language_server: &helix_lsp::Client,
        completion_item: lsp::CompletionItem,
    ) -> Option<lsp::CompletionItem> {
        let future = language_server.resolve_completion_item(completion_item)?;
        let response = helix_lsp::block_on(future);
        match response {
            Ok(value) => serde_json::from_value(value).ok(),
            Err(err) => {
                log::error!("Failed to resolve completion item: {}", err);
                None
            }
        }
    }

    pub fn recompute_filter(&mut self, editor: &Editor) {
        // recompute menu based on matches
        let menu = self.popup.contents_mut();
        let (view, doc) = current_ref!(editor);

        // cx.hooks()
        // cx.add_hook(enum type,  ||)
        // cx.trigger_hook(enum type, &str, ...) <-- there has to be enough to identify doc/view
        // callback with editor & compositor
        //
        // trigger_hook sends event into channel, that's consumed in the global loop and
        // triggers all registered callbacks
        // TODO: hooks should get processed immediately so maybe do it after select!(), before
        // looping?

        let cursor = doc
            .selection(view.id)
            .primary()
            .cursor(doc.text().slice(..));
        if self.trigger_offset <= cursor {
            let fragment = doc.text().slice(self.start_offset..cursor);
            let text = Cow::from(fragment);
            // TODO: logic is same as ui/picker
            menu.score(&text);
        } else {
            // we backspaced before the start offset, clear the menu
            // this will cause the editor to remove the completion popup
            menu.clear();
        }
    }

    pub fn update(&mut self, cx: &mut commands::Context) {
        self.recompute_filter(cx.editor)
    }

    pub fn is_empty(&self) -> bool {
        self.popup.contents().is_empty()
    }

    fn replace_item(&mut self, old_item: CompletionItem, new_item: CompletionItem) {
        self.popup.contents_mut().replace_option(old_item, new_item);
    }

    /// Asynchronously requests that the currently selection completion item is
    /// resolved through LSP `completionItem/resolve`.
    pub fn ensure_item_resolved(&mut self, cx: &mut commands::Context) -> bool {
        // > If computing full completion items is expensive, servers can additionally provide a
        // > handler for the completion item resolve request. ...
        // > A typical use case is for example: the `textDocument/completion` request doesn't fill
        // > in the `documentation` property for returned completion items since it is expensive
        // > to compute. When the item is selected in the user interface then a
        // > 'completionItem/resolve' request is sent with the selected completion item as a parameter.
        // > The returned completion item should have the documentation property filled in.
        // https://microsoft.github.io/language-server-protocol/specifications/lsp/3.17/specification/#textDocument_completion
        let current_item = match self.popup.contents().selection() {
            Some(item) if !item.resolved => item.clone(),
            _ => return false,
        };

        let Some(language_server) = cx.editor.language_server_by_id(current_item.language_server_id) else { return false; };

        // This method should not block the compositor so we handle the response asynchronously.
        let Some(future) = language_server.resolve_completion_item(current_item.item.clone()) else { return false; };

        cx.callback(
            future,
            move |_editor, compositor, response: Option<lsp::CompletionItem>| {
                let resolved_item = match response {
                    Some(item) => item,
                    None => return,
                };

                if let Some(completion) = &mut compositor
                    .find::<crate::ui::EditorView>()
                    .unwrap()
                    .completion
                {
                    let resolved_item = CompletionItem {
                        item: resolved_item,
                        language_server_id: current_item.language_server_id,
                        resolved: true,
                    };

                    completion.replace_item(current_item, resolved_item);
                }
            },
        );

        true
    }

    pub fn area(&mut self, viewport: Rect, editor: &Editor) -> Rect {
        self.popup.area(viewport, editor)
    }
}

impl Component for Completion {
    fn handle_event(&mut self, event: &Event, cx: &mut Context) -> EventResult {
        self.popup.handle_event(event, cx)
    }

    fn required_size(&mut self, viewport: (u16, u16)) -> Option<(u16, u16)> {
        self.popup.required_size(viewport)
    }

    fn render(&mut self, area: Rect, surface: &mut Surface, cx: &mut Context) {
        self.popup.render(area, surface, cx);

        // if we have a selection, render a markdown popup on top/below with info
        let option = match self.popup.contents().selection() {
            Some(option) => option,
            None => return,
        };
        // need to render:
        // option.detail
        // ---
        // option.documentation

        let (view, doc) = current!(cx.editor);
        let language = doc.language_name().unwrap_or("");
        let text = doc.text().slice(..);
        let cursor_pos = doc.selection(view.id).primary().cursor(text);
        let coords = view
            .screen_coords_at_pos(doc, text, cursor_pos)
            .expect("cursor must be in view");
        let cursor_pos = coords.row as u16;

        let markdowned = |lang: &str, detail: Option<&str>, doc: Option<&str>| {
            let md = match (detail, doc) {
                (Some(detail), Some(doc)) => format!("```{lang}\n{detail}\n```\n{doc}"),
                (Some(detail), None) => format!("```{lang}\n{detail}\n```"),
                (None, Some(doc)) => doc.to_string(),
                (None, None) => String::new(),
            };
            Markdown::new(md, cx.editor.syn_loader.clone())
        };

        let mut markdown_doc = match &option.item.documentation {
            Some(lsp::Documentation::String(contents))
            | Some(lsp::Documentation::MarkupContent(lsp::MarkupContent {
                kind: lsp::MarkupKind::PlainText,
                value: contents,
            })) => {
                // TODO: convert to wrapped text
                markdowned(language, option.item.detail.as_deref(), Some(contents))
            }
            Some(lsp::Documentation::MarkupContent(lsp::MarkupContent {
                kind: lsp::MarkupKind::Markdown,
                value: contents,
            })) => {
                // TODO: set language based on doc scope
                markdowned(language, option.item.detail.as_deref(), Some(contents))
            }
            None if option.item.detail.is_some() => {
                // TODO: set language based on doc scope
                markdowned(language, option.item.detail.as_deref(), None)
            }
            None => return,
        };

        let popup_area = {
            let (popup_x, popup_y) = self.popup.get_rel_position(area, cx.editor);
            let (popup_width, popup_height) = self.popup.get_size();
            Rect::new(popup_x, popup_y, popup_width, popup_height)
        };

        let doc_width_available = area.width.saturating_sub(popup_area.right());
        let doc_area = if doc_width_available > 30 {
            let mut doc_width = doc_width_available;
            let mut doc_height = area.height.saturating_sub(popup_area.top());
            let x = popup_area.right();
            let y = popup_area.top();

            if let Some((rel_width, rel_height)) =
                markdown_doc.required_size((doc_width, doc_height))
            {
                doc_width = rel_width.min(doc_width);
                doc_height = rel_height.min(doc_height);
            }
            Rect::new(x, y, doc_width, doc_height)
        } else {
            // Documentation should not cover the cursor or the completion popup
            // Completion popup could be above or below the current line
            let avail_height_above = cursor_pos.min(popup_area.top()).saturating_sub(1);
            let avail_height_below = area
                .height
                .saturating_sub(cursor_pos.max(popup_area.bottom()) + 1 /* padding */);
            let (y, avail_height) = if avail_height_below >= avail_height_above {
                (
                    area.height.saturating_sub(avail_height_below),
                    avail_height_below,
                )
            } else {
                (0, avail_height_above)
            };
            if avail_height <= 1 {
                return;
            }

            Rect::new(0, y, area.width, avail_height.min(15))
        };

        // clear area
        let background = cx.editor.theme.get("ui.popup");
        surface.clear_with(doc_area, background);

        let border_config = &cx.editor.config().popup_border;

        if border_config == &PopupBorderConfig::All || border_config == &PopupBorderConfig::Popup {
            use tui::widgets::{Block, Borders, Widget};
            Widget::render(Block::default().borders(Borders::ALL), doc_area, surface);
        }

        markdown_doc.render(doc_area, surface, cx);
    }
}<|MERGE_RESOLUTION|>--- conflicted
+++ resolved
@@ -1,13 +1,10 @@
 use crate::compositor::{Component, Context, Event, EventResult};
 use helix_view::{
     document::SavePoint,
-<<<<<<< HEAD
     editor::CompleteAction,
     icons::Icons,
-=======
     editor::{CompleteAction, PopupBorderConfig},
     graphics::Margin,
->>>>>>> 653ec31a
     theme::{Modifier, Style},
     ViewId,
 };
