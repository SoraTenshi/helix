use crate::compositor::{Component, Context, Event, EventResult};
use helix_view::{
<<<<<<< HEAD
    editor::{CompleteAction, PopupBorderConfig},
    graphics::Margin,
    icons::Icons,
=======
    document::SavePoint,
    editor::CompleteAction,
>>>>>>> 81601b1c
    theme::{Modifier, Style},
    ViewId,
};
use tui::{buffer::Buffer as Surface, text::Span};

use std::{borrow::Cow, sync::Arc};

use helix_core::{chars, Change, Transaction};
use helix_view::{graphics::Rect, Document, Editor};

use crate::commands;
use crate::ui::{menu, Markdown, Menu, Popup, PromptEvent};

use helix_lsp::{lsp, util};
use lsp::CompletionItem;

impl menu::Item for CompletionItem {
    type Data = ();
    fn sort_text(&self, data: &Self::Data) -> Cow<str> {
        self.filter_text(data)
    }

    #[inline]
    fn filter_text(&self, _data: &Self::Data) -> Cow<str> {
        self.filter_text
            .as_ref()
            .unwrap_or(&self.label)
            .as_str()
            .into()
    }

    // Before implementing icons for the `CompletionItemKind`s, something must be done to `Menu::required_size` and `Menu::recalculate_size` in order to have correct sizes even with icons.
    fn format<'a>(&self, _data: &Self::Data, _icons: Option<&'a Icons>) -> menu::Row {
        let deprecated = self.deprecated.unwrap_or_default()
            || self.tags.as_ref().map_or(false, |tags| {
                tags.contains(&lsp::CompletionItemTag::DEPRECATED)
            });
        menu::Row::new(vec![
            menu::Cell::from(Span::styled(
                self.label.as_str(),
                if deprecated {
                    Style::default().add_modifier(Modifier::CROSSED_OUT)
                } else {
                    Style::default()
                },
            )),
            menu::Cell::from(match self.kind {
                Some(lsp::CompletionItemKind::TEXT) => "text",
                Some(lsp::CompletionItemKind::METHOD) => "method",
                Some(lsp::CompletionItemKind::FUNCTION) => "function",
                Some(lsp::CompletionItemKind::CONSTRUCTOR) => "constructor",
                Some(lsp::CompletionItemKind::FIELD) => "field",
                Some(lsp::CompletionItemKind::VARIABLE) => "variable",
                Some(lsp::CompletionItemKind::CLASS) => "class",
                Some(lsp::CompletionItemKind::INTERFACE) => "interface",
                Some(lsp::CompletionItemKind::MODULE) => "module",
                Some(lsp::CompletionItemKind::PROPERTY) => "property",
                Some(lsp::CompletionItemKind::UNIT) => "unit",
                Some(lsp::CompletionItemKind::VALUE) => "value",
                Some(lsp::CompletionItemKind::ENUM) => "enum",
                Some(lsp::CompletionItemKind::KEYWORD) => "keyword",
                Some(lsp::CompletionItemKind::SNIPPET) => "snippet",
                Some(lsp::CompletionItemKind::COLOR) => "color",
                Some(lsp::CompletionItemKind::FILE) => "file",
                Some(lsp::CompletionItemKind::REFERENCE) => "reference",
                Some(lsp::CompletionItemKind::FOLDER) => "folder",
                Some(lsp::CompletionItemKind::ENUM_MEMBER) => "enum_member",
                Some(lsp::CompletionItemKind::CONSTANT) => "constant",
                Some(lsp::CompletionItemKind::STRUCT) => "struct",
                Some(lsp::CompletionItemKind::EVENT) => "event",
                Some(lsp::CompletionItemKind::OPERATOR) => "operator",
                Some(lsp::CompletionItemKind::TYPE_PARAMETER) => "type_param",
                Some(kind) => {
                    log::error!("Received unknown completion item kind: {:?}", kind);
                    ""
                }
                None => "",
            }),
            // self.detail.as_deref().unwrap_or("")
            // self.label_details
            //     .as_ref()
            //     .or(self.detail())
            //     .as_str(),
        ])
    }
}

/// Wraps a Menu.
pub struct Completion {
    popup: Popup<Menu<CompletionItem>>,
    start_offset: usize,
    #[allow(dead_code)]
    trigger_offset: usize,
    // TODO: maintain a completioncontext with trigger kind & trigger char
}

impl Completion {
    pub const ID: &'static str = "completion";

    pub fn new(
        editor: &Editor,
        savepoint: Arc<SavePoint>,
        mut items: Vec<CompletionItem>,
        offset_encoding: helix_lsp::OffsetEncoding,
        start_offset: usize,
        trigger_offset: usize,
    ) -> Self {
        let replace_mode = editor.config().completion_replace;
        // Sort completion items according to their preselect status (given by the LSP server)
        items.sort_by_key(|item| !item.preselect.unwrap_or(false));

        // Then create the menu
        let menu = Menu::new(items, (), move |editor: &mut Editor, item, event| {
            fn item_to_transaction(
                doc: &Document,
                view_id: ViewId,
                item: &CompletionItem,
                offset_encoding: helix_lsp::OffsetEncoding,
                trigger_offset: usize,
<<<<<<< HEAD
=======
                include_placeholder: bool,
>>>>>>> 81601b1c
                replace_mode: bool,
            ) -> Transaction {
                use helix_lsp::snippet;
                let selection = doc.selection(view_id);
                let text = doc.text().slice(..);
                let primary_cursor = selection.primary().cursor(text);

                let (edit_offset, new_text) = if let Some(edit) = &item.text_edit {
                    let edit = match edit {
                        lsp::CompletionTextEdit::Edit(edit) => edit.clone(),
                        lsp::CompletionTextEdit::InsertAndReplace(item) => {
                            let range = if replace_mode {
                                item.replace
                            } else {
                                item.insert
                            };
                            lsp::TextEdit::new(range, item.new_text.clone())
                        }
                    };

                    let start_offset =
                        match util::lsp_pos_to_pos(doc.text(), edit.range.start, offset_encoding) {
                            Some(start) => start as i128 - primary_cursor as i128,
                            None => return Transaction::new(doc.text()),
                        };
                    let end_offset =
                        match util::lsp_pos_to_pos(doc.text(), edit.range.end, offset_encoding) {
                            Some(end) => end as i128 - primary_cursor as i128,
                            None => return Transaction::new(doc.text()),
                        };

                    (Some((start_offset, end_offset)), edit.new_text)
                } else {
<<<<<<< HEAD
                    let text = item.insert_text.as_ref().unwrap_or(&item.label);
                    let doc_text = doc.text().slice(..);
                    let primary_cursor = doc.selection(view_id).primary().cursor(doc_text);

                    // TODO: this needs to be true for the closure below to work out
                    // It's passed in to a callback as this same
                    // formula, but can the value change between the LSP request and
                    // response? If it does, can we recover?
                    debug_assert!(primary_cursor == trigger_offset);
                    let start_offset = primary_cursor - start_offset;

                    Transaction::change_by_selection_ignore_overlapping(
                        doc.text(),
                        doc.selection(view_id),
                        |range| {
                            let cursor = range.cursor(doc_text);
                            // if inserting a completion at this cursor would go out of bounds
                            // return a trivial edit
                            if cursor < start_offset {
                                return (0, 0, None);
                            }
                            let end_offset = if replace_mode {
                                // in replace mode replace the rest of the word
                                doc_text
                                    .chars_at(primary_cursor)
                                    .take_while(|ch| chars::char_is_word(*ch))
                                    .count()
                            } else {
                                // otherwise only replace up to the current edit
                                0
                            };

                            (
                                cursor - start_offset,
                                cursor + end_offset,
                                Some(text.into()),
                            )
                        },
                    )
=======
                    let new_text = item
                        .insert_text
                        .clone()
                        .unwrap_or_else(|| item.label.clone());
                    // check that we are still at the correct savepoint
                    // we can still generate a transaction regardless but if the
                    // document changed (and not just the selection) then we will
                    // likely delete the wrong text (same if we applied an edit sent by the LS)
                    debug_assert!(primary_cursor == trigger_offset);
                    (None, new_text)
>>>>>>> 81601b1c
                };

                if matches!(item.kind, Some(lsp::CompletionItemKind::SNIPPET))
                    || matches!(
                        item.insert_text_format,
                        Some(lsp::InsertTextFormat::SNIPPET)
                    )
                {
                    match snippet::parse(&new_text) {
                        Ok(snippet) => util::generate_transaction_from_snippet(
                            doc.text(),
                            selection,
                            edit_offset,
                            replace_mode,
                            snippet,
                            doc.line_ending.as_str(),
                            include_placeholder,
                            doc.tab_width(),
                            doc.indent_width(),
                        ),
                        Err(err) => {
                            log::error!(
                                "Failed to parse snippet: {:?}, remaining output: {}",
                                &new_text,
                                err
                            );
                            Transaction::new(doc.text())
                        }
                    }
                } else {
                    util::generate_transaction_from_completion_edit(
                        doc.text(),
                        selection,
                        edit_offset,
                        replace_mode,
                        new_text,
                    )
                }
            }

            fn completion_changes(transaction: &Transaction, trigger_offset: usize) -> Vec<Change> {
                transaction
                    .changes_iter()
                    .filter(|(start, end, _)| (*start..=*end).contains(&trigger_offset))
                    .collect()
            }

            let (view, doc) = current!(editor);

            // if more text was entered, remove it
            doc.restore(view, &savepoint);

            match event {
                PromptEvent::Abort => {
                    editor.last_completion = None;
                }
                PromptEvent::Update => {
                    // always present here
                    let item = item.unwrap();

                    let transaction = item_to_transaction(
                        doc,
                        view.id,
                        item,
                        offset_encoding,
                        trigger_offset,
<<<<<<< HEAD
=======
                        true,
>>>>>>> 81601b1c
                        replace_mode,
                    );

                    // initialize a savepoint
                    doc.apply(&transaction, view.id);

                    editor.last_completion = Some(CompleteAction {
                        trigger_offset,
                        changes: completion_changes(&transaction, trigger_offset),
                    });
                }
                PromptEvent::Validate => {
                    // always present here
                    let item = item.unwrap();

                    let transaction = item_to_transaction(
                        doc,
                        view.id,
                        item,
                        offset_encoding,
                        trigger_offset,
<<<<<<< HEAD
=======
                        false,
>>>>>>> 81601b1c
                        replace_mode,
                    );

                    doc.apply(&transaction, view.id);

                    editor.last_completion = Some(CompleteAction {
                        trigger_offset,
                        changes: completion_changes(&transaction, trigger_offset),
                    });

                    // apply additional edits, mostly used to auto import unqualified types
                    let resolved_item = if item
                        .additional_text_edits
                        .as_ref()
                        .map(|edits| !edits.is_empty())
                        .unwrap_or(false)
                    {
                        None
                    } else {
                        Self::resolve_completion_item(doc, item.clone())
                    };

                    if let Some(additional_edits) = resolved_item
                        .as_ref()
                        .and_then(|item| item.additional_text_edits.as_ref())
                        .or(item.additional_text_edits.as_ref())
                    {
                        if !additional_edits.is_empty() {
                            let transaction = util::generate_transaction_from_edits(
                                doc.text(),
                                additional_edits.clone(),
                                offset_encoding, // TODO: should probably transcode in Client
                            );
                            doc.apply(&transaction, view.id);
                        }
                    }
                }
            };
        });

        let border_config = &editor.config().popup_border;

        let margin = if border_config == &PopupBorderConfig::All
            || border_config == &PopupBorderConfig::Menu
        {
            Margin::vertical(1)
        } else {
            Margin::none()
        };

        let popup = Popup::new(Self::ID, menu)
            .with_scrollbar(false)
            .margin(margin)
            .with_scrollbar(false)
            .ignore_escape_key(true);

        let mut completion = Self {
            popup,
            start_offset,
            trigger_offset,
        };

        // need to recompute immediately in case start_offset != trigger_offset
        completion.recompute_filter(editor);

        completion
    }

    fn resolve_completion_item(
        doc: &Document,
        completion_item: lsp::CompletionItem,
    ) -> Option<CompletionItem> {
        let language_server = doc.language_server()?;

        let future = language_server.resolve_completion_item(completion_item)?;
        let response = helix_lsp::block_on(future);
        match response {
            Ok(value) => serde_json::from_value(value).ok(),
            Err(err) => {
                log::error!("Failed to resolve completion item: {}", err);
                None
            }
        }
    }

    pub fn recompute_filter(&mut self, editor: &Editor) {
        // recompute menu based on matches
        let menu = self.popup.contents_mut();
        let (view, doc) = current_ref!(editor);

        // cx.hooks()
        // cx.add_hook(enum type,  ||)
        // cx.trigger_hook(enum type, &str, ...) <-- there has to be enough to identify doc/view
        // callback with editor & compositor
        //
        // trigger_hook sends event into channel, that's consumed in the global loop and
        // triggers all registered callbacks
        // TODO: hooks should get processed immediately so maybe do it after select!(), before
        // looping?

        let cursor = doc
            .selection(view.id)
            .primary()
            .cursor(doc.text().slice(..));
        if self.trigger_offset <= cursor {
            let fragment = doc.text().slice(self.start_offset..cursor);
            let text = Cow::from(fragment);
            // TODO: logic is same as ui/picker
            menu.score(&text);
        } else {
            // we backspaced before the start offset, clear the menu
            // this will cause the editor to remove the completion popup
            menu.clear();
        }
    }

    pub fn update(&mut self, cx: &mut commands::Context) {
        self.recompute_filter(cx.editor)
    }

    pub fn is_empty(&self) -> bool {
        self.popup.contents().is_empty()
    }

    fn replace_item(&mut self, old_item: lsp::CompletionItem, new_item: lsp::CompletionItem) {
        self.popup.contents_mut().replace_option(old_item, new_item);
    }

    /// Asynchronously requests that the currently selection completion item is
    /// resolved through LSP `completionItem/resolve`.
    pub fn ensure_item_resolved(&mut self, cx: &mut commands::Context) -> bool {
        // > If computing full completion items is expensive, servers can additionally provide a
        // > handler for the completion item resolve request. ...
        // > A typical use case is for example: the `textDocument/completion` request doesn't fill
        // > in the `documentation` property for returned completion items since it is expensive
        // > to compute. When the item is selected in the user interface then a
        // > 'completionItem/resolve' request is sent with the selected completion item as a parameter.
        // > The returned completion item should have the documentation property filled in.
        // https://microsoft.github.io/language-server-protocol/specifications/lsp/3.17/specification/#textDocument_completion
        let current_item = match self.popup.contents().selection() {
            Some(item) if item.documentation.is_none() => item.clone(),
            _ => return false,
        };

        let language_server = match doc!(cx.editor).language_server() {
            Some(language_server) => language_server,
            None => return false,
        };

        // This method should not block the compositor so we handle the response asynchronously.
        let future = match language_server.resolve_completion_item(current_item.clone()) {
            Some(future) => future,
            None => return false,
        };

        cx.callback(
            future,
            move |_editor, compositor, response: Option<lsp::CompletionItem>| {
                let resolved_item = match response {
                    Some(item) => item,
                    None => return,
                };

                if let Some(completion) = &mut compositor
                    .find::<crate::ui::EditorView>()
                    .unwrap()
                    .completion
                {
                    completion.replace_item(current_item, resolved_item);
                }
            },
        );

        true
    }

    pub fn area(&mut self, viewport: Rect, editor: &Editor) -> Rect {
        self.popup.area(viewport, editor)
    }
}

impl Component for Completion {
    fn handle_event(&mut self, event: &Event, cx: &mut Context) -> EventResult {
        self.popup.handle_event(event, cx)
    }

    fn required_size(&mut self, viewport: (u16, u16)) -> Option<(u16, u16)> {
        self.popup.required_size(viewport)
    }

    fn render(&mut self, area: Rect, surface: &mut Surface, cx: &mut Context) {
        self.popup.render(area, surface, cx);

        // if we have a selection, render a markdown popup on top/below with info
        let option = match self.popup.contents().selection() {
            Some(option) => option,
            None => return,
        };
        // need to render:
        // option.detail
        // ---
        // option.documentation

        let (view, doc) = current!(cx.editor);
        let language = doc.language_name().unwrap_or("");
        let text = doc.text().slice(..);
        let cursor_pos = doc.selection(view.id).primary().cursor(text);
        let coords = view
            .screen_coords_at_pos(doc, text, cursor_pos)
            .expect("cursor must be in view");
        let cursor_pos = coords.row as u16;

        let markdowned = |lang: &str, detail: Option<&str>, doc: Option<&str>| {
            let md = match (detail, doc) {
                (Some(detail), Some(doc)) => format!("```{lang}\n{detail}\n```\n{doc}"),
                (Some(detail), None) => format!("```{lang}\n{detail}\n```"),
                (None, Some(doc)) => doc.to_string(),
                (None, None) => String::new(),
            };
            Markdown::new(md, cx.editor.syn_loader.clone())
        };

        let mut markdown_doc = match &option.documentation {
            Some(lsp::Documentation::String(contents))
            | Some(lsp::Documentation::MarkupContent(lsp::MarkupContent {
                kind: lsp::MarkupKind::PlainText,
                value: contents,
            })) => {
                // TODO: convert to wrapped text
                markdowned(language, option.detail.as_deref(), Some(contents))
            }
            Some(lsp::Documentation::MarkupContent(lsp::MarkupContent {
                kind: lsp::MarkupKind::Markdown,
                value: contents,
            })) => {
                // TODO: set language based on doc scope
                markdowned(language, option.detail.as_deref(), Some(contents))
            }
            None if option.detail.is_some() => {
                // TODO: set language based on doc scope
                markdowned(language, option.detail.as_deref(), None)
            }
            None => return,
        };

        let popup_area = {
            let (popup_x, popup_y) = self.popup.get_rel_position(area, cx.editor);
            let (popup_width, popup_height) = self.popup.get_size();
            Rect::new(popup_x, popup_y, popup_width, popup_height)
        };

        let doc_width_available = area.width.saturating_sub(popup_area.right());
        let doc_area = if doc_width_available > 30 {
            let mut doc_width = doc_width_available;
            let mut doc_height = area.height.saturating_sub(popup_area.top());
            let x = popup_area.right();
            let y = popup_area.top();

            if let Some((rel_width, rel_height)) =
                markdown_doc.required_size((doc_width, doc_height))
            {
                doc_width = rel_width.min(doc_width);
                doc_height = rel_height.min(doc_height);
            }
            Rect::new(x, y, doc_width, doc_height)
        } else {
            // Documentation should not cover the cursor or the completion popup
            // Completion popup could be above or below the current line
            let avail_height_above = cursor_pos.min(popup_area.top()).saturating_sub(1);
            let avail_height_below = area
                .height
                .saturating_sub(cursor_pos.max(popup_area.bottom()) + 1 /* padding */);
            let (y, avail_height) = if avail_height_below >= avail_height_above {
                (
                    area.height.saturating_sub(avail_height_below),
                    avail_height_below,
                )
            } else {
                (0, avail_height_above)
            };
            if avail_height <= 1 {
                return;
            }

            Rect::new(0, y, area.width, avail_height.min(15))
        };

        // clear area
        let background = cx.editor.theme.get("ui.popup");
        surface.clear_with(doc_area, background);
        let border_config = &cx.editor.config().popup_border;

        if border_config == &PopupBorderConfig::All
            || border_config == &PopupBorderConfig::Popup
        {
            use tui::widgets::{Block, Borders, Widget};
            Widget::render(Block::default().borders(Borders::ALL), doc_area, surface);
        }

        markdown_doc.render(doc_area, surface, cx);
    }
}<|MERGE_RESOLUTION|>--- conflicted
+++ resolved
@@ -1,13 +1,8 @@
 use crate::compositor::{Component, Context, Event, EventResult};
 use helix_view::{
-<<<<<<< HEAD
     editor::{CompleteAction, PopupBorderConfig},
     graphics::Margin,
     icons::Icons,
-=======
-    document::SavePoint,
-    editor::CompleteAction,
->>>>>>> 81601b1c
     theme::{Modifier, Style},
     ViewId,
 };
@@ -127,10 +122,7 @@
                 item: &CompletionItem,
                 offset_encoding: helix_lsp::OffsetEncoding,
                 trigger_offset: usize,
-<<<<<<< HEAD
-=======
                 include_placeholder: bool,
->>>>>>> 81601b1c
                 replace_mode: bool,
             ) -> Transaction {
                 use helix_lsp::snippet;
@@ -164,47 +156,6 @@
 
                     (Some((start_offset, end_offset)), edit.new_text)
                 } else {
-<<<<<<< HEAD
-                    let text = item.insert_text.as_ref().unwrap_or(&item.label);
-                    let doc_text = doc.text().slice(..);
-                    let primary_cursor = doc.selection(view_id).primary().cursor(doc_text);
-
-                    // TODO: this needs to be true for the closure below to work out
-                    // It's passed in to a callback as this same
-                    // formula, but can the value change between the LSP request and
-                    // response? If it does, can we recover?
-                    debug_assert!(primary_cursor == trigger_offset);
-                    let start_offset = primary_cursor - start_offset;
-
-                    Transaction::change_by_selection_ignore_overlapping(
-                        doc.text(),
-                        doc.selection(view_id),
-                        |range| {
-                            let cursor = range.cursor(doc_text);
-                            // if inserting a completion at this cursor would go out of bounds
-                            // return a trivial edit
-                            if cursor < start_offset {
-                                return (0, 0, None);
-                            }
-                            let end_offset = if replace_mode {
-                                // in replace mode replace the rest of the word
-                                doc_text
-                                    .chars_at(primary_cursor)
-                                    .take_while(|ch| chars::char_is_word(*ch))
-                                    .count()
-                            } else {
-                                // otherwise only replace up to the current edit
-                                0
-                            };
-
-                            (
-                                cursor - start_offset,
-                                cursor + end_offset,
-                                Some(text.into()),
-                            )
-                        },
-                    )
-=======
                     let new_text = item
                         .insert_text
                         .clone()
@@ -215,7 +166,6 @@
                     // likely delete the wrong text (same if we applied an edit sent by the LS)
                     debug_assert!(primary_cursor == trigger_offset);
                     (None, new_text)
->>>>>>> 81601b1c
                 };
 
                 if matches!(item.kind, Some(lsp::CompletionItemKind::SNIPPET))
@@ -282,10 +232,7 @@
                         item,
                         offset_encoding,
                         trigger_offset,
-<<<<<<< HEAD
-=======
                         true,
->>>>>>> 81601b1c
                         replace_mode,
                     );
 
@@ -307,10 +254,7 @@
                         item,
                         offset_encoding,
                         trigger_offset,
-<<<<<<< HEAD
-=======
                         false,
->>>>>>> 81601b1c
                         replace_mode,
                     );
 
