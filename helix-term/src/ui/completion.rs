--- conflicted
+++ resolved
@@ -1,12 +1,9 @@
 use crate::compositor::{Component, Context, Event, EventResult};
 use helix_view::{
-<<<<<<< HEAD
     editor::{CompleteAction, PopupBorderConfig},
     graphics::Margin,
-=======
     editor::CompleteAction,
     icons::Icons,
->>>>>>> eca93047
     theme::{Modifier, Style},
     ViewId,
 };
