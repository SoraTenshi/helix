mod completion;
mod document;
pub(crate) mod editor;
mod fuzzy_match;
mod info;
pub mod lsp;
mod markdown;
pub mod menu;
pub mod overlay;
mod picker;
pub mod popup;
mod prompt;
mod spinner;
mod statusline;
mod text;

use crate::compositor::{Component, Compositor};
use crate::filter_picker_entry;
use crate::job::{self, Callback};
pub use completion::Completion;
pub use editor::EditorView;
use helix_view::icons::Icons;
pub use markdown::Markdown;
pub use menu::Menu;
pub use picker::{DynamicPicker, FileLocation, FilePicker, Picker};
pub use popup::Popup;
pub use prompt::{Prompt, PromptEvent};
pub use spinner::{ProgressSpinners, Spinner};
pub use text::Text;

use helix_core::regex::Regex;
use helix_core::regex::RegexBuilder;
use helix_view::Editor;

use std::path::PathBuf;

pub fn prompt(
    cx: &mut crate::commands::Context,
    prompt: std::borrow::Cow<'static, str>,
    history_register: Option<char>,
    completion_fn: impl FnMut(&Editor, &str) -> Vec<prompt::Completion> + 'static,
    callback_fn: impl FnMut(&mut crate::compositor::Context, &str, PromptEvent) + 'static,
) {
    let mut prompt = Prompt::new(prompt, history_register, completion_fn, callback_fn);
    // Calculate the initial completion
    prompt.recalculate_completion(cx.editor);
    cx.push_layer(Box::new(prompt));
}

pub fn prompt_with_input(
    cx: &mut crate::commands::Context,
    prompt: std::borrow::Cow<'static, str>,
    input: String,
    history_register: Option<char>,
    completion_fn: impl FnMut(&Editor, &str) -> Vec<prompt::Completion> + 'static,
    callback_fn: impl FnMut(&mut crate::compositor::Context, &str, PromptEvent) + 'static,
) {
    let prompt = Prompt::new(prompt, history_register, completion_fn, callback_fn)
        .with_line(input, cx.editor);
    cx.push_layer(Box::new(prompt));
}

pub fn regex_prompt(
    cx: &mut crate::commands::Context,
    prompt: std::borrow::Cow<'static, str>,
    history_register: Option<char>,
    completion_fn: impl FnMut(&Editor, &str) -> Vec<prompt::Completion> + 'static,
    fun: impl Fn(&mut Editor, Regex, PromptEvent) + 'static,
) {
    let (view, doc) = current!(cx.editor);
    let doc_id = view.doc;
    let snapshot = doc.selection(view.id).clone();
    let offset_snapshot = view.offset;
    let config = cx.editor.config();

    let mut prompt = Prompt::new(
        prompt,
        history_register,
        completion_fn,
        move |cx: &mut crate::compositor::Context, input: &str, event: PromptEvent| {
            match event {
                PromptEvent::Abort => {
                    let (view, doc) = current!(cx.editor);
                    doc.set_selection(view.id, snapshot.clone());
                    view.offset = offset_snapshot;
                }
                PromptEvent::Update | PromptEvent::Validate => {
                    // skip empty input
                    if input.is_empty() {
                        return;
                    }

                    let case_insensitive = if config.search.smart_case {
                        !input.chars().any(char::is_uppercase)
                    } else {
                        false
                    };

                    match RegexBuilder::new(input)
                        .case_insensitive(case_insensitive)
                        .multi_line(true)
                        .build()
                    {
                        Ok(regex) => {
                            let (view, doc) = current!(cx.editor);

                            // revert state to what it was before the last update
                            doc.set_selection(view.id, snapshot.clone());

                            if event == PromptEvent::Validate {
                                // Equivalent to push_jump to store selection just before jump
                                view.jumps.push((doc_id, snapshot.clone()));
                            }

                            fun(cx.editor, regex, event);

                            let (view, doc) = current!(cx.editor);
                            view.ensure_cursor_in_view(doc, config.scrolloff);
                        }
                        Err(err) => {
                            let (view, doc) = current!(cx.editor);
                            doc.set_selection(view.id, snapshot.clone());
                            view.offset = offset_snapshot;

                            if event == PromptEvent::Validate {
                                let callback = async move {
                                    let call: job::Callback = Callback::EditorCompositor(Box::new(
                                        move |_editor: &mut Editor, compositor: &mut Compositor| {
                                            let contents = Text::new(format!("{}", err));
                                            let size = compositor.size();
                                            let mut popup = Popup::new("invalid-regex", contents)
                                                .position(Some(helix_core::Position::new(
                                                    size.height as usize - 2, // 2 = statusline + commandline
                                                    0,
                                                )))
                                                .auto_close(true);
                                            popup.required_size((size.width, size.height));

                                            compositor.replace_or_push("invalid-regex", popup);
                                        },
                                    ));
                                    Ok(call)
                                };

                                cx.jobs.callback(callback);
                            } else {
                                // Update
                                // TODO: mark command line as error
                            }
                        }
                    }
                }
            }
        },
    );
    // Calculate initial completion
    prompt.recalculate_completion(cx.editor);
    // prompt
    cx.push_layer(Box::new(prompt));
}

pub fn file_picker(
    root: PathBuf,
    config: &helix_view::editor::Config,
    icons: &Icons,
) -> FilePicker<PathBuf> {
    use ignore::{types::TypesBuilder, WalkBuilder};
    use std::time::Instant;

    let now = Instant::now();

    let dedup_symlinks = config.file_picker.deduplicate_links;
    let absolute_root = root.canonicalize().unwrap_or_else(|_| root.clone());

    let mut walk_builder = WalkBuilder::new(&root);
    walk_builder
        .hidden(config.file_picker.hidden)
        .parents(config.file_picker.parents)
        .ignore(config.file_picker.ignore)
        .follow_links(config.file_picker.follow_symlinks)
        .git_ignore(config.file_picker.git_ignore)
        .git_global(config.file_picker.git_global)
        .git_exclude(config.file_picker.git_exclude)
        .max_depth(config.file_picker.max_depth)
        .filter_entry(move |entry| filter_picker_entry(entry, &absolute_root, dedup_symlinks));

    // We want to exclude files that the editor can't handle yet
    let mut type_builder = TypesBuilder::new();
    type_builder
        .add(
            "compressed",
            "*.{zip,gz,bz2,zst,lzo,sz,tgz,tbz2,lz,lz4,lzma,lzo,z,Z,xz,7z,rar,cab}",
        )
        .expect("Invalid type definition");
    type_builder.negate("all");
    let excluded_types = type_builder
        .build()
        .expect("failed to build excluded_types");
    walk_builder.types(excluded_types);

    // We want files along with their modification date for sorting
    let files = walk_builder.build().filter_map(|entry| {
        let entry = entry.ok()?;
        // This is faster than entry.path().is_dir() since it uses cached fs::Metadata fetched by ignore/walkdir
        if entry.file_type()?.is_file() {
            Some(entry.into_path())
        } else {
            None
        }
    });

    // Cap the number of files if we aren't in a git project, preventing
    // hangs when using the picker in your home directory
    let mut files: Vec<PathBuf> = if root.join(".git").exists() {
        files.collect()
    } else {
        // const MAX: usize = 8192;
        const MAX: usize = 100_000;
        files.take(MAX).collect()
    };
    files.sort();

    log::debug!("file_picker init {:?}", Instant::now().duration_since(now));

    FilePicker::new(
        files,
        root,
        config.icons.picker.then(|| icons),
        move |cx, path: &PathBuf, action| {
            if let Err(e) = cx.editor.open(path, action) {
                let err = if let Some(err) = e.source() {
                    format!("{}", err)
                } else {
                    format!("unable to open \"{}\"", path.display())
                };
                cx.editor.set_error(err);
            }
        },
        |_editor, path| Some((path.clone().into(), None)),
    )
}

pub mod completers {
    use crate::ui::prompt::Completion;
    use fuzzy_matcher::skim::SkimMatcherV2 as Matcher;
    use fuzzy_matcher::FuzzyMatcher;
    use helix_loader::toml_names_in_dir;
    use helix_view::document::SCRATCH_BUFFER_NAME;
    use helix_view::{editor::Config, Editor};
    use once_cell::sync::Lazy;
    use std::borrow::Cow;
    use std::cmp::Reverse;
    use std::path::PathBuf;

    pub type Completer = fn(&Editor, &str) -> Vec<Completion>;

    pub fn none(_editor: &Editor, _input: &str) -> Vec<Completion> {
        Vec::new()
    }

    pub fn buffer(editor: &Editor, input: &str) -> Vec<Completion> {
        let mut names: Vec<_> = editor
            .documents
            .values()
            .map(|doc| {
                let name = doc
                    .relative_path()
                    .map(|p| p.display().to_string())
                    .unwrap_or_else(|| String::from(SCRATCH_BUFFER_NAME));
                ((0..), Cow::from(name))
            })
            .collect();

        let matcher = Matcher::default();

        let mut matches: Vec<_> = names
            .into_iter()
            .filter_map(|(_range, name)| {
                matcher.fuzzy_match(&name, input).map(|score| (name, score))
            })
            .collect();

        matches.sort_unstable_by_key(|(_file, score)| Reverse(*score));
        names = matches.into_iter().map(|(name, _)| ((0..), name)).collect();

        names
    }

<<<<<<< HEAD
    fn toml_filenames(dirs: &[PathBuf], additional_names: &[&str], input: &str) -> Vec<Completion> {
        {
            let mut names = Vec::<String>::new();
            dirs.iter()
                .for_each(|dir| names.extend(toml_names_in_dir(dir)));
            additional_names
                .iter()
                .for_each(|name| names.push(name.to_string()));
            names.sort();
            names.dedup();

            let mut names: Vec<_> = names
                .into_iter()
                .map(|name| ((0..), Cow::from(name)))
                .collect();
=======
    pub fn theme(_editor: &Editor, input: &str) -> Vec<Completion> {
        let mut names = theme::Loader::read_names(&helix_loader::config_dir().join("themes"));
        for rt_dir in helix_loader::runtime_dirs() {
            names.extend(theme::Loader::read_names(&rt_dir.join("themes")));
        }
        names.push("default".into());
        names.push("base16_default".into());
        names.sort();
        names.dedup();

        let mut names: Vec<_> = names
            .into_iter()
            .map(|name| ((0..), Cow::from(name)))
            .collect();
>>>>>>> 81601b1c

            let matcher = Matcher::default();

            let mut matches: Vec<_> = names
                .into_iter()
                .filter_map(|(_range, name)| {
                    matcher.fuzzy_match(&name, input).map(|score| (name, score))
                })
                .collect();

            matches.sort_unstable_by(|(name1, score1), (name2, score2)| {
                (Reverse(*score1), name1).cmp(&(Reverse(*score2), name2))
            });
            names = matches.into_iter().map(|(name, _)| ((0..), name)).collect();

            names
        }
    }

    pub fn theme(_editor: &Editor, input: &str) -> Vec<Completion> {
        toml_filenames(
            &[
                helix_loader::runtime_dir().join("themes"),
                helix_loader::config_dir().join("themes"),
            ],
            &["default", "base16_default"],
            input,
        )
    }

    pub fn icons(_editor: &Editor, input: &str) -> Vec<Completion> {
        toml_filenames(
            &[
                helix_loader::runtime_dir().join("icons"),
                helix_loader::config_dir().join("icons"),
            ],
            &["default"],
            input,
        )
    }

    /// Recursive function to get all keys from this value and add them to vec
    fn get_keys(value: &serde_json::Value, vec: &mut Vec<String>, scope: Option<&str>) {
        if let Some(map) = value.as_object() {
            for (key, value) in map.iter() {
                let key = match scope {
                    Some(scope) => format!("{}.{}", scope, key),
                    None => key.clone(),
                };
                get_keys(value, vec, Some(&key));
                if !value.is_object() {
                    vec.push(key);
                }
            }
        }
    }

    pub fn setting(_editor: &Editor, input: &str) -> Vec<Completion> {
        static KEYS: Lazy<Vec<String>> = Lazy::new(|| {
            let mut keys = Vec::new();
            let json = serde_json::json!(Config::default());
            get_keys(&json, &mut keys, None);
            keys
        });

        let matcher = Matcher::default();

        let mut matches: Vec<_> = KEYS
            .iter()
            .filter_map(|name| matcher.fuzzy_match(name, input).map(|score| (name, score)))
            .collect();

        matches.sort_unstable_by_key(|(_file, score)| Reverse(*score));
        matches
            .into_iter()
            .map(|(name, _)| ((0..), name.into()))
            .collect()
    }

    pub fn filename(editor: &Editor, input: &str) -> Vec<Completion> {
        filename_impl(editor, input, |entry| {
            let is_dir = entry.file_type().map_or(false, |entry| entry.is_dir());

            if is_dir {
                FileMatch::AcceptIncomplete
            } else {
                FileMatch::Accept
            }
        })
    }

    pub fn language(editor: &Editor, input: &str) -> Vec<Completion> {
        let matcher = Matcher::default();

        let text: String = "text".into();

        let language_ids = editor
            .syn_loader
            .language_configs()
            .map(|config| &config.language_id)
            .chain(std::iter::once(&text));

        let mut matches: Vec<_> = language_ids
            .filter_map(|language_id| {
                matcher
                    .fuzzy_match(language_id, input)
                    .map(|score| (language_id, score))
            })
            .collect();

        matches.sort_unstable_by(|(language1, score1), (language2, score2)| {
            (Reverse(*score1), language1).cmp(&(Reverse(*score2), language2))
        });

        matches
            .into_iter()
            .map(|(language, _score)| ((0..), language.clone().into()))
            .collect()
    }

    pub fn lsp_workspace_command(editor: &Editor, input: &str) -> Vec<Completion> {
        let matcher = Matcher::default();

        let (_, doc) = current_ref!(editor);

        let language_server = match doc.language_server() {
            Some(language_server) => language_server,
            None => {
                return vec![];
            }
        };

        let options = match &language_server.capabilities().execute_command_provider {
            Some(options) => options,
            None => {
                return vec![];
            }
        };

        let mut matches: Vec<_> = options
            .commands
            .iter()
            .filter_map(|command| {
                matcher
                    .fuzzy_match(command, input)
                    .map(|score| (command, score))
            })
            .collect();

        matches.sort_unstable_by(|(command1, score1), (command2, score2)| {
            (Reverse(*score1), command1).cmp(&(Reverse(*score2), command2))
        });

        matches
            .into_iter()
            .map(|(command, _score)| ((0..), command.clone().into()))
            .collect()
    }

    pub fn directory(editor: &Editor, input: &str) -> Vec<Completion> {
        filename_impl(editor, input, |entry| {
            let is_dir = entry.file_type().map_or(false, |entry| entry.is_dir());

            if is_dir {
                FileMatch::Accept
            } else {
                FileMatch::Reject
            }
        })
    }

    #[derive(Copy, Clone, PartialEq, Eq)]
    enum FileMatch {
        /// Entry should be ignored
        Reject,
        /// Entry is usable but can't be the end (for instance if the entry is a directory and we
        /// try to match a file)
        AcceptIncomplete,
        /// Entry is usable and can be the end of the match
        Accept,
    }

    // TODO: we could return an iter/lazy thing so it can fetch as many as it needs.
    fn filename_impl<F>(_editor: &Editor, input: &str, filter_fn: F) -> Vec<Completion>
    where
        F: Fn(&ignore::DirEntry) -> FileMatch,
    {
        // Rust's filename handling is really annoying.

        use ignore::WalkBuilder;
        use std::path::Path;

        let is_tilde = input == "~";
        let path = helix_core::path::expand_tilde(Path::new(input));

        let (dir, file_name) = if input.ends_with(std::path::MAIN_SEPARATOR) {
            (path, None)
        } else {
            let is_period = (input.ends_with((format!("{}.", std::path::MAIN_SEPARATOR)).as_str())
                && input.len() > 2)
                || input == ".";
            let file_name = if is_period {
                Some(String::from("."))
            } else {
                path.file_name()
                    .and_then(|file| file.to_str().map(|path| path.to_owned()))
            };

            let path = if is_period {
                path
            } else {
                match path.parent() {
                    Some(path) if !path.as_os_str().is_empty() => path.to_path_buf(),
                    // Path::new("h")'s parent is Some("")...
                    _ => std::env::current_dir().expect("couldn't determine current directory"),
                }
            };

            (path, file_name)
        };

        let end = input.len()..;

        let mut files: Vec<_> = WalkBuilder::new(&dir)
            .hidden(false)
            .follow_links(false) // We're scanning over depth 1
            .max_depth(Some(1))
            .build()
            .filter_map(|file| {
                file.ok().and_then(|entry| {
                    let fmatch = filter_fn(&entry);

                    if fmatch == FileMatch::Reject {
                        return None;
                    }

                    //let is_dir = entry.file_type().map_or(false, |entry| entry.is_dir());

                    let path = entry.path();
                    let mut path = if is_tilde {
                        // if it's a single tilde an absolute path is displayed so that when `TAB` is pressed on
                        // one of the directories the tilde will be replaced with a valid path not with a relative
                        // home directory name.
                        // ~ -> <TAB> -> /home/user
                        // ~/ -> <TAB> -> ~/first_entry
                        path.to_path_buf()
                    } else {
                        path.strip_prefix(&dir).unwrap_or(path).to_path_buf()
                    };

                    if fmatch == FileMatch::AcceptIncomplete {
                        path.push("");
                    }

                    let path = path.to_str()?.to_owned();
                    Some((end.clone(), Cow::from(path)))
                })
            }) // TODO: unwrap or skip
            .filter(|(_, path)| !path.is_empty()) // TODO
            .collect();

        // if empty, return a list of dirs and files in current dir
        if let Some(file_name) = file_name {
            let matcher = Matcher::default();

            // inefficient, but we need to calculate the scores, filter out None, then sort.
            let mut matches: Vec<_> = files
                .into_iter()
                .filter_map(|(_range, file)| {
                    matcher
                        .fuzzy_match(&file, &file_name)
                        .map(|score| (file, score))
                })
                .collect();

            let range = (input.len().saturating_sub(file_name.len()))..;

            matches.sort_unstable_by(|(file1, score1), (file2, score2)| {
                (Reverse(*score1), file1).cmp(&(Reverse(*score2), file2))
            });

            files = matches
                .into_iter()
                .map(|(file, _)| (range.clone(), file))
                .collect();

            // TODO: complete to longest common match
        } else {
            files.sort_unstable_by(|(_, path1), (_, path2)| path1.cmp(path2));
        }

        files
    }
}<|MERGE_RESOLUTION|>--- conflicted
+++ resolved
@@ -286,7 +286,6 @@
         names
     }
 
-<<<<<<< HEAD
     fn toml_filenames(dirs: &[PathBuf], additional_names: &[&str], input: &str) -> Vec<Completion> {
         {
             let mut names = Vec::<String>::new();
@@ -302,7 +301,25 @@
                 .into_iter()
                 .map(|name| ((0..), Cow::from(name)))
                 .collect();
-=======
+
+            let matcher = Matcher::default();
+
+            let mut matches: Vec<_> = names
+                .into_iter()
+                .filter_map(|(_range, name)| {
+                    matcher.fuzzy_match(&name, input).map(|score| (name, score))
+                })
+                .collect();
+
+            matches.sort_unstable_by(|(name1, score1), (name2, score2)| {
+                (Reverse(*score1), name1).cmp(&(Reverse(*score2), name2))
+            });
+            names = matches.into_iter().map(|(name, _)| ((0..), name)).collect();
+
+            names
+        }
+    }
+
     pub fn theme(_editor: &Editor, input: &str) -> Vec<Completion> {
         let mut names = theme::Loader::read_names(&helix_loader::config_dir().join("themes"));
         for rt_dir in helix_loader::runtime_dirs() {
@@ -312,41 +329,6 @@
         names.push("base16_default".into());
         names.sort();
         names.dedup();
-
-        let mut names: Vec<_> = names
-            .into_iter()
-            .map(|name| ((0..), Cow::from(name)))
-            .collect();
->>>>>>> 81601b1c
-
-            let matcher = Matcher::default();
-
-            let mut matches: Vec<_> = names
-                .into_iter()
-                .filter_map(|(_range, name)| {
-                    matcher.fuzzy_match(&name, input).map(|score| (name, score))
-                })
-                .collect();
-
-            matches.sort_unstable_by(|(name1, score1), (name2, score2)| {
-                (Reverse(*score1), name1).cmp(&(Reverse(*score2), name2))
-            });
-            names = matches.into_iter().map(|(name, _)| ((0..), name)).collect();
-
-            names
-        }
-    }
-
-    pub fn theme(_editor: &Editor, input: &str) -> Vec<Completion> {
-        toml_filenames(
-            &[
-                helix_loader::runtime_dir().join("themes"),
-                helix_loader::config_dir().join("themes"),
-            ],
-            &["default", "base16_default"],
-            input,
-        )
-    }
 
     pub fn icons(_editor: &Editor, input: &str) -> Vec<Completion> {
         toml_filenames(
