use crate::{
    commands,
    compositor::{Component, Context, Event, EventResult},
    job::{self, Callback},
    key,
    keymap::{KeymapResult, Keymaps},
    ui::{overlay::Overlay, Completion, Explorer, ProgressSpinners},
};

use helix_core::{
    graphemes::{
        ensure_grapheme_boundary_next_byte, next_grapheme_boundary, prev_grapheme_boundary,
    },
    movement::Direction,
    syntax::{self, HighlightEvent},
    unicode::width::UnicodeWidthStr,
    visual_coords_at_pos, LineEnding, Position, Range, Selection, Transaction,
};
use helix_view::{
    apply_transaction,
    document::{Mode, SCRATCH_BUFFER_NAME},
    editor::{CompleteAction, CursorShapeConfig, RainbowIndentOptions, LineNumber},
    graphics::{Color, CursorKind, Modifier, Rect, Style},
    input::{KeyEvent, MouseButton, MouseEvent, MouseEventKind},
    keyboard::{KeyCode, KeyModifiers},
    Document, Editor, Theme, View,
};
use std::{borrow::Cow, num::NonZeroUsize, path::PathBuf};

use tui::buffer::Buffer as Surface;

use super::lsp::SignatureHelp;
use super::statusline;

pub struct EditorView {
    pub keymaps: Keymaps,
    on_next_key: Option<Box<dyn FnOnce(&mut commands::Context, KeyEvent)>>,
    pseudo_pending: Vec<KeyEvent>,
    last_insert: (commands::MappableCommand, Vec<InsertEvent>),
    pub(crate) completion: Option<Completion>,
    spinners: ProgressSpinners,
    pub(crate) explorer: Option<Overlay<Explorer>>,
}

#[derive(Debug, Clone)]
pub enum InsertEvent {
    Key(KeyEvent),
    CompletionApply(CompleteAction),
    TriggerCompletion,
}

impl Default for EditorView {
    fn default() -> Self {
        Self::new(Keymaps::default())
    }
}

impl EditorView {
    pub fn new(keymaps: Keymaps) -> Self {
        Self {
            keymaps,
            on_next_key: None,
            pseudo_pending: Vec::new(),
            last_insert: (commands::MappableCommand::normal_mode, Vec::new()),
            completion: None,
            spinners: ProgressSpinners::default(),
            explorer: None,
        }
    }

    pub fn spinners_mut(&mut self) -> &mut ProgressSpinners {
        &mut self.spinners
    }

    pub fn render_view(
        &self,
        editor: &Editor,
        doc: &Document,
        view: &View,
        viewport: Rect,
        surface: &mut Surface,
        is_focused: bool,
    ) {
        let inner = view.inner_area(doc);
        let area = view.area;
        let theme = &editor.theme;

        // DAP: Highlight current stack frame position
        let stack_frame = editor.debugger.as_ref().and_then(|debugger| {
            if let (Some(frame), Some(thread_id)) = (debugger.active_frame, debugger.thread_id) {
                debugger
                    .stack_frames
                    .get(&thread_id)
                    .and_then(|bt| bt.get(frame))
            } else {
                None
            }
        });
        if let Some(frame) = stack_frame {
            if doc.path().is_some()
                && frame
                    .source
                    .as_ref()
                    .and_then(|source| source.path.as_ref())
                    == doc.path()
            {
                let line = frame.line - 1; // convert to 0-indexing
                if line >= view.offset.row && line < view.offset.row + area.height as usize {
                    surface.set_style(
                        Rect::new(
                            area.x,
                            area.y + (line - view.offset.row) as u16,
                            area.width,
                            1,
                        ),
                        theme.get("ui.highlight"),
                    );
                }
            }
        }

        if is_focused && editor.config().cursorline {
            Self::highlight_cursorline(doc, view, surface, theme);
        }
        if is_focused && editor.config().cursorcolumn {
            Self::highlight_cursorcolumn(doc, view, surface, theme);
        }

        let mut highlights = Self::doc_syntax_highlights(doc, view.offset, inner.height, theme);
        if editor.config().rainbow_brackets {
            highlights = Box::new(syntax::merge(
                highlights,
                Self::doc_rainbow_highlights(doc, view.offset, inner.height, theme),
            ));
        }
        for diagnostic in Self::doc_diagnostics_highlights(doc, theme) {
            // Most of the `diagnostic` Vecs are empty most of the time. Skipping
            // a merge for any empty Vec saves a significant amount of work.
            if diagnostic.is_empty() {
                continue;
            }
            highlights = Box::new(syntax::merge(highlights, diagnostic));
        }
        let highlights: Box<dyn Iterator<Item = HighlightEvent>> = if is_focused {
            Box::new(syntax::merge(
                highlights,
                Self::doc_selection_highlights(
                    editor.mode(),
                    doc,
                    view,
                    theme,
                    &editor.config().cursor_shape,
                ),
            ))
        } else {
            Box::new(highlights)
        };

        Self::render_text_highlights(
            doc,
            view.offset,
            inner,
            surface,
            theme,
            highlights,
            &editor.config(),
        );

        let mut context_ln = None;
        if editor.config().sticky_context {
            context_ln = Self::render_sticky_context(editor, doc, view, surface, theme);
        }

        Self::render_gutter(editor, doc, view, surface, theme, is_focused, context_ln);
        Self::render_rulers(editor, doc, view, inner, surface, theme);

        if is_focused {
            Self::render_focused_view_elements(view, doc, inner, theme, surface);
        }

        // if we're not at the edge of the screen, draw a right border
        if viewport.right() != view.area.right() {
            let x = area.right();
            let border_style = theme.get("ui.window");
            for y in area.top()..area.bottom() {
                surface[(x, y)]
                    .set_symbol(tui::symbols::line::VERTICAL)
                    //.set_symbol(" ")
                    .set_style(border_style);
            }
        }

        self.render_diagnostics(doc, view, inner, surface, theme);

        let statusline_area = view
            .area
            .clip_top(view.area.height.saturating_sub(1))
            .clip_bottom(1); // -1 from bottom to remove commandline

        let mut context =
            statusline::RenderContext::new(editor, doc, view, is_focused, &self.spinners);

        statusline::render(&mut context, statusline_area, surface);
    }

    pub fn render_rulers(
        editor: &Editor,
        doc: &Document,
        view: &View,
        viewport: Rect,
        surface: &mut Surface,
        theme: &Theme,
    ) {
        let editor_rulers = &editor.config().rulers;
        let ruler_theme = theme
            .try_get("ui.virtual.ruler")
            .unwrap_or_else(|| Style::default().bg(Color::Red));

        let rulers = doc
            .language_config()
            .and_then(|config| config.rulers.as_ref())
            .unwrap_or(editor_rulers);

        rulers
            .iter()
            // View might be horizontally scrolled, convert from absolute distance
            // from the 1st column to relative distance from left of viewport
            .filter_map(|ruler| ruler.checked_sub(1 + view.offset.col as u16))
            .filter(|ruler| ruler < &viewport.width)
            .map(|ruler| viewport.clip_left(ruler).with_width(1))
            .for_each(|area| surface.set_style(area, ruler_theme))
    }

    /// Get syntax highlights for a document in a view represented by the first line
    /// and column (`offset`) and the last line. This is done instead of using a view
    /// directly to enable rendering syntax highlighted docs anywhere (eg. picker preview)
    pub fn doc_syntax_highlights<'doc>(
        doc: &'doc Document,
        offset: Position,
        height: u16,
        _theme: &Theme,
    ) -> Box<dyn Iterator<Item = HighlightEvent> + 'doc> {
        let text = doc.text().slice(..);

        let range = {
            // Calculate viewport byte ranges:
            // Saturating subs to make it inclusive zero indexing.
            let last_line = doc.text().len_lines().saturating_sub(1);
            let last_visible_line = (offset.row + height as usize)
                .saturating_sub(1)
                .min(last_line);
            let start = text.line_to_byte(offset.row.min(last_line));
            let end = text.line_to_byte(last_visible_line + 1);

            start..end
        };

        match doc.syntax() {
            Some(syntax) => {
                let iter = syntax
                    // TODO: range doesn't actually restrict source, just highlight range
                    .highlight_iter(text.slice(..), Some(range), None)
                    .map(|event| event.unwrap())
                    .map(move |event| match event {
                        // TODO: use byte slices directly
                        // convert byte offsets to char offset
                        HighlightEvent::Source { start, end } => {
                            let start =
                                text.byte_to_char(ensure_grapheme_boundary_next_byte(text, start));
                            let end =
                                text.byte_to_char(ensure_grapheme_boundary_next_byte(text, end));
                            HighlightEvent::Source { start, end }
                        }
                        event => event,
                    });

                Box::new(iter)
            }
            None => Box::new(
                [HighlightEvent::Source {
                    start: text.byte_to_char(range.start),
                    end: text.byte_to_char(range.end),
                }]
                .into_iter(),
            ),
        }
    }

    /// Get rainbow highlights for a document in a view represented by the first line
    /// and column (`offset`) and the last line.
    pub fn doc_rainbow_highlights(
        doc: &Document,
        offset: Position,
        height: u16,
        theme: &Theme,
    ) -> Vec<(usize, std::ops::Range<usize>)> {
        use syntax::Highlight;
        use HighlightEvent::*;

        let syntax = match doc.syntax() {
            Some(syntax) => syntax,
            None => return Vec::new(),
        };

        let text = doc.text().slice(..);
        let last_line = std::cmp::min(
            // Saturating subs to make it inclusive zero indexing.
            (offset.row + height as usize).saturating_sub(1),
            doc.text().len_lines().saturating_sub(1),
        );

        // calculate viewport byte ranges
        let visible_start = text.line_to_byte(offset.row);
        let visible_end = text.line_to_byte(last_line + 1);

        // The calculation for the current nesting level for rainbow highlights
        // depends on where we start the iterator from. For accuracy, we start
        // the iterator further back than the viewport: at the start of the containing
        // non-root syntax-tree node. Then we `filter_map` to discard highlights
        // that are not in view.
        let syntax_node_start = helix_core::syntax::child_for_byte_range(
            syntax.tree().root_node(),
            visible_start..visible_start,
        )
        .map_or(visible_start, |node| node.byte_range().start);
        let syntax_node_range = syntax_node_start..visible_end;

        let mut spans = Vec::new();
        let mut highlight = None;

        for event in syntax.rainbow_iter(
            text.slice(..),
            Some(syntax_node_range),
            None,
            theme.rainbow_length(),
        ) {
            match event.unwrap() {
                HighlightStart(Highlight(h)) => highlight = Some(h),
                Source { end, .. } if end <= visible_start => continue,
                Source { start, end } if highlight.is_some() => {
                    let start = text.byte_to_char(ensure_grapheme_boundary_next_byte(text, start));
                    let end = text.byte_to_char(ensure_grapheme_boundary_next_byte(text, end));

                    spans.push((highlight.unwrap(), start..end))
                }
                HighlightEnd => highlight = None,
                _ => (),
            }
        }

        spans
    }

    /// Get highlight spans for document diagnostics
    pub fn doc_diagnostics_highlights(
        doc: &Document,
        theme: &Theme,
    ) -> [Vec<(usize, std::ops::Range<usize>)>; 5] {
        use helix_core::diagnostic::Severity;
        let get_scope_of = |scope| {
            theme
            .find_scope_index(scope)
            // get one of the themes below as fallback values
            .or_else(|| theme.find_scope_index("diagnostic"))
            .or_else(|| theme.find_scope_index("ui.cursor"))
            .or_else(|| theme.find_scope_index("ui.selection"))
            .expect(
                "at least one of the following scopes must be defined in the theme: `diagnostic`, `ui.cursor`, or `ui.selection`",
            )
        };

        // basically just queries the theme color defined in the config
        let hint = get_scope_of("diagnostic.hint");
        let info = get_scope_of("diagnostic.info");
        let warning = get_scope_of("diagnostic.warning");
        let error = get_scope_of("diagnostic.error");
        let r#default = get_scope_of("diagnostic"); // this is a bit redundant but should be fine

        let mut default_vec: Vec<(usize, std::ops::Range<usize>)> = Vec::new();
        let mut info_vec = Vec::new();
        let mut hint_vec = Vec::new();
        let mut warning_vec = Vec::new();
        let mut error_vec = Vec::new();

        for diagnostic in doc.diagnostics() {
            // Separate diagnostics into different Vecs by severity.
            let (vec, scope) = match diagnostic.severity {
                Some(Severity::Info) => (&mut info_vec, info),
                Some(Severity::Hint) => (&mut hint_vec, hint),
                Some(Severity::Warning) => (&mut warning_vec, warning),
                Some(Severity::Error) => (&mut error_vec, error),
                _ => (&mut default_vec, r#default),
            };

            // If any diagnostic overlaps ranges with the prior diagnostic,
            // merge the two together. Otherwise push a new span.
            match vec.last_mut() {
                Some((_, range)) if diagnostic.range.start <= range.end => {
                    // This branch merges overlapping diagnostics, assuming that the current
                    // diagnostic starts on range.start or later. If this assertion fails,
                    // we will discard some part of `diagnostic`. This implies that
                    // `doc.diagnostics()` is not sorted by `diagnostic.range`.
                    debug_assert!(range.start <= diagnostic.range.start);
                    range.end = diagnostic.range.end.max(range.end)
                }
                _ => vec.push((scope, diagnostic.range.start..diagnostic.range.end)),
            }
        }

        [default_vec, info_vec, hint_vec, warning_vec, error_vec]
    }

    /// Get highlight spans for selections in a document view.
    pub fn doc_selection_highlights(
        mode: Mode,
        doc: &Document,
        view: &View,
        theme: &Theme,
        cursor_shape_config: &CursorShapeConfig,
    ) -> Vec<(usize, std::ops::Range<usize>)> {
        let text = doc.text().slice(..);
        let selection = doc.selection(view.id);
        let primary_idx = selection.primary_index();

        let cursorkind = cursor_shape_config.from_mode(mode);
        let cursor_is_block = cursorkind == CursorKind::Block;

        let selection_scope = theme
            .find_scope_index("ui.selection")
            .expect("could not find `ui.selection` scope in the theme!");
        let base_cursor_scope = theme
            .find_scope_index("ui.cursor")
            .unwrap_or(selection_scope);

        let cursor_scope = match mode {
            Mode::Insert => theme.find_scope_index("ui.cursor.insert"),
            Mode::Select => theme.find_scope_index("ui.cursor.select"),
            Mode::Normal => Some(base_cursor_scope),
        }
        .unwrap_or(base_cursor_scope);

        let primary_cursor_scope = theme
            .find_scope_index("ui.cursor.primary")
            .unwrap_or(cursor_scope);
        let primary_selection_scope = theme
            .find_scope_index("ui.selection.primary")
            .unwrap_or(selection_scope);

        let mut spans: Vec<(usize, std::ops::Range<usize>)> = Vec::new();
        for (i, range) in selection.iter().enumerate() {
            let selection_is_primary = i == primary_idx;
            let (cursor_scope, selection_scope) = if selection_is_primary {
                (primary_cursor_scope, primary_selection_scope)
            } else {
                (cursor_scope, selection_scope)
            };

            // Special-case: cursor at end of the rope.
            if range.head == range.anchor && range.head == text.len_chars() {
                if !selection_is_primary || cursor_is_block {
                    // Bar and underline cursors are drawn by the terminal
                    // BUG: If the editor area loses focus while having a bar or
                    // underline cursor (eg. when a regex prompt has focus) then
                    // the primary cursor will be invisible. This doesn't happen
                    // with block cursors since we manually draw *all* cursors.
                    spans.push((cursor_scope, range.head..range.head + 1));
                }
                continue;
            }

            let range = range.min_width_1(text);
            if range.head > range.anchor {
                // Standard case.
                let cursor_start = prev_grapheme_boundary(text, range.head);
                spans.push((selection_scope, range.anchor..cursor_start));
                if !selection_is_primary || cursor_is_block {
                    spans.push((cursor_scope, cursor_start..range.head));
                }
            } else {
                // Reverse case.
                let cursor_end = next_grapheme_boundary(text, range.head);
                if !selection_is_primary || cursor_is_block {
                    spans.push((cursor_scope, range.head..cursor_end));
                }
                spans.push((selection_scope, cursor_end..range.anchor));
            }
        }

        spans
    }

    pub fn render_sticky_context(
        editor: &Editor,
        doc: &Document,
        view: &View,
        surface: &mut Surface,
        theme: &Theme,
    ) -> Option<Vec<usize>> {
        let syntax = doc.syntax()?;
        let tree = syntax.tree();
        let text = doc.text().slice(..);
        let cursor_byte = doc.selection(view.id).primary().cursor(text);
        let context_nodes = doc
            .language_config()
            .and_then(|lc| lc.sticky_context_nodes.as_ref());

        let mut parent = tree
            .root_node()
            .descendant_for_byte_range(cursor_byte, cursor_byte)
            .and_then(|n| n.parent());

        // context is list of numbers of lines that should be rendered in the LSP context
        let mut context: Vec<usize> = Vec::new();

        while let Some(node) = parent {
            let line = text.byte_to_line(node.start_byte());

            // if parent of previous node is still on the same line, use the parent node
            if let Some(&prev_line) = context.last() {
                if prev_line == line {
                    context.pop();
                }
            }

            if context_nodes.map_or(true, |nodes| nodes.iter().any(|n| n == node.kind())) {
                context.push(line);
            }

            parent = node.parent();
        }

        // we render from top most (last in the list)
        context.reverse();

        // TODO: this probably needs it's own style, although it seems to work well even with cursorline
        let context_style = theme.get("ui.cursorline.primary");
        let mut context_area = view.inner_area();
        context_area.height = 1;

        let mut line_numbers = Vec::new();
        for line_num in context {
            if line_num >= view.offset.row {
                continue;
            }
            surface.clear_with(context_area, context_style);

            let offset = Position::new(line_num, 0);
            let highlights = Self::doc_syntax_highlights(doc, offset, 1, theme);
            Self::render_text_highlights(
                doc,
                offset,
                context_area,
                surface,
                theme,
                highlights,
                &editor.config(),
            );

            context_area.y += 1;
            let line_number = match editor.config().line_number {
                LineNumber::Absolute => line_num,
                LineNumber::Relative => {
                    let res = text.byte_to_line(cursor_byte) - line_num;
                    match res {
                        n if n < 2 => 1,
                        _ => res - 1,
                    }
                }
            };
            line_numbers.push(line_number);
        }
        Some(line_numbers)
    }

    pub fn render_text_highlights<H: Iterator<Item = HighlightEvent>>(
        doc: &Document,
        offset: Position,
        viewport: Rect,
        surface: &mut Surface,
        theme: &Theme,
        highlights: H,
        config: &helix_view::editor::Config,
    ) {
        let whitespace = &config.whitespace;
        use helix_view::editor::WhitespaceRenderValue;

        // It's slightly more efficient to produce a full RopeSlice from the Rope, then slice that a bunch
        // of times than it is to always call Rope::slice/get_slice (it will internally always hit RSEnum::Light).
        let text = doc.text().slice(..);

        let characters = &whitespace.characters;

        let mut spans = Vec::new();
        let mut visual_x = 0usize;
        let mut line = 0u16;
        let tab_width = doc.tab_width();
        let tab = if whitespace.render.tab() == WhitespaceRenderValue::All {
            std::iter::once(characters.tab)
                .chain(std::iter::repeat(characters.tabpad).take(tab_width - 1))
                .collect()
        } else {
            " ".repeat(tab_width)
        };
        let space = characters.space.to_string();
        let nbsp = characters.nbsp.to_string();
        let newline = if whitespace.render.newline() == WhitespaceRenderValue::All {
            characters.newline.to_string()
        } else {
            " ".to_string()
        };
        let indent_guide_char = config.indent_guides.character.to_string();

        let text_style = theme.get("ui.text");
        let whitespace_style = theme.get("ui.virtual.whitespace");

        let mut is_in_indent_area = true;
        let mut last_line_indent_level = 0;

        // use whitespace style as fallback for indent-guide
        let indent_guide_style = text_style.patch(
            theme
                .try_get("ui.virtual.indent-guide")
                .unwrap_or_else(|| theme.get("ui.virtual.whitespace")),
        );

        let draw_indent_guides = |indent_level, line, surface: &mut Surface| {
            if !config.indent_guides.render {
                return;
            }

            let starting_indent =
                (offset.col / tab_width) + config.indent_guides.skip_levels as usize;

            let modifier = if config.indent_guides.rainbow == RainbowIndentOptions::Dim {
                Modifier::DIM
            } else {
                Modifier::empty()
            };

            for i in starting_indent..(indent_level / tab_width) {
                let style = if config.indent_guides.rainbow != RainbowIndentOptions::None {
                    indent_guide_style
                        .patch(theme.get_rainbow(i as usize))
                        .add_modifier(modifier)
                } else {
                    indent_guide_style
                };

                surface.set_string(
                    viewport.x + (i as u16 * tab_width as u16) - offset.col as u16,
                    viewport.y + line,
                    &indent_guide_char,
                    style,
                );
            }
        };

        'outer: for event in highlights {
            match event {
                HighlightEvent::HighlightStart(span) => {
                    spans.push(span);
                }
                HighlightEvent::HighlightEnd => {
                    spans.pop();
                }
                HighlightEvent::Source { start, end } => {
                    let is_trailing_cursor = text.len_chars() < end;

                    // `unwrap_or_else` part is for off-the-end indices of
                    // the rope, to allow cursor highlighting at the end
                    // of the rope.
                    let text = text.get_slice(start..end).unwrap_or_else(|| " ".into());
                    let style = spans
                        .iter()
                        .fold(text_style, |acc, span| acc.patch(theme.highlight(span.0)));

                    let space = if whitespace.render.space() == WhitespaceRenderValue::All
                        && !is_trailing_cursor
                    {
                        &space
                    } else {
                        " "
                    };

                    let nbsp = if whitespace.render.nbsp() == WhitespaceRenderValue::All
                        && text.len_chars() < end
                    {
                        &nbsp
                    } else {
                        " "
                    };

                    use helix_core::graphemes::{grapheme_width, RopeGraphemes};

                    for grapheme in RopeGraphemes::new(text) {
                        let out_of_bounds = offset.col > (visual_x as usize)
                            || (visual_x as usize) >= viewport.width as usize + offset.col;

                        if LineEnding::from_rope_slice(&grapheme).is_some() {
                            if !out_of_bounds {
                                // we still want to render an empty cell with the style
                                surface.set_string(
                                    (viewport.x as usize + visual_x - offset.col) as u16,
                                    viewport.y + line,
                                    &newline,
                                    style.patch(whitespace_style),
                                );
                            }

                            draw_indent_guides(last_line_indent_level, line, surface);

                            visual_x = 0;
                            line += 1;
                            is_in_indent_area = true;

                            // TODO: with proper iter this shouldn't be necessary
                            if line >= viewport.height {
                                break 'outer;
                            }
                        } else {
                            let grapheme = Cow::from(grapheme);
                            let is_whitespace;

                            let (display_grapheme, width) = if grapheme == "\t" {
                                is_whitespace = true;
                                // make sure we display tab as appropriate amount of spaces
                                let visual_tab_width = tab_width - (visual_x as usize % tab_width);
                                let grapheme_tab_width =
                                    helix_core::str_utils::char_to_byte_idx(&tab, visual_tab_width);

                                (&tab[..grapheme_tab_width], visual_tab_width)
                            } else if grapheme == " " {
                                is_whitespace = true;
                                (space, 1)
                            } else if grapheme == "\u{00A0}" {
                                is_whitespace = true;
                                (nbsp, 1)
                            } else {
                                is_whitespace = false;
                                // Cow will prevent allocations if span contained in a single slice
                                // which should really be the majority case
                                let width = grapheme_width(&grapheme);
                                (grapheme.as_ref(), width)
                            };

                            let cut_off_start = offset.col.saturating_sub(visual_x as usize);

                            if !out_of_bounds {
                                // if we're offscreen just keep going until we hit a new line
                                surface.set_string(
                                    (viewport.x as usize + visual_x - offset.col) as u16,
                                    viewport.y + line,
                                    display_grapheme,
                                    if is_whitespace {
                                        style.patch(whitespace_style)
                                    } else {
                                        style
                                    },
                                );
                            } else if cut_off_start != 0 && cut_off_start < width {
                                // partially on screen
                                let rect = Rect::new(
                                    viewport.x as u16,
                                    viewport.y + line,
                                    (width - cut_off_start) as u16,
                                    1,
                                );
                                surface.set_style(
                                    rect,
                                    if is_whitespace {
                                        style.patch(whitespace_style)
                                    } else {
                                        style
                                    },
                                );
                            }

                            if is_in_indent_area && !(grapheme == " " || grapheme == "\t") {
                                draw_indent_guides(visual_x, line, surface);
                                is_in_indent_area = false;
                                last_line_indent_level = visual_x;
                            }

                            visual_x = visual_x.saturating_add(width);
                        }
                    }
                }
            }
        }
    }

    /// Render brace match, etc (meant for the focused view only)
    pub fn render_focused_view_elements(
        view: &View,
        doc: &Document,
        viewport: Rect,
        theme: &Theme,
        surface: &mut Surface,
    ) {
        // Highlight matching braces
        if let Some(syntax) = doc.syntax() {
            let text = doc.text().slice(..);
            use helix_core::match_brackets;
            let pos = doc.selection(view.id).primary().cursor(text);

            let pos = match_brackets::find_matching_bracket(syntax, doc.text(), pos)
                .and_then(|pos| view.screen_coords_at_pos(doc, text, pos));

            if let Some(pos) = pos {
                // ensure col is on screen
                if (pos.col as u16) < viewport.width + view.offset.col as u16
                    && pos.col >= view.offset.col
                {
                    let style = theme.try_get("ui.cursor.match").unwrap_or_else(|| {
                        Style::default()
                            .add_modifier(Modifier::REVERSED)
                            .add_modifier(Modifier::DIM)
                    });

                    surface[(viewport.x + pos.col as u16, viewport.y + pos.row as u16)]
                        .set_style(style);
                }
            }
        }
    }

    /// Render bufferline at the top
    pub fn render_bufferline(editor: &Editor, viewport: Rect, surface: &mut Surface) {
        let scratch = PathBuf::from(SCRATCH_BUFFER_NAME); // default filename to use for scratch buffer
        surface.clear_with(
            viewport,
            editor
                .theme
                .try_get("ui.bufferline.background")
                .unwrap_or_else(|| editor.theme.get("ui.statusline")),
        );

        let bufferline_active = editor
            .theme
            .try_get("ui.bufferline.active")
            .unwrap_or_else(|| editor.theme.get("ui.statusline.active"));

        let bufferline_inactive = editor
            .theme
            .try_get("ui.bufferline")
            .unwrap_or_else(|| editor.theme.get("ui.statusline.inactive"));

        let mut x = viewport.x;
        let current_doc = view!(editor).doc;

        for doc in editor.documents() {
            let fname = doc
                .path()
                .unwrap_or(&scratch)
                .file_name()
                .unwrap_or_default()
                .to_str()
                .unwrap_or_default();

            let style = if current_doc == doc.id() {
                bufferline_active
            } else {
                bufferline_inactive
            };

            let text = format!(" {}{} ", fname, if doc.is_modified() { "[+]" } else { "" });
            let used_width = viewport.x.saturating_sub(x);
            let rem_width = surface.area.width.saturating_sub(used_width);

            x = surface
                .set_stringn(x, viewport.y, text, rem_width as usize, style)
                .0;

            if x >= surface.area.right() {
                break;
            }
        }
    }

    pub fn render_gutter(
        editor: &Editor,
        doc: &Document,
        view: &View,
        surface: &mut Surface,
        theme: &Theme,
        is_focused: bool,
        context_ln: Option<Vec<usize>>,
    ) {
        let text = doc.text().slice(..);
        let last_line = view.last_line(doc);
        let viewport = view.area;

        // it's used inside an iterator so the collect isn't needless:
        // https://github.com/rust-lang/rust-clippy/issues/6164
        #[allow(clippy::needless_collect)]
        let cursors: Vec<_> = doc
            .selection(view.id)
            .iter()
            .map(|range| range.cursor_line(text))
            .collect();

        let mut offset = 0;

        let gutter_style = theme.get("ui.gutter");
        let gutter_selected_style = theme.get("ui.gutter.selected");

        // avoid lots of small allocations by reusing a text buffer for each line
        let mut text = String::with_capacity(8);

<<<<<<< HEAD
        for (constructor, width) in view.gutters() {
            let gutter = constructor(editor, doc, view, theme, is_focused, *width);
            text.reserve(*width); // ensure there's enough space for the gutter
            for (i, mut line) in (view.offset.row..(last_line + 1)).enumerate() {
                if let Some(ref line_numbers) = context_ln {
                    if line_numbers.len() > i {
                        line = line_numbers[i];
                    }
                }
=======
        for gutter_type in view.gutters() {
            let gutter = gutter_type.style(editor, doc, view, theme, is_focused);
            let width = gutter_type.width(view, doc);
            text.reserve(width); // ensure there's enough space for the gutter
            for (i, line) in (view.offset.row..(last_line + 1)).enumerate() {
>>>>>>> 1f72d342
                let selected = cursors.contains(&line);
                let x = viewport.x + offset;
                let y = viewport.y + i as u16;

                let gutter_style = if selected {
                    gutter_selected_style
                } else {
                    gutter_style
                };

                if let Some(style) = gutter(line, selected, &mut text) {
                    surface.set_stringn(x, y, &text, width, gutter_style.patch(style));
                } else {
                    surface.set_style(
                        Rect {
                            x,
                            y,
                            width: width as u16,
                            height: 1,
                        },
                        gutter_style,
                    );
                }
                text.clear();
            }

            offset += width as u16;
        }
    }

    pub fn render_diagnostics(
        &self,
        doc: &Document,
        view: &View,
        viewport: Rect,
        surface: &mut Surface,
        theme: &Theme,
    ) {
        use helix_core::diagnostic::Severity;
        use tui::{
            layout::Alignment,
            text::Text,
            widgets::{Paragraph, Widget, Wrap},
        };

        let cursor = doc
            .selection(view.id)
            .primary()
            .cursor(doc.text().slice(..));

        let diagnostics = doc.diagnostics().iter().filter(|diagnostic| {
            diagnostic.range.start <= cursor && diagnostic.range.end >= cursor
        });

        let warning = theme.get("warning");
        let error = theme.get("error");
        let info = theme.get("info");
        let hint = theme.get("hint");

        let mut lines = Vec::new();
        let background_style = theme.get("ui.background");
        for diagnostic in diagnostics {
            let style = Style::reset()
                .patch(background_style)
                .patch(match diagnostic.severity {
                    Some(Severity::Error) => error,
                    Some(Severity::Warning) | None => warning,
                    Some(Severity::Info) => info,
                    Some(Severity::Hint) => hint,
                });
            let text = Text::styled(&diagnostic.message, style);
            lines.extend(text.lines);
        }

        let paragraph = Paragraph::new(lines)
            .alignment(Alignment::Right)
            .wrap(Wrap { trim: true });
        let width = 100.min(viewport.width);
        let height = 15.min(viewport.height);
        paragraph.render(
            Rect::new(viewport.right() - width, viewport.y + 1, width, height),
            surface,
        );
    }

    /// Apply the highlighting on the lines where a cursor is active
    pub fn highlight_cursorline(doc: &Document, view: &View, surface: &mut Surface, theme: &Theme) {
        let text = doc.text().slice(..);
        let last_line = view.last_line(doc);

        let primary_line = doc.selection(view.id).primary().cursor_line(text);

        // The secondary_lines do contain the primary_line, it doesn't matter
        // as the else-if clause in the loop later won't test for the
        // secondary_lines if primary_line == line.
        // It's used inside a loop so the collect isn't needless:
        // https://github.com/rust-lang/rust-clippy/issues/6164
        #[allow(clippy::needless_collect)]
        let secondary_lines: Vec<_> = doc
            .selection(view.id)
            .iter()
            .map(|range| range.cursor_line(text))
            .collect();

        let primary_style = theme.get("ui.cursorline.primary");
        let secondary_style = theme.get("ui.cursorline.secondary");

        for line in view.offset.row..(last_line + 1) {
            let area = Rect::new(
                view.area.x,
                view.area.y + (line - view.offset.row) as u16,
                view.area.width,
                1,
            );
            if primary_line == line {
                surface.set_style(area, primary_style);
            } else if secondary_lines.binary_search(&line).is_ok() {
                surface.set_style(area, secondary_style);
            }
        }
    }

    /// Apply the highlighting on the columns where a cursor is active
    pub fn highlight_cursorcolumn(
        doc: &Document,
        view: &View,
        surface: &mut Surface,
        theme: &Theme,
    ) {
        let text = doc.text().slice(..);

        // Manual fallback behaviour:
        // ui.cursorcolumn.{p/s} -> ui.cursorcolumn -> ui.cursorline.{p/s}
        let primary_style = theme
            .try_get_exact("ui.cursorcolumn.primary")
            .or_else(|| theme.try_get_exact("ui.cursorcolumn"))
            .unwrap_or_else(|| theme.get("ui.cursorline.primary"));
        let secondary_style = theme
            .try_get_exact("ui.cursorcolumn.secondary")
            .or_else(|| theme.try_get_exact("ui.cursorcolumn"))
            .unwrap_or_else(|| theme.get("ui.cursorline.secondary"));

        let inner_area = view.inner_area(doc);
        let offset = view.offset.col;

        let selection = doc.selection(view.id);
        let primary = selection.primary();
        for range in selection.iter() {
            let is_primary = primary == *range;

            let Position { row: _, col } =
                visual_coords_at_pos(text, range.cursor(text), doc.tab_width());
            // if the cursor is horizontally in the view
            if col >= offset && inner_area.width > (col - offset) as u16 {
                let area = Rect::new(
                    inner_area.x + (col - offset) as u16,
                    view.area.y,
                    1,
                    view.area.height,
                );
                if is_primary {
                    surface.set_style(area, primary_style)
                } else {
                    surface.set_style(area, secondary_style)
                }
            }
        }
    }

    /// Handle events by looking them up in `self.keymaps`. Returns None
    /// if event was handled (a command was executed or a subkeymap was
    /// activated). Only KeymapResult::{NotFound, Cancelled} is returned
    /// otherwise.
    fn handle_keymap_event(
        &mut self,
        mode: Mode,
        cxt: &mut commands::Context,
        event: KeyEvent,
    ) -> Option<KeymapResult> {
        let mut last_mode = mode;
        self.pseudo_pending.extend(self.keymaps.pending());
        let key_result = self.keymaps.get(mode, event);
        cxt.editor.autoinfo = self.keymaps.sticky().map(|node| node.infobox());

        let mut execute_command = |command: &commands::MappableCommand| {
            command.execute(cxt);
            let current_mode = cxt.editor.mode();
            match (last_mode, current_mode) {
                (Mode::Normal, Mode::Insert) => {
                    // HAXX: if we just entered insert mode from normal, clear key buf
                    // and record the command that got us into this mode.

                    // how we entered insert mode is important, and we should track that so
                    // we can repeat the side effect.
                    self.last_insert.0 = command.clone();
                    self.last_insert.1.clear();

                    commands::signature_help_impl(cxt, commands::SignatureHelpInvoked::Automatic);
                }
                (Mode::Insert, Mode::Normal) => {
                    // if exiting insert mode, remove completion
                    self.completion = None;

                    // TODO: Use an on_mode_change hook to remove signature help
                    cxt.jobs.callback(async {
                        let call: job::Callback =
                            Callback::EditorCompositor(Box::new(|_editor, compositor| {
                                compositor.remove(SignatureHelp::ID);
                            }));
                        Ok(call)
                    });
                }
                _ => (),
            }
            last_mode = current_mode;
        };

        match &key_result {
            KeymapResult::Matched(command) => {
                execute_command(command);
            }
            KeymapResult::Pending(node) => cxt.editor.autoinfo = Some(node.infobox()),
            KeymapResult::MatchedSequence(commands) => {
                for command in commands {
                    execute_command(command);
                }
            }
            KeymapResult::NotFound | KeymapResult::Cancelled(_) => return Some(key_result),
        }
        None
    }

    fn insert_mode(&mut self, cx: &mut commands::Context, event: KeyEvent) {
        if let Some(keyresult) = self.handle_keymap_event(Mode::Insert, cx, event) {
            match keyresult {
                KeymapResult::NotFound => {
                    if let Some(ch) = event.char() {
                        commands::insert::insert_char(cx, ch)
                    }
                }
                KeymapResult::Cancelled(pending) => {
                    for ev in pending {
                        match ev.char() {
                            Some(ch) => commands::insert::insert_char(cx, ch),
                            None => {
                                if let KeymapResult::Matched(command) =
                                    self.keymaps.get(Mode::Insert, ev)
                                {
                                    command.execute(cx);
                                }
                            }
                        }
                    }
                }
                _ => unreachable!(),
            }
        }
    }

    fn command_mode(&mut self, mode: Mode, cxt: &mut commands::Context, event: KeyEvent) {
        match (event, cxt.editor.count) {
            // count handling
            (key!(i @ '0'), Some(_)) | (key!(i @ '1'..='9'), _) => {
                let i = i.to_digit(10).unwrap() as usize;
                cxt.editor.count =
                    std::num::NonZeroUsize::new(cxt.editor.count.map_or(i, |c| c.get() * 10 + i));
            }
            // special handling for repeat operator
            (key!('.'), _) if self.keymaps.pending().is_empty() => {
                for _ in 0..cxt.editor.count.map_or(1, NonZeroUsize::into) {
                    // first execute whatever put us into insert mode
                    self.last_insert.0.execute(cxt);
                    // then replay the inputs
                    for key in self.last_insert.1.clone() {
                        match key {
                            InsertEvent::Key(key) => self.insert_mode(cxt, key),
                            InsertEvent::CompletionApply(compl) => {
                                let (view, doc) = current!(cxt.editor);

                                doc.restore(view);

                                let text = doc.text().slice(..);
                                let cursor = doc.selection(view.id).primary().cursor(text);

                                let shift_position =
                                    |pos: usize| -> usize { pos + cursor - compl.trigger_offset };

                                let tx = Transaction::change(
                                    doc.text(),
                                    compl.changes.iter().cloned().map(|(start, end, t)| {
                                        (shift_position(start), shift_position(end), t)
                                    }),
                                );
                                apply_transaction(&tx, doc, view);
                            }
                            InsertEvent::TriggerCompletion => {
                                let (_, doc) = current!(cxt.editor);
                                doc.savepoint();
                            }
                        }
                    }
                }
                cxt.editor.count = None;
            }
            _ => {
                // set the count
                cxt.count = cxt.editor.count;
                // TODO: edge case: 0j -> reset to 1
                // if this fails, count was Some(0)
                // debug_assert!(cxt.count != 0);

                // set the register
                cxt.register = cxt.editor.selected_register.take();

                self.handle_keymap_event(mode, cxt, event);
                if self.keymaps.pending().is_empty() {
                    cxt.editor.count = None
                }
            }
        }
    }

    pub fn set_completion(
        &mut self,
        editor: &mut Editor,
        items: Vec<helix_lsp::lsp::CompletionItem>,
        offset_encoding: helix_lsp::OffsetEncoding,
        start_offset: usize,
        trigger_offset: usize,
        size: Rect,
    ) {
        let mut completion =
            Completion::new(editor, items, offset_encoding, start_offset, trigger_offset);

        if completion.is_empty() {
            // skip if we got no completion results
            return;
        }

        // Immediately initialize a savepoint
        doc_mut!(editor).savepoint();

        editor.last_completion = None;
        self.last_insert.1.push(InsertEvent::TriggerCompletion);

        // TODO : propagate required size on resize to completion too
        completion.required_size((size.width, size.height));
        self.completion = Some(completion);
    }

    pub fn clear_completion(&mut self, editor: &mut Editor) {
        self.completion = None;

        // Clear any savepoints
        let doc = doc_mut!(editor);
        doc.savepoint = None;
        editor.clear_idle_timer(); // don't retrigger
    }

    pub fn handle_idle_timeout(&mut self, cx: &mut commands::Context) -> EventResult {
        if let Some(completion) = &mut self.completion {
            return if completion.ensure_item_resolved(cx) {
                EventResult::Consumed(None)
            } else {
                EventResult::Ignored(None)
            };
        }

        if cx.editor.mode != Mode::Insert || !cx.editor.config().auto_completion {
            return EventResult::Ignored(None);
        }

        crate::commands::insert::idle_completion(cx);

        EventResult::Consumed(None)
    }
}

impl EditorView {
    fn handle_mouse_event(
        &mut self,
        event: &MouseEvent,
        cxt: &mut commands::Context,
    ) -> EventResult {
        let config = cxt.editor.config();
        let MouseEvent {
            kind,
            row,
            column,
            modifiers,
            ..
        } = *event;

        let pos_and_view = |editor: &Editor, row, column| {
            editor.tree.views().find_map(|(view, _focus)| {
                view.pos_at_screen_coords(&editor.documents[&view.doc], row, column)
                    .map(|pos| (pos, view.id))
            })
        };

        let gutter_coords_and_view = |editor: &Editor, row, column| {
            editor.tree.views().find_map(|(view, _focus)| {
                view.gutter_coords_at_screen_coords(row, column)
                    .map(|coords| (coords, view.id))
            })
        };

        match kind {
            MouseEventKind::Down(MouseButton::Left) => {
                let editor = &mut cxt.editor;

                if let Some((pos, view_id)) = pos_and_view(editor, row, column) {
                    let doc = doc_mut!(editor, &view!(editor, view_id).doc);

                    if modifiers == KeyModifiers::ALT {
                        let selection = doc.selection(view_id).clone();
                        doc.set_selection(view_id, selection.push(Range::point(pos)));
                    } else {
                        doc.set_selection(view_id, Selection::point(pos));
                    }

                    editor.focus(view_id);

                    return EventResult::Consumed(None);
                }

                if let Some((coords, view_id)) = gutter_coords_and_view(editor, row, column) {
                    editor.focus(view_id);

                    let (view, doc) = current!(cxt.editor);

                    let path = match doc.path() {
                        Some(path) => path.clone(),
                        None => return EventResult::Ignored(None),
                    };

                    let line = coords.row + view.offset.row;
                    if line < doc.text().len_lines() {
                        commands::dap_toggle_breakpoint_impl(cxt, path, line);
                        return EventResult::Consumed(None);
                    }
                }

                EventResult::Ignored(None)
            }

            MouseEventKind::Drag(MouseButton::Left) => {
                let (view, doc) = current!(cxt.editor);

                let pos = match view.pos_at_screen_coords(doc, row, column) {
                    Some(pos) => pos,
                    None => return EventResult::Ignored(None),
                };

                let mut selection = doc.selection(view.id).clone();
                let primary = selection.primary_mut();
                *primary = primary.put_cursor(doc.text().slice(..), pos, true);
                doc.set_selection(view.id, selection);

                EventResult::Consumed(None)
            }

            MouseEventKind::ScrollUp | MouseEventKind::ScrollDown => {
                let current_view = cxt.editor.tree.focus;

                let direction = match event.kind {
                    MouseEventKind::ScrollUp => Direction::Backward,
                    MouseEventKind::ScrollDown => Direction::Forward,
                    _ => unreachable!(),
                };

                match pos_and_view(cxt.editor, row, column) {
                    Some((_, view_id)) => cxt.editor.tree.focus = view_id,
                    None => return EventResult::Ignored(None),
                }

                let offset = config.scroll_lines.unsigned_abs();
                commands::scroll(cxt, offset, direction);

                cxt.editor.tree.focus = current_view;

                EventResult::Consumed(None)
            }

            MouseEventKind::Up(MouseButton::Left) => {
                if !config.middle_click_paste {
                    return EventResult::Ignored(None);
                }

                let (view, doc) = current!(cxt.editor);

                if doc
                    .selection(view.id)
                    .primary()
                    .slice(doc.text().slice(..))
                    .len_chars()
                    <= 1
                {
                    return EventResult::Ignored(None);
                }

                commands::MappableCommand::yank_main_selection_to_primary_clipboard.execute(cxt);

                EventResult::Consumed(None)
            }

            MouseEventKind::Up(MouseButton::Right) => {
                if let Some((coords, view_id)) = gutter_coords_and_view(cxt.editor, row, column) {
                    cxt.editor.focus(view_id);

                    let (view, doc) = current!(cxt.editor);
                    let line = coords.row + view.offset.row;
                    if let Ok(pos) = doc.text().try_line_to_char(line) {
                        doc.set_selection(view_id, Selection::point(pos));
                        if modifiers == KeyModifiers::ALT {
                            commands::MappableCommand::dap_edit_log.execute(cxt);
                        } else {
                            commands::MappableCommand::dap_edit_condition.execute(cxt);
                        }

                        return EventResult::Consumed(None);
                    }
                }

                EventResult::Ignored(None)
            }

            MouseEventKind::Up(MouseButton::Middle) => {
                let editor = &mut cxt.editor;
                if !config.middle_click_paste {
                    return EventResult::Ignored(None);
                }

                if modifiers == KeyModifiers::ALT {
                    commands::MappableCommand::replace_selections_with_primary_clipboard
                        .execute(cxt);

                    return EventResult::Consumed(None);
                }

                if let Some((pos, view_id)) = pos_and_view(editor, row, column) {
                    let doc = doc_mut!(editor, &view!(editor, view_id).doc);
                    doc.set_selection(view_id, Selection::point(pos));
                    cxt.editor.focus(view_id);
                    commands::MappableCommand::paste_primary_clipboard_before.execute(cxt);

                    return EventResult::Consumed(None);
                }

                EventResult::Ignored(None)
            }

            _ => EventResult::Ignored(None),
        }
    }
}

impl Component for EditorView {
    fn handle_event(
        &mut self,
        event: &Event,
        context: &mut crate::compositor::Context,
    ) -> EventResult {
        if let Some(explore) = self.explorer.as_mut() {
            if let EventResult::Consumed(callback) = explore.handle_event(event, context) {
                return EventResult::Consumed(callback);
            }
        }
        let mut cx = commands::Context {
            editor: context.editor,
            count: None,
            register: None,
            callback: None,
            on_next_key_callback: None,
            jobs: context.jobs,
        };

        match event {
            Event::Paste(contents) => {
                cx.count = cx.editor.count;
                commands::paste_bracketed_value(&mut cx, contents.clone());
                cx.editor.count = None;

                let config = cx.editor.config();
                let mode = cx.editor.mode();
                let (view, doc) = current!(cx.editor);
                view.ensure_cursor_in_view(doc, config.scrolloff);

                // Store a history state if not in insert mode. Otherwise wait till we exit insert
                // to include any edits to the paste in the history state.
                if mode != Mode::Insert {
                    doc.append_changes_to_history(view.id);
                }

                EventResult::Consumed(None)
            }
            Event::Resize(_width, _height) => {
                // Ignore this event, we handle resizing just before rendering to screen.
                // Handling it here but not re-rendering will cause flashing
                EventResult::Consumed(None)
            }
            Event::Key(mut key) => {
                cx.editor.reset_idle_timer();
                canonicalize_key(&mut key);

                // clear status
                cx.editor.status_msg = None;

                let mode = cx.editor.mode();
                let (view, _) = current!(cx.editor);
                let focus = view.id;

                if let Some(on_next_key) = self.on_next_key.take() {
                    // if there's a command waiting input, do that first
                    on_next_key(&mut cx, key);
                } else {
                    match mode {
                        Mode::Insert => {
                            // let completion swallow the event if necessary
                            let mut consumed = false;
                            if let Some(completion) = &mut self.completion {
                                // use a fake context here
                                let mut cx = Context {
                                    editor: cx.editor,
                                    jobs: cx.jobs,
                                    scroll: None,
                                };
                                let res = completion.handle_event(event, &mut cx);

                                if let EventResult::Consumed(callback) = res {
                                    consumed = true;

                                    if callback.is_some() {
                                        // assume close_fn
                                        self.clear_completion(cx.editor);
                                    }
                                }
                            }

                            // if completion didn't take the event, we pass it onto commands
                            if !consumed {
                                if let Some(compl) = cx.editor.last_completion.take() {
                                    self.last_insert.1.push(InsertEvent::CompletionApply(compl));
                                }

                                self.insert_mode(&mut cx, key);

                                // record last_insert key
                                self.last_insert.1.push(InsertEvent::Key(key));

                                // lastly we recalculate completion
                                if let Some(completion) = &mut self.completion {
                                    completion.update(&mut cx);
                                    if completion.is_empty() {
                                        self.clear_completion(cx.editor);
                                    }
                                }
                            }
                        }
                        mode => self.command_mode(mode, &mut cx, key),
                    }
                }

                self.on_next_key = cx.on_next_key_callback.take();
                match self.on_next_key {
                    Some(_) => self.pseudo_pending.push(key),
                    None => self.pseudo_pending.clear(),
                }

                // appease borrowck
                let callback = cx.callback.take();

                // if the command consumed the last view, skip the render.
                // on the next loop cycle the Application will then terminate.
                if cx.editor.should_close() {
                    return EventResult::Ignored(None);
                }

                // if the focused view still exists and wasn't closed
                if cx.editor.tree.contains(focus) {
                    let config = cx.editor.config();
                    let mode = cx.editor.mode();
                    let view = view_mut!(cx.editor, focus);
                    let doc = doc_mut!(cx.editor, &view.doc);

                    view.ensure_cursor_in_view(doc, config.scrolloff);

                    // Store a history state if not in insert mode. This also takes care of
                    // committing changes when leaving insert mode.
                    if mode != Mode::Insert {
                        doc.append_changes_to_history(view.id);
                    }
                }

                EventResult::Consumed(callback)
            }

            Event::Mouse(event) => self.handle_mouse_event(event, &mut cx),
            Event::IdleTimeout => self.handle_idle_timeout(&mut cx),
            Event::FocusGained => EventResult::Ignored(None),
            Event::FocusLost => {
                if context.editor.config().auto_save {
                    if let Err(e) = commands::typed::write_all_impl(context, false, false) {
                        context.editor.set_error(format!("{}", e));
                    }
                }
                EventResult::Consumed(None)
            }
        }
    }

    fn render(&mut self, area: Rect, surface: &mut Surface, cx: &mut Context) {
        // clear with background color
        surface.set_style(area, cx.editor.theme.get("ui.background"));
        let config = cx.editor.config();

        // check if bufferline should be rendered
        use helix_view::editor::BufferLine;
        let use_bufferline = match config.bufferline {
            BufferLine::Always => true,
            BufferLine::Multiple if cx.editor.documents.len() > 1 => true,
            _ => false,
        };

        // -1 for commandline and -1 for bufferline
        let mut editor_area = area.clip_bottom(1);
        if use_bufferline {
            editor_area = editor_area.clip_top(1);
        }

        // if the terminal size suddenly changed, we need to trigger a resize
        if self.explorer.is_some() && (config.explorer.is_embed()) {
            editor_area = editor_area.clip_left(config.explorer.column_width as u16 + 2);
        }

        cx.editor.resize(editor_area); // -1 from bottom for commandline

        if let Some(explore) = self.explorer.as_mut() {
            if !explore.content.is_focus() && config.explorer.is_embed() {
                explore.content.render(area, surface, cx);
            }
        }

        if use_bufferline {
            Self::render_bufferline(cx.editor, area.with_height(1), surface);
        }

        for (view, is_focused) in cx.editor.tree.views() {
            let doc = cx.editor.document(view.doc).unwrap();
            self.render_view(cx.editor, doc, view, area, surface, is_focused);
        }

        if config.auto_info {
            if let Some(mut info) = cx.editor.autoinfo.take() {
                info.render(area, surface, cx);
                cx.editor.autoinfo = Some(info)
            }
        }

        let key_width = 15u16; // for showing pending keys
        let mut status_msg_width = 0;

        // render status msg
        if let Some((status_msg, severity)) = &cx.editor.status_msg {
            status_msg_width = status_msg.width();
            use helix_view::editor::Severity;
            let style = if *severity == Severity::Error {
                cx.editor.theme.get("error")
            } else {
                cx.editor.theme.get("ui.text")
            };

            surface.set_string(
                area.x,
                area.y + area.height.saturating_sub(1),
                status_msg,
                style,
            );
        }

        if area.width.saturating_sub(status_msg_width as u16) > key_width {
            let mut disp = String::new();
            if let Some(count) = cx.editor.count {
                disp.push_str(&count.to_string())
            }
            for key in self.keymaps.pending() {
                disp.push_str(&key.key_sequence_format());
            }
            for key in &self.pseudo_pending {
                disp.push_str(&key.key_sequence_format());
            }
            let style = cx.editor.theme.get("ui.text");
            let macro_width = if cx.editor.macro_recording.is_some() {
                3
            } else {
                0
            };
            surface.set_string(
                area.x + area.width.saturating_sub(key_width + macro_width),
                area.y + area.height.saturating_sub(1),
                disp.get(disp.len().saturating_sub(key_width as usize)..)
                    .unwrap_or(&disp),
                style,
            );
            if let Some((reg, _)) = cx.editor.macro_recording {
                let disp = format!("[{}]", reg);
                let style = style
                    .fg(helix_view::graphics::Color::Yellow)
                    .add_modifier(Modifier::BOLD);
                surface.set_string(
                    area.x + area.width.saturating_sub(3),
                    area.y + area.height.saturating_sub(1),
                    &disp,
                    style,
                );
            }
        }

        if let Some(completion) = self.completion.as_mut() {
            completion.render(area, surface, cx);
        }

        if let Some(explore) = self.explorer.as_mut() {
            if explore.content.is_focus() {
                if config.explorer.is_embed() {
                    explore.content.render(area, surface, cx);
                } else {
                    explore.render(area, surface, cx);
                }
            }
        }
    }

    fn cursor(&self, _area: Rect, editor: &Editor) -> (Option<Position>, CursorKind) {
        if let Some(explore) = &self.explorer {
            if explore.content.is_focus() {
                if editor.config().explorer.is_overlay() {
                    return explore.cursor(_area, editor);
                }
                let cursor = explore.content.cursor(_area, editor);
                if cursor.0.is_some() {
                    return cursor;
                }
            }
        }
        match editor.cursor() {
            // All block cursors are drawn manually
            (pos, CursorKind::Block) => (pos, CursorKind::Hidden),
            cursor => cursor,
        }
    }
}

fn canonicalize_key(key: &mut KeyEvent) {
    if let KeyEvent {
        code: KeyCode::Char(_),
        modifiers: _,
    } = key
    {
        key.modifiers.remove(KeyModifiers::SHIFT)
    }
}<|MERGE_RESOLUTION|>--- conflicted
+++ resolved
@@ -907,23 +907,11 @@
         // avoid lots of small allocations by reusing a text buffer for each line
         let mut text = String::with_capacity(8);
 
-<<<<<<< HEAD
-        for (constructor, width) in view.gutters() {
-            let gutter = constructor(editor, doc, view, theme, is_focused, *width);
-            text.reserve(*width); // ensure there's enough space for the gutter
-            for (i, mut line) in (view.offset.row..(last_line + 1)).enumerate() {
-                if let Some(ref line_numbers) = context_ln {
-                    if line_numbers.len() > i {
-                        line = line_numbers[i];
-                    }
-                }
-=======
         for gutter_type in view.gutters() {
             let gutter = gutter_type.style(editor, doc, view, theme, is_focused);
             let width = gutter_type.width(view, doc);
             text.reserve(width); // ensure there's enough space for the gutter
             for (i, line) in (view.offset.row..(last_line + 1)).enumerate() {
->>>>>>> 1f72d342
                 let selected = cursors.contains(&line);
                 let x = viewport.x + offset;
                 let y = viewport.y + i as u16;
