--- conflicted
+++ resolved
@@ -47,12 +47,9 @@
     pub(crate) last_insert: (commands::MappableCommand, Vec<InsertEvent>),
     pub(crate) completion: Option<Completion>,
     spinners: ProgressSpinners,
-<<<<<<< HEAD
     sticky_nodes: Option<Vec<StickyNode>>,
-=======
     /// Tracks if the terminal window is focused by reaction to terminal focus events
     terminal_focused: bool,
->>>>>>> a38ec6d6
 }
 
 #[derive(Debug, Clone)]
@@ -81,11 +78,8 @@
             last_insert: (commands::MappableCommand::normal_mode, Vec::new()),
             completion: None,
             spinners: ProgressSpinners::default(),
-<<<<<<< HEAD
             sticky_nodes: None,
-=======
             terminal_focused: true,
->>>>>>> a38ec6d6
         }
     }
 
@@ -178,22 +172,6 @@
             Box::new(highlights)
         };
 
-<<<<<<< HEAD
-=======
-        let gutter_overflow = view.gutter_offset(doc) == 0;
-        if !gutter_overflow {
-            Self::render_gutter(
-                editor,
-                doc,
-                view,
-                view.area,
-                theme,
-                is_focused & self.terminal_focused,
-                &mut line_decorations,
-            );
-        }
-
->>>>>>> a38ec6d6
         if is_focused {
             let cursor = doc
                 .selection(view.id)
@@ -206,15 +184,18 @@
             translated_positions.push((cursor, Box::new(update_cursor_cache)));
         }
 
-        Self::render_gutter(
-            editor,
-            doc,
-            self.sticky_nodes.clone(),
-            view,
-            theme,
-            is_focused,
-            &mut line_decorations,
-        );
+        let gutter_overflow = view.gutter_offset(doc) == 0;
+        if !gutter_overflow {
+            Self::render_gutter(
+                editor,
+                doc,
+                self.sticky_nodes.clone(),
+                view,
+                theme,
+                is_focused & self.terminal_focused,
+                &mut line_decorations,
+            );
+        }
 
         render_document(
             surface,
