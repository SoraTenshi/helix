use crate::{
    commands::{self, OnKeyCallback},
    compositor::{Component, Context, Event, EventResult},
    job::{self, Callback},
    key,
    keymap::{KeymapResult, Keymaps},
    ui::{
        document::{render_document, LinePos, TextRenderer, TranslatedPosition},
        Completion, ProgressSpinners,
    },
};

use helix_core::{
    diagnostic::Severity,
    graphemes::{
        ensure_grapheme_boundary_next_byte, next_grapheme_boundary, prev_grapheme_boundary,
    },
    movement::Direction,
    syntax::{self, HighlightEvent},
    text_annotations::TextAnnotations,
    unicode::width::UnicodeWidthStr,
    visual_offset_from_block, Position, Range, Selection, Transaction,
};
use helix_view::{
    document::{Mode, SavePoint, SCRATCH_BUFFER_NAME},
    editor::{CompleteAction, CursorShapeConfig},
    graphics::{Color, CursorKind, Modifier, Rect, Style},
    input::{KeyEvent, MouseButton, MouseEvent, MouseEventKind},
    keyboard::{KeyCode, KeyModifiers},
    Document, Editor, Theme, View,
};
use std::{mem::take, num::NonZeroUsize, path::PathBuf, rc::Rc, sync::Arc};

use tui::buffer::Buffer as Surface;

use super::{document::render_text, statusline};
use super::{document::LineDecoration, lsp::SignatureHelp};

mod diagnostics_annotations;
#[derive(Debug, Clone)]
pub struct StickyNode {
    visual_line: u16,
    line_nr: usize,
    indicator: Option<String>,
    top_first_byte: usize,
}

pub struct EditorView {
    pub keymaps: Keymaps,
    on_next_key: Option<OnKeyCallback>,
    pseudo_pending: Vec<KeyEvent>,
    pub(crate) last_insert: (commands::MappableCommand, Vec<InsertEvent>),
    pub(crate) completion: Option<Completion>,
    spinners: ProgressSpinners,
    sticky_nodes: Option<Vec<StickyNode>>,
}

#[derive(Debug, Clone)]
pub enum InsertEvent {
    Key(KeyEvent),
    CompletionApply(CompleteAction),
    TriggerCompletion,
    RequestCompletion,
}

impl Default for EditorView {
    fn default() -> Self {
        Self::new(Keymaps::default())
    }
}

impl EditorView {
    pub fn new(keymaps: Keymaps) -> Self {
        Self {
            keymaps,
            on_next_key: None,
            pseudo_pending: Vec::new(),
            last_insert: (commands::MappableCommand::normal_mode, Vec::new()),
            completion: None,
            spinners: ProgressSpinners::default(),
            sticky_nodes: None,
        }
    }

    pub fn spinners_mut(&mut self) -> &mut ProgressSpinners {
        &mut self.spinners
    }

    pub fn render_view(
        &mut self,
        editor: &Editor,
        doc: &Document,
        view: &View,
        viewport: Rect,
        surface: &mut Surface,
        is_focused: bool,
    ) {
        let inner = view.inner_area(doc);
        let area = view.area;
        let theme = &editor.theme;
        let config = editor.config();

        let text_annotations = view.text_annotations(doc, Some(theme));
        let mut line_decorations: Vec<Box<dyn LineDecoration>> = Vec::new();
        let mut translated_positions: Vec<TranslatedPosition> = Vec::new();

        // DAP: Highlight current stack frame position
        let stack_frame = editor.debugger.as_ref().and_then(|debugger| {
            if let (Some(frame), Some(thread_id)) = (debugger.active_frame, debugger.thread_id) {
                debugger
                    .stack_frames
                    .get(&thread_id)
                    .and_then(|bt| bt.get(frame))
            } else {
                None
            }
        });
        if let Some(frame) = stack_frame {
            if doc.path().is_some()
                && frame
                    .source
                    .as_ref()
                    .and_then(|source| source.path.as_ref())
                    == doc.path()
            {
                let line = frame.line - 1; // convert to 0-indexing
                let style = theme.get("ui.highlight");
                let line_decoration = move |renderer: &mut TextRenderer, pos: LinePos| {
                    if pos.doc_line != line {
                        return;
                    }
                    renderer
                        .surface
                        .set_style(Rect::new(area.x, pos.visual_line, area.width, 1), style);
                };

                line_decorations.push(Box::new(line_decoration));
            }
        }

        if config.lsp.display_inline_diagnostics {
            line_decorations.push(diagnostics_annotations::inline_diagnostics_decorator(
                doc,
                view,
                inner,
                theme,
                &text_annotations,
            ));
        }

        if is_focused && config.cursorline {
            line_decorations.push(Self::cursorline_decorator(doc, view, theme))
        }

        if is_focused && config.cursorcolumn {
            Self::highlight_cursorcolumn(doc, view, surface, theme, inner, &text_annotations);
        }

        let mut highlights =
            Self::doc_syntax_highlights(doc, view.offset.anchor, inner.height, theme);
        if doc
            .language_config()
            .and_then(|lang_config| lang_config.rainbow_brackets)
            .unwrap_or(config.rainbow_brackets)
        {
            highlights = Box::new(syntax::merge(
                highlights,
                Self::doc_rainbow_highlights(doc, view.offset.anchor, inner.height, theme),
            ));
        }
        let overlay_highlights = Self::overlay_syntax_highlights(
            doc,
            view.offset.anchor,
            inner.height,
            &text_annotations,
        );
        if !overlay_highlights.is_empty() {
            highlights = Box::new(syntax::merge(highlights, overlay_highlights));
        }

<<<<<<< HEAD
        if !view.search_matches.matches.is_empty() {
            highlights = match view.get_search_matches(theme) {
                Some(match_highlights) => Box::new(syntax::merge(highlights, match_highlights)),
                None => highlights,
            };
=======
        if config.cursor_word {
            if let Some(cursor_word_highlights) =
                Self::collect_cursor_word_highlights(doc, editor, view, viewport, theme)
            {
                highlights = Box::new(syntax::merge(highlights, cursor_word_highlights));
            }
>>>>>>> 02ae0fb6
        }

        for diagnostic in Self::doc_diagnostics_highlights(doc, theme) {
            // Most of the `diagnostic` Vecs are empty most of the time. Skipping
            // a merge for any empty Vec saves a significant amount of work.
            if diagnostic.is_empty() {
                continue;
            }
            highlights = Box::new(syntax::merge(highlights, diagnostic));
        }

        let highlights: Box<dyn Iterator<Item = HighlightEvent>> = if is_focused {
            let highlights = syntax::merge(
                highlights,
                Self::doc_selection_highlights(
                    editor.mode(),
                    doc,
                    view,
                    theme,
                    &config.cursor_shape,
                ),
            );
            let focused_view_elements = Self::highlight_focused_view_elements(view, doc, theme);
            if focused_view_elements.is_empty() {
                Box::new(highlights)
            } else {
                Box::new(syntax::merge(highlights, focused_view_elements))
            }
        } else {
            Box::new(highlights)
        };

        if config.sticky_context.enable {
            self.sticky_nodes =
                Self::calculate_sticky_nodes(&self.sticky_nodes, doc, view, &config);
        }

        if is_focused {
            let cursor = doc
                .selection(view.id)
                .primary()
                .cursor(doc.text().slice(..));
            // set the cursor_cache to out of view in case the position is not found
            editor.cursor_cache.set(Some(None));
            let update_cursor_cache =
                |_: &mut TextRenderer, pos| editor.cursor_cache.set(Some(Some(pos)));
            translated_positions.push((cursor, Box::new(update_cursor_cache)));
        }

        Self::render_gutter(
            editor,
            doc,
            &self.sticky_nodes,
            view,
            theme,
            is_focused,
            &mut line_decorations,
        );

        render_document(
            surface,
            inner,
            doc,
            view.offset,
            &text_annotations,
            highlights,
            theme,
            &mut line_decorations,
            &mut translated_positions,
        );

        if config.sticky_context.enable {
            Self::render_sticky_context(
                doc,
                view,
                surface,
                &self.sticky_nodes,
                &text_annotations,
                &mut line_decorations,
                &mut translated_positions,
                theme,
            );
        }

        Self::render_rulers(editor, doc, view, inner, surface, theme);

        // if we're not at the edge of the screen, draw a right border
        if viewport.right() != view.area.right() {
            let x = area.right();
            let border_style = theme.get("ui.window");
            for y in area.top()..area.bottom() {
                surface[(x, y)]
                    .set_symbol(tui::symbols::line::VERTICAL)
                    //.set_symbol(" ")
                    .set_style(border_style);
            }
        }

        // If inline diagnostics are already displayed, we don't need to add the diagnostics in the
        // top right corner, they would be redundant
        if !config.lsp.display_inline_diagnostics {
            Self::render_diagnostics(doc, view, inner, surface, theme);
        }

        let statusline_area = view
            .area
            .clip_top(view.area.height.saturating_sub(1))
            .clip_bottom(1); // -1 from bottom to remove commandline

        let mut context =
            statusline::RenderContext::new(editor, doc, view, is_focused, &self.spinners);

        statusline::render(&mut context, statusline_area, surface);
    }

    pub fn render_rulers(
        editor: &Editor,
        doc: &Document,
        view: &View,
        viewport: Rect,
        surface: &mut Surface,
        theme: &Theme,
    ) {
        let editor_rulers = &editor.config().rulers;
        let ruler_theme = theme
            .try_get("ui.virtual.ruler")
            .unwrap_or_else(|| Style::default().bg(Color::Red));

        let rulers = doc
            .language_config()
            .and_then(|config| config.rulers.as_ref())
            .unwrap_or(editor_rulers);

        rulers
            .iter()
            // View might be horizontally scrolled, convert from absolute distance
            // from the 1st column to relative distance from left of viewport
            .filter_map(|ruler| ruler.checked_sub(1 + view.offset.horizontal_offset as u16))
            .filter(|ruler| ruler < &viewport.width)
            .map(|ruler| viewport.clip_left(ruler).with_width(1))
            .for_each(|area| surface.set_style(area, ruler_theme))
    }

    pub fn cursor_word(doc: &Document, view: &View) -> Option<String> {
        let is_word = |c: char| -> bool { c.is_ascii_alphanumeric() || c == '-' || c == '_' };

        let text = doc.text().slice(..);
        let cursor = doc.selection(view.id).primary().cursor(text);
        let cursor_char = text.byte_to_char(cursor);
        let char_under_cursor = text.get_char(cursor_char);
        if !is_word(char_under_cursor?) {
            return None;
        }

        let start = (0..=cursor_char)
            .rev()
            .find(|&i| !is_word(text.char(i)))
            .map(|i| i + 1)
            .unwrap_or(0);
        let end = (cursor_char..text.len_chars())
            .find(|&i| !is_word(text.char(i)))
            .unwrap_or_else(|| text.len_chars());

        Some(text.slice(start..end).to_string())
    }

    /// Calculates the ranges of the word under the cursor and returns the result
    fn calculate_cursor_word(
        doc: &Document,
        view: &View,
        viewport: Rect,
        scope_index: usize,
    ) -> Vec<(usize, std::ops::Range<usize>)> {
        let text = doc.text().slice(..);
        let mut result = Vec::new();

        let cursor_word = match Self::cursor_word(doc, view) {
            Some(cw) => cw,
            None => return result,
        };

        let is_word_char = |c: Option<char>| -> bool {
            if let Some(c) = c {
                c.is_ascii_alphanumeric() || c == '-' || c == '_'
            } else {
                false
            }
        };

        let row = text.char_to_line(view.offset.anchor.min(text.len_chars()));

        let line_range = {
            // Calculate the lines in view
            let last_line = text.len_lines().saturating_sub(1);
            let last_visible_line = (row + viewport.height as usize).min(last_line);
            let first_visible_line = row;

            first_visible_line..last_visible_line
        };

        for line in line_range {
            let current_line = text.line(line);
            let current_line = match current_line.as_str() {
                Some(l) => l,
                None => continue,
            };

            let line_offset = text.line_to_char(line);

            result.extend(
                current_line
                    .match_indices(&cursor_word)
                    .map(|(i, _)| i)
                    .filter(|i| {
                        if *i != 0 {
                            !is_word_char(current_line.chars().nth(i - 1))
                        } else {
                            true
                        }
                    })
                    .filter(|i| !is_word_char(current_line.chars().nth(i + cursor_word.len())))
                    .map(|i| line_offset + i)
                    .map(|start| (scope_index, { start..start + cursor_word.len() })),
            );
        }

        result
    }

    /// Apply the decoration for the word to be highlighted
    pub fn collect_cursor_word_highlights(
        doc: &Document,
        editor: &Editor,
        view: &View,
        viewport: Rect,
        theme: &Theme,
    ) -> Option<Vec<(usize, std::ops::Range<usize>)>> {
        let scope_index = theme.find_scope_index("ui.wordmatch")?;
        let mut result: Vec<(usize, std::ops::Range<usize>)> = Vec::new();
        let is_lsp_ready = doc.language_server().is_some() && !editor.cursor_highlights.is_empty();
        match is_lsp_ready {
            true => result.extend(
                editor
                    .cursor_highlights
                    .iter()
                    .map(|range| (scope_index, range.to_owned())),
            ),
            false => result.extend(Self::calculate_cursor_word(
                doc,
                view,
                viewport,
                scope_index,
            )),
        }

        Some(result)
    }

    pub fn overlay_syntax_highlights(
        doc: &Document,
        anchor: usize,
        height: u16,
        text_annotations: &TextAnnotations,
    ) -> Vec<(usize, std::ops::Range<usize>)> {
        let text = doc.text().slice(..);
        let row = text.char_to_line(anchor.min(text.len_chars()));

        let range = {
            // Calculate viewport byte ranges:
            // Saturating subs to make it inclusive zero indexing.
            let last_line = text.len_lines().saturating_sub(1);
            let last_visible_line = (row + height as usize).saturating_sub(1).min(last_line);
            let start = text.line_to_byte(row.min(last_line));
            let end = text.line_to_byte(last_visible_line + 1);

            start..end
        };

        text_annotations.collect_overlay_highlights(range)
    }

    /// Get syntax highlights for a document in a view represented by the first line
    /// and column (`offset`) and the last line. This is done instead of using a view
    /// directly to enable rendering syntax highlighted docs anywhere (eg. picker preview)
    pub fn doc_syntax_highlights<'doc>(
        doc: &'doc Document,
        anchor: usize,
        height: u16,
        _theme: &Theme,
    ) -> Box<dyn Iterator<Item = HighlightEvent> + 'doc> {
        let text = doc.text().slice(..);
        let row = text.char_to_line(anchor.min(text.len_chars()));

        let range = {
            // Calculate viewport byte ranges:
            // Saturating subs to make it inclusive zero indexing.
            let last_line = text.len_lines().saturating_sub(1);
            let last_visible_line = (row + height as usize).saturating_sub(1).min(last_line);
            let start = text.line_to_byte(row.min(last_line));
            let end = text.line_to_byte(last_visible_line + 1);

            start..end
        };

        match doc.syntax() {
            Some(syntax) => {
                let iter = syntax
                    // TODO: range doesn't actually restrict source, just highlight range
                    .highlight_iter(text.slice(..), Some(range), None)
                    .map(|event| event.unwrap())
                    .map(move |event| match event {
                        // TODO: use byte slices directly
                        // convert byte offsets to char offset
                        HighlightEvent::Source { start, end } => {
                            let start =
                                text.byte_to_char(ensure_grapheme_boundary_next_byte(text, start));
                            let end =
                                text.byte_to_char(ensure_grapheme_boundary_next_byte(text, end));
                            HighlightEvent::Source { start, end }
                        }
                        event => event,
                    });

                Box::new(iter)
            }
            None => Box::new(
                [HighlightEvent::Source {
                    start: text.byte_to_char(range.start),
                    end: text.byte_to_char(range.end),
                }]
                .into_iter(),
            ),
        }
    }

    pub fn doc_rainbow_highlights(
        doc: &Document,
        anchor: usize,
        height: u16,
        theme: &Theme,
    ) -> Vec<(usize, std::ops::Range<usize>)> {
        let syntax = match doc.syntax() {
            Some(syntax) => syntax,
            None => return Vec::new(),
        };

        let text = doc.text().slice(..);
        let row = text.char_to_line(anchor.min(text.len_chars()));

        // calculate viewport byte ranges
        let last_line = doc.text().len_lines().saturating_sub(1);
        let last_visible_line = (row + height as usize).saturating_sub(1).min(last_line);
        let visible_start = text.line_to_byte(row.min(last_line));
        let visible_end = text.line_to_byte(last_visible_line + 1);

        // The calculation for the current nesting level for rainbow highlights
        // depends on where we start the iterator from. For accuracy, we start
        // the iterator further back than the viewport: at the start of the containing
        // non-root syntax-tree node. Any spans that are off-screen are truncated when
        // the spans are merged via [syntax::merge].
        let syntax_node_start =
            syntax::child_for_byte_range(syntax.tree().root_node(), visible_start..visible_start)
                .map_or(visible_start, |node| node.byte_range().start);
        let syntax_node_range = syntax_node_start..visible_end;

        let mut spans = syntax.rainbow_spans(text, Some(syntax_node_range), theme.rainbow_length());

        for (_highlight, range) in spans.iter_mut() {
            let start = text.byte_to_char(ensure_grapheme_boundary_next_byte(text, range.start));
            let end = text.byte_to_char(ensure_grapheme_boundary_next_byte(text, range.end));

            *range = start..end;
        }

        spans
    }

    /// Get highlight spans for document diagnostics
    pub fn doc_diagnostics_highlights(
        doc: &Document,
        theme: &Theme,
    ) -> [Vec<(usize, std::ops::Range<usize>)>; 5] {
        let get_scope_of = |scope| {
            theme
            .find_scope_index_exact(scope)
            // get one of the themes below as fallback values
            .or_else(|| theme.find_scope_index_exact("diagnostic"))
            .or_else(|| theme.find_scope_index_exact("ui.cursor"))
            .or_else(|| theme.find_scope_index_exact("ui.selection"))
            .expect(
                "at least one of the following scopes must be defined in the theme: `diagnostic`, `ui.cursor`, or `ui.selection`",
            )
        };

        // basically just queries the theme color defined in the config
        let hint = get_scope_of("diagnostic.hint");
        let info = get_scope_of("diagnostic.info");
        let warning = get_scope_of("diagnostic.warning");
        let error = get_scope_of("diagnostic.error");
        let r#default = get_scope_of("diagnostic"); // this is a bit redundant but should be fine

        let mut default_vec: Vec<(usize, std::ops::Range<usize>)> = Vec::new();
        let mut info_vec = Vec::new();
        let mut hint_vec = Vec::new();
        let mut warning_vec = Vec::new();
        let mut error_vec = Vec::new();

        for diagnostic in doc.diagnostics() {
            // Separate diagnostics into different Vecs by severity.
            let (vec, scope) = match diagnostic.severity {
                Some(Severity::Info) => (&mut info_vec, info),
                Some(Severity::Hint) => (&mut hint_vec, hint),
                Some(Severity::Warning) => (&mut warning_vec, warning),
                Some(Severity::Error) => (&mut error_vec, error),
                _ => (&mut default_vec, r#default),
            };

            // If any diagnostic overlaps ranges with the prior diagnostic,
            // merge the two together. Otherwise push a new span.
            match vec.last_mut() {
                Some((_, range)) if diagnostic.range.start <= range.end => {
                    // This branch merges overlapping diagnostics, assuming that the current
                    // diagnostic starts on range.start or later. If this assertion fails,
                    // we will discard some part of `diagnostic`. This implies that
                    // `doc.diagnostics()` is not sorted by `diagnostic.range`.
                    debug_assert!(range.start <= diagnostic.range.start);
                    range.end = diagnostic.range.end.max(range.end)
                }
                _ => vec.push((scope, diagnostic.range.start..diagnostic.range.end)),
            }
        }

        [default_vec, info_vec, hint_vec, warning_vec, error_vec]
    }

    /// Get highlight spans for selections in a document view.
    pub fn doc_selection_highlights(
        mode: Mode,
        doc: &Document,
        view: &View,
        theme: &Theme,
        cursor_shape_config: &CursorShapeConfig,
    ) -> Vec<(usize, std::ops::Range<usize>)> {
        let text = doc.text().slice(..);
        let selection = doc.selection(view.id);
        let primary_idx = selection.primary_index();

        let cursorkind = cursor_shape_config.from_mode(mode);
        let cursor_is_block = cursorkind == CursorKind::Block;

        let selection_scope = theme
            .find_scope_index_exact("ui.selection")
            .expect("could not find `ui.selection` scope in the theme!");
        let primary_selection_scope = theme
            .find_scope_index_exact("ui.selection.primary")
            .unwrap_or(selection_scope);
        let base_cursor_scope = theme
            .find_scope_index_exact("ui.cursor")
            .unwrap_or(selection_scope);
        let base_primary_cursor_scope = theme
            .find_scope_index("ui.cursor.primary")
            .unwrap_or(base_cursor_scope);

        let cursor_scope = match mode {
            Mode::Insert => theme.find_scope_index_exact("ui.cursor.insert"),
            Mode::Select => theme.find_scope_index_exact("ui.cursor.select"),
            Mode::Normal => theme.find_scope_index_exact("ui.cursor.normal"),
        }
        .unwrap_or(base_cursor_scope);

        let primary_cursor_scope = match mode {
            Mode::Insert => theme.find_scope_index_exact("ui.cursor.primary.insert"),
            Mode::Select => theme.find_scope_index_exact("ui.cursor.primary.select"),
            Mode::Normal => theme.find_scope_index_exact("ui.cursor.primary.normal"),
        }
        .unwrap_or(base_primary_cursor_scope);

        let mut spans: Vec<(usize, std::ops::Range<usize>)> = Vec::new();
        for (i, range) in selection.iter().enumerate() {
            let selection_is_primary = i == primary_idx;
            let (cursor_scope, selection_scope) = if selection_is_primary {
                (primary_cursor_scope, primary_selection_scope)
            } else {
                (cursor_scope, selection_scope)
            };

            // Special-case: cursor at end of the rope.
            if range.head == range.anchor && range.head == text.len_chars() {
                if !selection_is_primary || cursor_is_block {
                    // Bar and underline cursors are drawn by the terminal
                    // BUG: If the editor area loses focus while having a bar or
                    // underline cursor (eg. when a regex prompt has focus) then
                    // the primary cursor will be invisible. This doesn't happen
                    // with block cursors since we manually draw *all* cursors.
                    spans.push((cursor_scope, range.head..range.head + 1));
                }
                continue;
            }

            let range = range.min_width_1(text);
            if range.head > range.anchor {
                // Standard case.
                let cursor_start = prev_grapheme_boundary(text, range.head);
                // non block cursors look like they exclude the cursor
                let selection_end =
                    if selection_is_primary && !cursor_is_block && mode != Mode::Insert {
                        range.head
                    } else {
                        cursor_start
                    };
                spans.push((selection_scope, range.anchor..selection_end));
                if !selection_is_primary || cursor_is_block {
                    spans.push((cursor_scope, cursor_start..range.head));
                }
            } else {
                // Reverse case.
                let cursor_end = next_grapheme_boundary(text, range.head);
                if !selection_is_primary || cursor_is_block {
                    spans.push((cursor_scope, range.head..cursor_end));
                }
                // non block cursors look like they exclude the cursor
                let selection_start = if selection_is_primary
                    && !cursor_is_block
                    && !(mode == Mode::Insert && cursor_end == range.anchor)
                {
                    range.head
                } else {
                    cursor_end
                };
                spans.push((selection_scope, selection_start..range.anchor));
            }
        }

        spans
    }

    /// Render brace match, etc (meant for the focused view only)
    pub fn highlight_focused_view_elements(
        view: &View,
        doc: &Document,
        theme: &Theme,
    ) -> Vec<(usize, std::ops::Range<usize>)> {
        // Highlight matching braces
        if let Some(syntax) = doc.syntax() {
            let text = doc.text().slice(..);
            use helix_core::match_brackets;
            let pos = doc.selection(view.id).primary().cursor(text);

            if let Some(pos) = match_brackets::find_matching_bracket(syntax, doc.text(), pos) {
                // ensure col is on screen
                if let Some(highlight) = theme.find_scope_index_exact("ui.cursor.match") {
                    return vec![(highlight, pos..pos + 1)];
                }
            }
        }
        Vec::new()
    }

    /// Render bufferline at the top
    pub fn render_bufferline(editor: &Editor, viewport: Rect, surface: &mut Surface) {
        let scratch = PathBuf::from(SCRATCH_BUFFER_NAME); // default filename to use for scratch buffer
        surface.clear_with(
            viewport,
            editor
                .theme
                .try_get("ui.bufferline.background")
                .unwrap_or_else(|| editor.theme.get("ui.statusline")),
        );

        let bufferline_active = editor
            .theme
            .try_get("ui.bufferline.active")
            .unwrap_or_else(|| editor.theme.get("ui.statusline.active"));

        let bufferline_inactive = editor
            .theme
            .try_get("ui.bufferline")
            .unwrap_or_else(|| editor.theme.get("ui.statusline.inactive"));

        let mut x = viewport.x;
        let current_doc = view!(editor).doc;
        let config = editor.config();
        let icons_enabled = config.icons.bufferline;

        for doc in editor.documents() {
            let filetype_icon = doc
                .language_config()
                .and_then(|config| {
                    config
                        .file_types
                        .iter()
                        .map(|filetype| match filetype {
                            helix_core::syntax::FileType::Extension(s) => s,
                            helix_core::syntax::FileType::Suffix(s) => s,
                        })
                        .find_map(|filetype| editor.icons.icon_from_filetype(filetype))
                })
                .or_else(|| editor.icons.icon_from_path(doc.path()));

            let fname = doc
                .path()
                .unwrap_or(&scratch)
                .file_name()
                .unwrap_or_default()
                .to_str()
                .unwrap_or_default();

            let style = if current_doc == doc.id() {
                bufferline_active
            } else {
                bufferline_inactive
            };

            let text = format!(" {}{} ", fname, if doc.is_modified() { "[+]" } else { "" });
            let used_width = viewport.x.saturating_sub(x);
            let rem_width = surface.area.width.saturating_sub(used_width);

            if icons_enabled {
                if let Some(icon) = filetype_icon {
                    x = surface
                        .set_stringn(
                            x,
                            viewport.y,
                            format!(" {}", icon.icon_char),
                            rem_width as usize,
                            match icon.style {
                                Some(s) => style.patch(s.into()),
                                None => style,
                            },
                        )
                        .0;
                }
            }
            x = surface
                .set_stringn(x, viewport.y, text, rem_width as usize, style)
                .0;

            if x >= surface.area.right() {
                break;
            }
        }
    }

    pub fn render_gutter<'d>(
        editor: &'d Editor,
        doc: &'d Document,
        context: &'d Option<Vec<StickyNode>>,
        view: &View,
        theme: &Theme,
        is_focused: bool,
        line_decorations: &mut Vec<Box<(dyn LineDecoration + 'd)>>,
    ) {
        let text = doc.text().slice(..);
        let cursors: Rc<[_]> = doc
            .selection(view.id)
            .iter()
            .map(|range| range.cursor_line(text))
            .collect();

        let mut offset = 0;
        let viewport = view.area;

        let gutter_style = theme.get("ui.gutter");
        let gutter_selected_style = theme.get("ui.gutter.selected");
        let gutter_style_virtual = theme.get("ui.gutter.virtual");
        let gutter_selected_style_virtual = theme.get("ui.gutter.selected.virtual");

        for gutter_type in view.gutters() {
            let mut gutter = gutter_type.style(editor, doc, view, theme, is_focused);
            let width = gutter_type.width(view, doc);
            // avoid lots of small allocations by reusing a text buffer for each line
            let mut text = String::with_capacity(width);
            let cursors = cursors.clone();
            let gutter_decoration = move |renderer: &mut TextRenderer, pos: LinePos| {
                // TODO handle softwrap in gutters
                let selected = cursors.contains(&pos.doc_line);
                let x = viewport.x + offset;
                let y = viewport.y + pos.visual_line;

                let gutter_style = match (selected, pos.first_visual_line) {
                    (false, true) => gutter_style,
                    (true, true) => gutter_selected_style,
                    (false, false) => gutter_style_virtual,
                    (true, false) => gutter_selected_style_virtual,
                };

                let mut doc_line = Some(pos.doc_line);

                if let Some(current_context) = context
                    .as_ref()
                    .and_then(|c| c.iter().find(|n| n.visual_line == pos.visual_line))
                {
                    doc_line = if current_context.indicator.is_some() {
                        None
                    } else {
                        Some(current_context.line_nr)
                    };
                }

                if let Some(style) = gutter(doc_line, selected, pos.first_visual_line, &mut text) {
                    renderer
                        .surface
                        .set_stringn(x, y, &text, width, gutter_style.patch(style));
                } else {
                    renderer.surface.set_style(
                        Rect {
                            x,
                            y,
                            width: width as u16,
                            height: 1,
                        },
                        gutter_style,
                    );
                }
                text.clear();
            };
            line_decorations.push(Box::new(gutter_decoration));

            offset += width as u16;
        }
    }

    pub fn render_diagnostics(
        doc: &Document,
        view: &View,
        viewport: Rect,
        surface: &mut Surface,
        theme: &Theme,
    ) {
        use tui::{
            layout::Alignment,
            text::Text,
            widgets::{Paragraph, Widget, Wrap},
        };

        let cursor = doc
            .selection(view.id)
            .primary()
            .cursor(doc.text().slice(..));

        let diagnostics = doc.diagnostics().iter().filter(|diagnostic| {
            diagnostic.range.start <= cursor && diagnostic.range.end >= cursor
        });

        let warning = theme.get("warning");
        let error = theme.get("error");
        let info = theme.get("info");
        let hint = theme.get("hint");

        let mut lines = Vec::new();
        let background_style = theme.get("ui.background");
        for diagnostic in diagnostics {
            let style = Style::reset()
                .patch(background_style)
                .patch(match diagnostic.severity {
                    Some(Severity::Error) => error,
                    Some(Severity::Warning) | None => warning,
                    Some(Severity::Info) => info,
                    Some(Severity::Hint) => hint,
                });
            let text = Text::styled(&*diagnostic.message, style);
            lines.extend(text.lines);
        }

        let paragraph = Paragraph::new(lines)
            .alignment(Alignment::Right)
            .wrap(Wrap { trim: true });
        let width = 100.min(viewport.width);
        let height = 15.min(viewport.height);
        paragraph.render(
            Rect::new(viewport.right() - width, viewport.y + 1, width, height),
            surface,
        );
    }

    /// Render the sticky context
    #[allow(clippy::too_many_arguments)]
    pub fn render_sticky_context(
        doc: &Document,
        view: &View,
        surface: &mut Surface,
        context: &Option<Vec<StickyNode>>,
        doc_annotations: &TextAnnotations,
        line_decoration: &mut [Box<dyn LineDecoration + '_>],
        translated_positions: &mut [TranslatedPosition],
        theme: &Theme,
    ) {
        if context.is_none() {
            return;
        }

        let context = context.as_deref().expect("context has value");

        let text = doc.text().slice(..);
        let viewport = view.inner_area(doc);

        // TODO: this probably needs it's own style, although it seems to work well even with cursorline
        let context_style = theme.get("ui.cursorline.primary");
        let indicator_style = context_style.patch(theme.get("ui.linenr"));

        let mut context_area = viewport;
        context_area.height = 1;

        for node in context {
            surface.clear_with(context_area, context_style);

            if let Some(indicator) = node.indicator.as_deref() {
                // set the indicator
                surface.set_string(context_area.x, context_area.y, indicator, indicator_style);
                continue;
            }

            let line_num_anchor = text.line_to_char(node.line_nr);

            // get all highlights from the latest point
            let highlights = Self::doc_syntax_highlights(doc, line_num_anchor, 1, theme);

            let mut renderer = TextRenderer::new(
                surface,
                doc,
                theme,
                view.offset.horizontal_offset,
                context_area,
            );
            let mut new_offset = view.offset;
            new_offset.anchor = line_num_anchor;

            render_text(
                &mut renderer,
                text,
                new_offset,
                &doc.text_format(context_area.width, Some(theme)),
                doc_annotations,
                highlights,
                theme,
                line_decoration,
                translated_positions,
            );

            context_area.y += 1;
        }
    }

    /// Calculates the sticky nodes
    fn calculate_sticky_nodes(
        nodes: &Option<Vec<StickyNode>>,
        doc: &Document,
        view: &View,
        config: &helix_view::editor::Config,
    ) -> Option<Vec<StickyNode>> {
        let syntax = doc.syntax()?;
        let tree = syntax.tree();
        let text = doc.text().slice(..);
        let viewport = view.inner_area(doc);
        let cursor_line = doc.selection(view.id).primary().cursor(text);

        // Use the cached nodes to determine the current topmost viewport
        let anchor_line = text.char_to_line(view.offset.anchor);
        let top_first_byte =
            text.line_to_byte(anchor_line + nodes.as_deref().map_or(0, |v| v.len()));

        let visual_cursor_pos = view
            .screen_coords_at_pos(doc, text, cursor_line)
            .unwrap_or_default()
            .row as u16;

        if visual_cursor_pos == 0 {
            return None;
        }

        if let Some(nodes) = nodes {
            if nodes.iter().any(|node| {
                node.top_first_byte == top_first_byte && (visual_cursor_pos as usize) >= nodes.len()
            }) {
                return Some(nodes.to_vec());
            }
        }

        let context_nodes = doc
            .language_config()
            .and_then(|lc| lc.sticky_context_nodes.as_ref());

        let mut parent = tree
            .root_node()
            .descendant_for_byte_range(top_first_byte, top_first_byte)
            .and_then(|n| n.parent());

        // context is list of numbers of lines that should be rendered in the LSP context
        let mut context: Vec<StickyNode> = Vec::new();

        while let Some(node) = parent {
            // if the node is smaller than half the viewport height, skip
            if (node.end_position().row - node.start_position().row) < viewport.height as usize / 2
            {
                parent = node.parent();
                continue;
            }

            let line = text.char_to_line(node.start_byte());

            // if parent of previous node is still on the same line, use the parent node
            if let Some(prev_line) = context.last() {
                if prev_line.line_nr == line {
                    context.pop();
                }
            }

            if context_nodes.map_or(true, |nodes| nodes.iter().any(|n| n == node.kind())) {
                context.push(StickyNode {
                    visual_line: 0, // with sorting it will be done
                    line_nr: line,
                    indicator: None,
                    top_first_byte,
                });
            }

            parent = node.parent();
        }

        // context should be filled by now
        if context.is_empty() {
            return None;
        }

        let max_lines = config.sticky_context.max_lines;
        let max_nodes_amount = if max_lines == 0 {
            viewport.height as usize / 3
        } else {
            max_lines.min(viewport.height) as usize
        };

        // we render from top most (last in the list)
        context = context
            .into_iter()
            // only take the nodes until 1 / 3 of the viewport is reached or the maximum amount of sticky nodes
            .take(max_nodes_amount)
            .rev()
            .enumerate()
            .take_while(|(i, _)| *i + 1 != visual_cursor_pos as usize) // also only nodes that don't overlap with the visual cursor position
            .map(|(i, node)| {
                let mut new_node = node;
                new_node.visual_line = i as u16;
                new_node
            })
            .collect();

        if config.sticky_context.indicator {
            let mut str = String::new();
            let message = "┤Sticky Context├";
            let side_placeholder = (viewport.width as usize)
                .saturating_div(2)
                .saturating_sub(message.len() - 1);

            str.push_str(&"─".repeat(side_placeholder));

            if side_placeholder > 1 {
                str.push_str(message);
            }

            str.push_str(&"─".repeat(side_placeholder));

            context.push(StickyNode {
                visual_line: context.len() as u16,
                line_nr: 0,
                indicator: Some(str),
                top_first_byte,
            })
        }

        Some(context)
    }

    /// Apply the highlighting on the lines where a cursor is active
    pub fn cursorline_decorator(
        doc: &Document,
        view: &View,
        theme: &Theme,
    ) -> Box<dyn LineDecoration> {
        let text = doc.text().slice(..);
        // TODO only highlight the visual line that contains the cursor instead of the full visual line
        let primary_line = doc.selection(view.id).primary().cursor_line(text);

        // The secondary_lines do contain the primary_line, it doesn't matter
        // as the else-if clause in the loop later won't test for the
        // secondary_lines if primary_line == line.
        // It's used inside a loop so the collect isn't needless:
        // https://github.com/rust-lang/rust-clippy/issues/6164
        #[allow(clippy::needless_collect)]
        let secondary_lines: Vec<_> = doc
            .selection(view.id)
            .iter()
            .map(|range| range.cursor_line(text))
            .collect();

        let primary_style = theme.get("ui.cursorline.primary");
        let secondary_style = theme.get("ui.cursorline.secondary");
        let viewport = view.area;

        let line_decoration = move |renderer: &mut TextRenderer, pos: LinePos| {
            let area = Rect::new(viewport.x, viewport.y + pos.visual_line, viewport.width, 1);
            if primary_line == pos.doc_line {
                renderer.surface.set_style(area, primary_style);
            } else if secondary_lines.binary_search(&pos.doc_line).is_ok() {
                renderer.surface.set_style(area, secondary_style);
            }
        };

        Box::new(line_decoration)
    }

    /// Apply the highlighting on the columns where a cursor is active
    pub fn highlight_cursorcolumn(
        doc: &Document,
        view: &View,
        surface: &mut Surface,
        theme: &Theme,
        viewport: Rect,
        text_annotations: &TextAnnotations,
    ) {
        let text = doc.text().slice(..);

        // Manual fallback behaviour:
        // ui.cursorcolumn.{p/s} -> ui.cursorcolumn -> ui.cursorline.{p/s}
        let primary_style = theme
            .try_get_exact("ui.cursorcolumn.primary")
            .or_else(|| theme.try_get_exact("ui.cursorcolumn"))
            .unwrap_or_else(|| theme.get("ui.cursorline.primary"));
        let secondary_style = theme
            .try_get_exact("ui.cursorcolumn.secondary")
            .or_else(|| theme.try_get_exact("ui.cursorcolumn"))
            .unwrap_or_else(|| theme.get("ui.cursorline.secondary"));

        let inner_area = view.inner_area(doc);

        let selection = doc.selection(view.id);
        let primary = selection.primary();
        let text_format = doc.text_format(viewport.width, None);
        for range in selection.iter() {
            let is_primary = primary == *range;
            let cursor = range.cursor(text);

            let Position { col, .. } =
                visual_offset_from_block(text, cursor, cursor, &text_format, text_annotations).0;

            // if the cursor is horizontally in the view
            if col >= view.offset.horizontal_offset
                && inner_area.width > (col - view.offset.horizontal_offset) as u16
            {
                let area = Rect::new(
                    inner_area.x + (col - view.offset.horizontal_offset) as u16,
                    view.area.y,
                    1,
                    view.area.height,
                );
                if is_primary {
                    surface.set_style(area, primary_style)
                } else {
                    surface.set_style(area, secondary_style)
                }
            }
        }
    }

    /// Handle events by looking them up in `self.keymaps`. Returns None
    /// if event was handled (a command was executed or a subkeymap was
    /// activated). Only KeymapResult::{NotFound, Cancelled} is returned
    /// otherwise.
    fn handle_keymap_event(
        &mut self,
        mode: Mode,
        cxt: &mut commands::Context,
        event: KeyEvent,
    ) -> Option<KeymapResult> {
        let mut last_mode = mode;
        self.pseudo_pending.extend(self.keymaps.pending());
        let key_result = self.keymaps.get(mode, event);
        cxt.editor.autoinfo = self.keymaps.sticky().map(|node| node.infobox());

        let mut execute_command = |command: &commands::MappableCommand| {
            command.execute(cxt);
            let current_mode = cxt.editor.mode();
            match (last_mode, current_mode) {
                (Mode::Normal, Mode::Insert) => {
                    // HAXX: if we just entered insert mode from normal, clear key buf
                    // and record the command that got us into this mode.

                    // how we entered insert mode is important, and we should track that so
                    // we can repeat the side effect.
                    self.last_insert.0 = command.clone();
                    self.last_insert.1.clear();

                    commands::signature_help_impl(cxt, commands::SignatureHelpInvoked::Automatic);
                }
                (Mode::Insert, Mode::Normal) => {
                    // if exiting insert mode, remove completion
                    self.completion = None;
                    cxt.editor.completion_request_handle = None;

                    // TODO: Use an on_mode_change hook to remove signature help
                    cxt.jobs.callback(async {
                        let call: job::Callback =
                            Callback::EditorCompositor(Box::new(|_editor, compositor| {
                                compositor.remove(SignatureHelp::ID);
                            }));
                        Ok(call)
                    });
                }
                _ => (),
            }
            last_mode = current_mode;
        };

        match &key_result {
            KeymapResult::Matched(command) => {
                execute_command(command);
            }
            KeymapResult::Pending(node) => cxt.editor.autoinfo = Some(node.infobox()),
            KeymapResult::MatchedSequence(commands) => {
                for command in commands {
                    execute_command(command);
                }
            }
            KeymapResult::NotFound | KeymapResult::Cancelled(_) => return Some(key_result),
        }
        None
    }

    fn insert_mode(&mut self, cx: &mut commands::Context, event: KeyEvent) {
        if let Some(keyresult) = self.handle_keymap_event(Mode::Insert, cx, event) {
            match keyresult {
                KeymapResult::NotFound => {
                    if let Some(ch) = event.char() {
                        commands::insert::insert_char(cx, ch)
                    }
                }
                KeymapResult::Cancelled(pending) => {
                    for ev in pending {
                        match ev.char() {
                            Some(ch) => commands::insert::insert_char(cx, ch),
                            None => {
                                if let KeymapResult::Matched(command) =
                                    self.keymaps.get(Mode::Insert, ev)
                                {
                                    command.execute(cx);
                                }
                            }
                        }
                    }
                }
                _ => unreachable!(),
            }
        }
    }

    fn command_mode(&mut self, mode: Mode, cxt: &mut commands::Context, event: KeyEvent) {
        match (event, cxt.editor.count) {
            // count handling
            (key!(i @ '0'), Some(_)) | (key!(i @ '1'..='9'), _) => {
                let i = i.to_digit(10).unwrap() as usize;
                cxt.editor.count =
                    std::num::NonZeroUsize::new(cxt.editor.count.map_or(i, |c| c.get() * 10 + i));
            }
            // special handling for repeat operator
            (key!('.'), _) if self.keymaps.pending().is_empty() => {
                for _ in 0..cxt.editor.count.map_or(1, NonZeroUsize::into) {
                    // first execute whatever put us into insert mode
                    self.last_insert.0.execute(cxt);
                    let mut last_savepoint = None;
                    let mut last_request_savepoint = None;
                    // then replay the inputs
                    for key in self.last_insert.1.clone() {
                        match key {
                            InsertEvent::Key(key) => self.insert_mode(cxt, key),
                            InsertEvent::CompletionApply(compl) => {
                                let (view, doc) = current!(cxt.editor);

                                if let Some(last_savepoint) = last_savepoint.as_deref() {
                                    doc.restore(view, last_savepoint);
                                }

                                let text = doc.text().slice(..);
                                let cursor = doc.selection(view.id).primary().cursor(text);

                                let shift_position =
                                    |pos: usize| -> usize { pos + cursor - compl.trigger_offset };

                                let tx = Transaction::change(
                                    doc.text(),
                                    compl.changes.iter().cloned().map(|(start, end, t)| {
                                        (shift_position(start), shift_position(end), t)
                                    }),
                                );
                                doc.apply(&tx, view.id);
                            }
                            InsertEvent::TriggerCompletion => {
                                last_savepoint = take(&mut last_request_savepoint);
                            }
                            InsertEvent::RequestCompletion => {
                                let (view, doc) = current!(cxt.editor);
                                last_request_savepoint = Some(doc.savepoint(view));
                            }
                        }
                    }
                }
                cxt.editor.count = None;
            }
            _ => {
                // set the count
                cxt.count = cxt.editor.count;
                // TODO: edge case: 0j -> reset to 1
                // if this fails, count was Some(0)
                // debug_assert!(cxt.count != 0);

                // set the register
                cxt.register = cxt.editor.selected_register.take();

                self.handle_keymap_event(mode, cxt, event);
                if self.keymaps.pending().is_empty() {
                    cxt.editor.count = None
                }
            }
        }
    }

    #[allow(clippy::too_many_arguments)]
    pub fn set_completion(
        &mut self,
        editor: &mut Editor,
        savepoint: Arc<SavePoint>,
        items: Vec<helix_lsp::lsp::CompletionItem>,
        offset_encoding: helix_lsp::OffsetEncoding,
        start_offset: usize,
        trigger_offset: usize,
        size: Rect,
    ) {
        let mut completion = Completion::new(
            editor,
            savepoint,
            items,
            offset_encoding,
            start_offset,
            trigger_offset,
        );

        if completion.is_empty() {
            // skip if we got no completion results
            return;
        }

        editor.last_completion = None;
        self.last_insert.1.push(InsertEvent::TriggerCompletion);

        // TODO : propagate required size on resize to completion too
        completion.required_size((size.width, size.height));
        self.completion = Some(completion);
    }

    pub fn clear_completion(&mut self, editor: &mut Editor) {
        self.completion = None;

        // Clear any savepoints
        editor.clear_idle_timer(); // don't retrigger
    }

    pub fn handle_idle_timeout(&mut self, cx: &mut commands::Context) -> EventResult {
        commands::compute_inlay_hints_for_all_views(cx.editor, cx.jobs);

        if let Some(completion) = &mut self.completion {
            return if completion.ensure_item_resolved(cx) {
                EventResult::Consumed(None)
            } else {
                EventResult::Ignored(None)
            };
        }

        if cx.editor.config().cursor_word {
            crate::commands::highlight_symbol_under_cursor(cx);
        }

        if cx.editor.mode != Mode::Insert || !cx.editor.config().auto_completion {
            return EventResult::Ignored(None);
        }

        crate::commands::insert::idle_completion(cx);

        EventResult::Consumed(None)
    }
}

impl EditorView {
    fn handle_mouse_event(
        &mut self,
        event: &MouseEvent,
        cxt: &mut commands::Context,
    ) -> EventResult {
        if event.kind != MouseEventKind::Moved {
            cxt.editor.reset_idle_timer();
        }

        let config = cxt.editor.config();
        let MouseEvent {
            kind,
            row,
            column,
            modifiers,
            ..
        } = *event;

        let pos_and_view = |editor: &Editor, row, column| {
            editor.tree.views().find_map(|(view, _focus)| {
                view.pos_at_screen_coords(&editor.documents[&view.doc], row, column, true)
                    .map(|pos| (pos, view.id))
            })
        };

        let gutter_coords_and_view = |editor: &Editor, row, column| {
            editor.tree.views().find_map(|(view, _focus)| {
                view.gutter_coords_at_screen_coords(row, column)
                    .map(|coords| (coords, view.id))
            })
        };

        match kind {
            MouseEventKind::Down(MouseButton::Left) => {
                let editor = &mut cxt.editor;

                if let Some((pos, view_id)) = pos_and_view(editor, row, column) {
                    let doc = doc_mut!(editor, &view!(editor, view_id).doc);

                    if modifiers == KeyModifiers::ALT {
                        let selection = doc.selection(view_id).clone();
                        doc.set_selection(view_id, selection.push(Range::point(pos)));
                    } else {
                        doc.set_selection(view_id, Selection::point(pos));
                    }

                    editor.focus(view_id);
                    editor.ensure_cursor_in_view(view_id);

                    return EventResult::Consumed(None);
                }

                if let Some((coords, view_id)) = gutter_coords_and_view(editor, row, column) {
                    editor.focus(view_id);

                    let (view, doc) = current!(cxt.editor);

                    let path = match doc.path() {
                        Some(path) => path.clone(),
                        None => return EventResult::Ignored(None),
                    };

                    if let Some(char_idx) =
                        view.pos_at_visual_coords(doc, coords.row as u16, coords.col as u16, true)
                    {
                        let line = doc.text().char_to_line(char_idx);
                        commands::dap_toggle_breakpoint_impl(cxt, path, line);
                        return EventResult::Consumed(None);
                    }
                }

                EventResult::Ignored(None)
            }

            MouseEventKind::Drag(MouseButton::Left) => {
                let (view, doc) = current!(cxt.editor);

                let pos = match view.pos_at_screen_coords(doc, row, column, true) {
                    Some(pos) => pos,
                    None => return EventResult::Ignored(None),
                };

                let mut selection = doc.selection(view.id).clone();
                let primary = selection.primary_mut();
                *primary = primary.put_cursor(doc.text().slice(..), pos, true);
                doc.set_selection(view.id, selection);
                let view_id = view.id;
                cxt.editor.ensure_cursor_in_view(view_id);
                EventResult::Consumed(None)
            }

            MouseEventKind::ScrollUp | MouseEventKind::ScrollDown => {
                let current_view = cxt.editor.tree.focus;

                let direction = match event.kind {
                    MouseEventKind::ScrollUp => Direction::Backward,
                    MouseEventKind::ScrollDown => Direction::Forward,
                    _ => unreachable!(),
                };

                match pos_and_view(cxt.editor, row, column) {
                    Some((_, view_id)) => cxt.editor.tree.focus = view_id,
                    None => return EventResult::Ignored(None),
                }

                let offset = config.scroll_lines.unsigned_abs();
                commands::scroll(cxt, offset, direction);

                cxt.editor.tree.focus = current_view;
                cxt.editor.ensure_cursor_in_view(current_view);

                EventResult::Consumed(None)
            }

            MouseEventKind::Up(MouseButton::Left) => {
                if !config.middle_click_paste {
                    return EventResult::Ignored(None);
                }

                let (view, doc) = current!(cxt.editor);

                if doc
                    .selection(view.id)
                    .primary()
                    .slice(doc.text().slice(..))
                    .len_chars()
                    <= 1
                {
                    return EventResult::Ignored(None);
                }

                commands::MappableCommand::yank_main_selection_to_primary_clipboard.execute(cxt);

                EventResult::Consumed(None)
            }

            MouseEventKind::Up(MouseButton::Right) => {
                if let Some((coords, view_id)) = gutter_coords_and_view(cxt.editor, row, column) {
                    cxt.editor.focus(view_id);

                    let (view, doc) = current!(cxt.editor);
                    if let Some(pos) =
                        view.pos_at_visual_coords(doc, coords.row as u16, coords.col as u16, true)
                    {
                        doc.set_selection(view_id, Selection::point(pos));
                        if modifiers == KeyModifiers::ALT {
                            commands::MappableCommand::dap_edit_log.execute(cxt);
                        } else {
                            commands::MappableCommand::dap_edit_condition.execute(cxt);
                        }

                        return EventResult::Consumed(None);
                    }
                }

                EventResult::Ignored(None)
            }

            MouseEventKind::Up(MouseButton::Middle) => {
                let editor = &mut cxt.editor;
                if !config.middle_click_paste {
                    return EventResult::Ignored(None);
                }

                if modifiers == KeyModifiers::ALT {
                    commands::MappableCommand::replace_selections_with_primary_clipboard
                        .execute(cxt);

                    return EventResult::Consumed(None);
                }

                if let Some((pos, view_id)) = pos_and_view(editor, row, column) {
                    let doc = doc_mut!(editor, &view!(editor, view_id).doc);
                    doc.set_selection(view_id, Selection::point(pos));
                    cxt.editor.focus(view_id);
                    commands::MappableCommand::paste_primary_clipboard_before.execute(cxt);

                    return EventResult::Consumed(None);
                }

                EventResult::Ignored(None)
            }

            _ => EventResult::Ignored(None),
        }
    }
}

impl Component for EditorView {
    fn handle_event(
        &mut self,
        event: &Event,
        context: &mut crate::compositor::Context,
    ) -> EventResult {
        let mut cx = commands::Context {
            editor: context.editor,
            count: None,
            register: None,
            callback: None,
            on_next_key_callback: None,
            jobs: context.jobs,
        };

        match event {
            Event::Paste(contents) => {
                cx.count = cx.editor.count;
                commands::paste_bracketed_value(&mut cx, contents.clone());
                cx.editor.count = None;

                let config = cx.editor.config();
                let mode = cx.editor.mode();
                let (view, doc) = current!(cx.editor);
                view.ensure_cursor_in_view(doc, config.scrolloff);

                // document has been alterred, clear search_matches
                view.search_matches.clear();

                // Store a history state if not in insert mode. Otherwise wait till we exit insert
                // to include any edits to the paste in the history state.
                if mode != Mode::Insert {
                    doc.append_changes_to_history(view);
                }

                EventResult::Consumed(None)
            }
            Event::Resize(_width, _height) => {
                // Ignore this event, we handle resizing just before rendering to screen.
                // Handling it here but not re-rendering will cause flashing
                EventResult::Consumed(None)
            }
            Event::Key(mut key) => {
                cx.editor.reset_idle_timer();
                canonicalize_key(&mut key);

                // clear status
                cx.editor.status_msg = None;

                let mode = cx.editor.mode();
                let (view, _) = current!(cx.editor);
                let focus = view.id;

                if let Some(on_next_key) = self.on_next_key.take() {
                    // if there's a command waiting input, do that first
                    on_next_key(&mut cx, key);
                } else {
                    match mode {
                        Mode::Insert => {
                            // let completion swallow the event if necessary
                            let mut consumed = false;
                            if let Some(completion) = &mut self.completion {
                                let res = {
                                    // use a fake context here
                                    let mut cx = Context {
                                        editor: cx.editor,
                                        jobs: cx.jobs,
                                        scroll: None,
                                    };
                                    completion.handle_event(event, &mut cx)
                                };

                                if let EventResult::Consumed(callback) = res {
                                    consumed = true;

                                    if callback.is_some() {
                                        // assume close_fn
                                        self.clear_completion(cx.editor);

                                        // In case the popup was deleted because of an intersection w/ the auto-complete menu.
                                        commands::signature_help_impl(
                                            &mut cx,
                                            commands::SignatureHelpInvoked::Automatic,
                                        );
                                    }
                                }
                            }

                            // if completion didn't take the event, we pass it onto commands
                            if !consumed {
                                if let Some(compl) = cx.editor.last_completion.take() {
                                    self.last_insert.1.push(InsertEvent::CompletionApply(compl));
                                }

                                self.insert_mode(&mut cx, key);

                                // record last_insert key
                                self.last_insert.1.push(InsertEvent::Key(key));

                                // lastly we recalculate completion
                                if let Some(completion) = &mut self.completion {
                                    completion.update(&mut cx);
                                    if completion.is_empty() {
                                        self.clear_completion(cx.editor);
                                    }
                                }
                            }
                        }
                        mode => self.command_mode(mode, &mut cx, key),
                    }
                }

                self.on_next_key = cx.on_next_key_callback.take();
                match self.on_next_key {
                    Some(_) => self.pseudo_pending.push(key),
                    None => self.pseudo_pending.clear(),
                }

                // appease borrowck
                let callback = cx.callback.take();

                // if the command consumed the last view, skip the render.
                // on the next loop cycle the Application will then terminate.
                if cx.editor.should_close() {
                    return EventResult::Ignored(None);
                }

                // if the focused view still exists and wasn't closed
                if cx.editor.tree.contains(focus) {
                    let config = cx.editor.config();
                    let mode = cx.editor.mode();
                    let view = view_mut!(cx.editor, focus);
                    let doc = doc_mut!(cx.editor, &view.doc);

                    view.ensure_cursor_in_view(doc, config.scrolloff);

                    // Store a history state if not in insert mode. This also takes care of
                    // committing changes when leaving insert mode.
                    if mode != Mode::Insert {
                        doc.append_changes_to_history(view);
                    }
                }

                EventResult::Consumed(callback)
            }

            Event::Mouse(event) => self.handle_mouse_event(event, &mut cx),
            Event::IdleTimeout => self.handle_idle_timeout(&mut cx),
            Event::FocusGained => EventResult::Ignored(None),
            Event::FocusLost => {
                if context.editor.config().auto_save {
                    if let Err(e) = commands::typed::write_all_impl(context, false, false) {
                        context.editor.set_error(format!("{}", e));
                    }
                }
                EventResult::Consumed(None)
            }
        }
    }

    fn render(&mut self, area: Rect, surface: &mut Surface, cx: &mut Context) {
        // clear with background color
        surface.set_style(area, cx.editor.theme.get("ui.background"));
        let config = cx.editor.config();

        // check if bufferline should be rendered
        use helix_view::editor::BufferLine;
        let use_bufferline = match config.bufferline {
            BufferLine::Always => true,
            BufferLine::Multiple if cx.editor.documents.len() > 1 => true,
            _ => false,
        };

        // -1 for commandline and -1 for bufferline
        let mut editor_area = area.clip_bottom(1);
        if use_bufferline {
            editor_area = editor_area.clip_top(1);
        }

        // if the terminal size suddenly changed, we need to trigger a resize
        cx.editor.resize(editor_area);

        if use_bufferline {
            Self::render_bufferline(cx.editor, area.with_height(1), surface);
        }

        {
            let (view, doc) = current!(cx.editor);
            if !doc.changes().is_empty() || doc.has_changed() {
                // document has been alterred, clear search_matches
                view.search_matches.clear();
            }
        }

        for (view, is_focused) in cx.editor.tree.views() {
            let doc = cx.editor.document(view.doc).unwrap();
            self.render_view(cx.editor, doc, view, area, surface, is_focused);
        }

        if config.auto_info {
            if let Some(mut info) = cx.editor.autoinfo.take() {
                info.render(area, surface, cx);
                cx.editor.autoinfo = Some(info)
            }
        }

        let key_width = 15u16; // for showing pending keys
        let mut status_msg_width = 0;

        // render status msg
        if let Some((status_msg, severity)) = &cx.editor.status_msg {
            status_msg_width = status_msg.width();
            let style = if *severity == Severity::Error {
                cx.editor.theme.get("error")
            } else {
                cx.editor.theme.get("ui.text")
            };

            surface.set_string(
                area.x,
                area.y + area.height.saturating_sub(1),
                status_msg,
                style,
            );
        }

        if area.width.saturating_sub(status_msg_width as u16) > key_width {
            let mut disp = String::new();
            if let Some(count) = cx.editor.count {
                disp.push_str(&count.to_string())
            }
            for key in self.keymaps.pending() {
                disp.push_str(&key.key_sequence_format());
            }
            for key in &self.pseudo_pending {
                disp.push_str(&key.key_sequence_format());
            }
            let style = cx.editor.theme.get("ui.text");
            let macro_width = if cx.editor.macro_recording.is_some() {
                3
            } else {
                0
            };
            surface.set_string(
                area.x + area.width.saturating_sub(key_width + macro_width),
                area.y + area.height.saturating_sub(1),
                disp.get(disp.len().saturating_sub(key_width as usize)..)
                    .unwrap_or(&disp),
                style,
            );
            if let Some((reg, _)) = cx.editor.macro_recording {
                let disp = format!("[{}]", reg);
                let style = style
                    .fg(helix_view::graphics::Color::Yellow)
                    .add_modifier(Modifier::BOLD);
                surface.set_string(
                    area.x + area.width.saturating_sub(3),
                    area.y + area.height.saturating_sub(1),
                    &disp,
                    style,
                );
            }
        }

        if let Some(completion) = self.completion.as_mut() {
            completion.render(area, surface, cx);
        }
    }

    fn cursor(&self, _area: Rect, editor: &Editor) -> (Option<Position>, CursorKind) {
        match editor.cursor() {
            // All block cursors are drawn manually
            (pos, CursorKind::Block) => (pos, CursorKind::Hidden),
            cursor => cursor,
        }
    }
}

fn canonicalize_key(key: &mut KeyEvent) {
    if let KeyEvent {
        code: KeyCode::Char(_),
        modifiers: _,
    } = key
    {
        key.modifiers.remove(KeyModifiers::SHIFT)
    }
}<|MERGE_RESOLUTION|>--- conflicted
+++ resolved
@@ -178,20 +178,17 @@
             highlights = Box::new(syntax::merge(highlights, overlay_highlights));
         }
 
-<<<<<<< HEAD
         if !view.search_matches.matches.is_empty() {
             highlights = match view.get_search_matches(theme) {
                 Some(match_highlights) => Box::new(syntax::merge(highlights, match_highlights)),
                 None => highlights,
             };
-=======
         if config.cursor_word {
             if let Some(cursor_word_highlights) =
                 Self::collect_cursor_word_highlights(doc, editor, view, viewport, theme)
             {
                 highlights = Box::new(syntax::merge(highlights, cursor_word_highlights));
             }
->>>>>>> 02ae0fb6
         }
 
         for diagnostic in Self::doc_diagnostics_highlights(doc, theme) {
