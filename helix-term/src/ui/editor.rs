use crate::{
    commands,
    compositor::{Component, Context, Event, EventResult},
    job::{self, Callback},
    key,
    keymap::{KeymapResult, Keymaps},
    ui::{overlay::Overlay, Completion, Explorer, ProgressSpinners},
};

use helix_core::{
    graphemes::{
        ensure_grapheme_boundary_next_byte, next_grapheme_boundary, prev_grapheme_boundary,
    },
    movement::Direction,
    syntax::{self, HighlightEvent},
    unicode::width::UnicodeWidthStr,
    visual_coords_at_pos, LineEnding, Position, Range, Selection, Transaction,
};
use helix_view::{
    apply_transaction,
    document::{Mode, SCRATCH_BUFFER_NAME},
<<<<<<< HEAD
    editor::{CompleteAction, CursorShapeConfig, RainbowIndentOptions, LineNumber},
=======
    editor::{CompleteAction, CursorShapeConfig, LineNumber},
>>>>>>> 60ac8946
    graphics::{Color, CursorKind, Modifier, Rect, Style},
    input::{KeyEvent, MouseButton, MouseEvent, MouseEventKind},
    keyboard::{KeyCode, KeyModifiers},
    Document, Editor, Theme, View,
};
use std::{borrow::Cow, num::NonZeroUsize, path::PathBuf};

use tui::buffer::Buffer as Surface;

use super::lsp::SignatureHelp;
use super::statusline;

pub struct EditorView {
    pub keymaps: Keymaps,
    on_next_key: Option<Box<dyn FnOnce(&mut commands::Context, KeyEvent)>>,
    pseudo_pending: Vec<KeyEvent>,
    last_insert: (commands::MappableCommand, Vec<InsertEvent>),
    pub(crate) completion: Option<Completion>,
    spinners: ProgressSpinners,
    pub(crate) explorer: Option<Overlay<Explorer>>,
}

#[derive(Debug, Clone)]
pub enum InsertEvent {
    Key(KeyEvent),
    CompletionApply(CompleteAction),
    TriggerCompletion,
}

impl Default for EditorView {
    fn default() -> Self {
        Self::new(Keymaps::default())
    }
}

impl EditorView {
    pub fn new(keymaps: Keymaps) -> Self {
        Self {
            keymaps,
            on_next_key: None,
            pseudo_pending: Vec::new(),
            last_insert: (commands::MappableCommand::normal_mode, Vec::new()),
            completion: None,
            spinners: ProgressSpinners::default(),
            explorer: None,
        }
    }

    pub fn spinners_mut(&mut self) -> &mut ProgressSpinners {
        &mut self.spinners
    }

    pub fn render_view(
        &self,
        editor: &Editor,
        doc: &Document,
        view: &View,
        viewport: Rect,
        surface: &mut Surface,
        is_focused: bool,
    ) {
        let inner = view.inner_area(doc);
        let area = view.area;
        let theme = &editor.theme;
        let config = editor.config();

        // DAP: Highlight current stack frame position
        let stack_frame = editor.debugger.as_ref().and_then(|debugger| {
            if let (Some(frame), Some(thread_id)) = (debugger.active_frame, debugger.thread_id) {
                debugger
                    .stack_frames
                    .get(&thread_id)
                    .and_then(|bt| bt.get(frame))
            } else {
                None
            }
        });
        if let Some(frame) = stack_frame {
            if doc.path().is_some()
                && frame
                    .source
                    .as_ref()
                    .and_then(|source| source.path.as_ref())
                    == doc.path()
            {
                let line = frame.line - 1; // convert to 0-indexing
                if line >= view.offset.row && line < view.offset.row + area.height as usize {
                    surface.set_style(
                        Rect::new(
                            area.x,
                            area.y + (line - view.offset.row) as u16,
                            area.width,
                            1,
                        ),
                        theme.get("ui.highlight"),
                    );
                }
            }
        }

        if is_focused && config.cursorline {
            Self::highlight_cursorline(doc, view, surface, theme);
        }
        if is_focused && config.cursorcolumn {
            Self::highlight_cursorcolumn(doc, view, surface, theme);
        }

        let mut highlights = Self::doc_syntax_highlights(doc, view.offset, inner.height, theme);
        if doc
            .language_config()
            .and_then(|lang_config| lang_config.rainbow_brackets)
            .unwrap_or(config.rainbow_brackets)
        {
            highlights = Box::new(syntax::merge(
                highlights,
                Self::doc_rainbow_highlights(doc, view.offset, inner.height, theme),
            ));
        }
        for diagnostic in Self::doc_diagnostics_highlights(doc, theme) {
            // Most of the `diagnostic` Vecs are empty most of the time. Skipping
            // a merge for any empty Vec saves a significant amount of work.
            if diagnostic.is_empty() {
                continue;
            }
            highlights = Box::new(syntax::merge(highlights, diagnostic));
        }
        let highlights: Box<dyn Iterator<Item = HighlightEvent>> = if is_focused {
            Box::new(syntax::merge(
                highlights,
                Self::doc_selection_highlights(
                    editor.mode(),
                    doc,
                    view,
                    theme,
                    &config.cursor_shape,
                ),
            ))
        } else {
            Box::new(highlights)
        };

<<<<<<< HEAD
        Self::render_text_highlights(
            doc,
            view.offset,
            inner,
            surface,
            theme,
            highlights,
            &editor.config(),
        );
=======
        Self::render_text_highlights(doc, view.offset, inner, surface, theme, highlights, &config);
>>>>>>> 60ac8946

        let mut context_ln = None;
        if editor.config().sticky_context {
            context_ln = Self::render_sticky_context(editor, doc, view, surface, theme);
        }

        Self::render_gutter(editor, doc, view, surface, theme, is_focused, context_ln);
        Self::render_rulers(editor, doc, view, inner, surface, theme);

        if is_focused {
            Self::render_focused_view_elements(view, doc, inner, theme, surface);
        }

        // if we're not at the edge of the screen, draw a right border
        if viewport.right() != view.area.right() {
            let x = area.right();
            let border_style = theme.get("ui.window");
            for y in area.top()..area.bottom() {
                surface[(x, y)]
                    .set_symbol(tui::symbols::line::VERTICAL)
                    //.set_symbol(" ")
                    .set_style(border_style);
            }
        }

        Self::render_diagnostics(doc, view, inner, surface, theme);

        let statusline_area = view
            .area
            .clip_top(view.area.height.saturating_sub(1))
            .clip_bottom(1); // -1 from bottom to remove commandline

        let mut context =
            statusline::RenderContext::new(editor, doc, view, is_focused, &self.spinners);

        statusline::render(&mut context, statusline_area, surface);
    }

    pub fn render_rulers(
        editor: &Editor,
        doc: &Document,
        view: &View,
        viewport: Rect,
        surface: &mut Surface,
        theme: &Theme,
    ) {
        let editor_rulers = &editor.config().rulers;
        let ruler_theme = theme
            .try_get("ui.virtual.ruler")
            .unwrap_or_else(|| Style::default().bg(Color::Red));

        let rulers = doc
            .language_config()
            .and_then(|config| config.rulers.as_ref())
            .unwrap_or(editor_rulers);

        rulers
            .iter()
            // View might be horizontally scrolled, convert from absolute distance
            // from the 1st column to relative distance from left of viewport
            .filter_map(|ruler| ruler.checked_sub(1 + view.offset.col as u16))
            .filter(|ruler| ruler < &viewport.width)
            .map(|ruler| viewport.clip_left(ruler).with_width(1))
            .for_each(|area| surface.set_style(area, ruler_theme))
    }

    /// Get syntax highlights for a document in a view represented by the first line
    /// and column (`offset`) and the last line. This is done instead of using a view
    /// directly to enable rendering syntax highlighted docs anywhere (eg. picker preview)
    pub fn doc_syntax_highlights<'doc>(
        doc: &'doc Document,
        offset: Position,
        height: u16,
        _theme: &Theme,
    ) -> Box<dyn Iterator<Item = HighlightEvent> + 'doc> {
        let text = doc.text().slice(..);

        let range = {
            // Calculate viewport byte ranges:
            // Saturating subs to make it inclusive zero indexing.
            let last_line = doc.text().len_lines().saturating_sub(1);
            let last_visible_line = (offset.row + height as usize)
                .saturating_sub(1)
                .min(last_line);
            let start = text.line_to_byte(offset.row.min(last_line));
            let end = text.line_to_byte(last_visible_line + 1);

            start..end
        };

        match doc.syntax() {
            Some(syntax) => {
                let iter = syntax
                    // TODO: range doesn't actually restrict source, just highlight range
                    .highlight_iter(text.slice(..), Some(range), None)
                    .map(|event| event.unwrap())
                    .map(move |event| match event {
                        // TODO: use byte slices directly
                        // convert byte offsets to char offset
                        HighlightEvent::Source { start, end } => {
                            let start =
                                text.byte_to_char(ensure_grapheme_boundary_next_byte(text, start));
                            let end =
                                text.byte_to_char(ensure_grapheme_boundary_next_byte(text, end));
                            HighlightEvent::Source { start, end }
                        }
                        event => event,
                    });

                Box::new(iter)
            }
            None => Box::new(
                [HighlightEvent::Source {
                    start: text.byte_to_char(range.start),
                    end: text.byte_to_char(range.end),
                }]
                .into_iter(),
            ),
        }
    }

    pub fn doc_rainbow_highlights(
        doc: &Document,
        offset: Position,
        height: u16,
        theme: &Theme,
    ) -> Vec<(usize, std::ops::Range<usize>)> {
        let syntax = match doc.syntax() {
            Some(syntax) => syntax,
            None => return Vec::new(),
        };

        let text = doc.text().slice(..);

        // calculate viewport byte ranges
        let last_line = doc.text().len_lines().saturating_sub(1);
        let last_visible_line = (offset.row + height as usize)
            .saturating_sub(1)
            .min(last_line);
        let visible_start = text.line_to_byte(offset.row.min(last_line));
        let visible_end = text.line_to_byte(last_visible_line + 1);

        // The calculation for the current nesting level for rainbow highlights
        // depends on where we start the iterator from. For accuracy, we start
        // the iterator further back than the viewport: at the start of the containing
        // non-root syntax-tree node. Any spans that are off-screen are truncated when
        // the spans are merged via [syntax::merge].
        let syntax_node_start =
            syntax::child_for_byte_range(syntax.tree().root_node(), visible_start..visible_start)
                .map_or(visible_start, |node| node.byte_range().start);
        let syntax_node_range = syntax_node_start..visible_end;

        let mut spans = syntax.rainbow_spans(text, Some(syntax_node_range), theme.rainbow_length());

        for (_highlight, range) in spans.iter_mut() {
            let start = text.byte_to_char(ensure_grapheme_boundary_next_byte(text, range.start));
            let end = text.byte_to_char(ensure_grapheme_boundary_next_byte(text, range.end));

            *range = start..end;
        }

        spans
    }

    /// Get highlight spans for document diagnostics
    pub fn doc_diagnostics_highlights(
        doc: &Document,
        theme: &Theme,
    ) -> [Vec<(usize, std::ops::Range<usize>)>; 5] {
        use helix_core::diagnostic::Severity;
        let get_scope_of = |scope| {
            theme
            .find_scope_index(scope)
            // get one of the themes below as fallback values
            .or_else(|| theme.find_scope_index("diagnostic"))
            .or_else(|| theme.find_scope_index("ui.cursor"))
            .or_else(|| theme.find_scope_index("ui.selection"))
            .expect(
                "at least one of the following scopes must be defined in the theme: `diagnostic`, `ui.cursor`, or `ui.selection`",
            )
        };

        // basically just queries the theme color defined in the config
        let hint = get_scope_of("diagnostic.hint");
        let info = get_scope_of("diagnostic.info");
        let warning = get_scope_of("diagnostic.warning");
        let error = get_scope_of("diagnostic.error");
        let r#default = get_scope_of("diagnostic"); // this is a bit redundant but should be fine

        let mut default_vec: Vec<(usize, std::ops::Range<usize>)> = Vec::new();
        let mut info_vec = Vec::new();
        let mut hint_vec = Vec::new();
        let mut warning_vec = Vec::new();
        let mut error_vec = Vec::new();

        for diagnostic in doc.diagnostics() {
            // Separate diagnostics into different Vecs by severity.
            let (vec, scope) = match diagnostic.severity {
                Some(Severity::Info) => (&mut info_vec, info),
                Some(Severity::Hint) => (&mut hint_vec, hint),
                Some(Severity::Warning) => (&mut warning_vec, warning),
                Some(Severity::Error) => (&mut error_vec, error),
                _ => (&mut default_vec, r#default),
            };

            // If any diagnostic overlaps ranges with the prior diagnostic,
            // merge the two together. Otherwise push a new span.
            match vec.last_mut() {
                Some((_, range)) if diagnostic.range.start <= range.end => {
                    // This branch merges overlapping diagnostics, assuming that the current
                    // diagnostic starts on range.start or later. If this assertion fails,
                    // we will discard some part of `diagnostic`. This implies that
                    // `doc.diagnostics()` is not sorted by `diagnostic.range`.
                    debug_assert!(range.start <= diagnostic.range.start);
                    range.end = diagnostic.range.end.max(range.end)
                }
                _ => vec.push((scope, diagnostic.range.start..diagnostic.range.end)),
            }
        }

        [default_vec, info_vec, hint_vec, warning_vec, error_vec]
    }

    /// Get highlight spans for selections in a document view.
    pub fn doc_selection_highlights(
        mode: Mode,
        doc: &Document,
        view: &View,
        theme: &Theme,
        cursor_shape_config: &CursorShapeConfig,
    ) -> Vec<(usize, std::ops::Range<usize>)> {
        let text = doc.text().slice(..);
        let selection = doc.selection(view.id);
        let primary_idx = selection.primary_index();

        let cursorkind = cursor_shape_config.from_mode(mode);
        let cursor_is_block = cursorkind == CursorKind::Block;

        let selection_scope = theme
            .find_scope_index("ui.selection")
            .expect("could not find `ui.selection` scope in the theme!");
        let base_cursor_scope = theme
            .find_scope_index("ui.cursor")
            .unwrap_or(selection_scope);

        let cursor_scope = match mode {
            Mode::Insert => theme.find_scope_index("ui.cursor.insert"),
            Mode::Select => theme.find_scope_index("ui.cursor.select"),
            Mode::Normal => Some(base_cursor_scope),
        }
        .unwrap_or(base_cursor_scope);

        let primary_cursor_scope = theme
            .find_scope_index("ui.cursor.primary")
            .unwrap_or(cursor_scope);
        let primary_selection_scope = theme
            .find_scope_index("ui.selection.primary")
            .unwrap_or(selection_scope);

        let mut spans: Vec<(usize, std::ops::Range<usize>)> = Vec::new();
        for (i, range) in selection.iter().enumerate() {
            let selection_is_primary = i == primary_idx;
            let (cursor_scope, selection_scope) = if selection_is_primary {
                (primary_cursor_scope, primary_selection_scope)
            } else {
                (cursor_scope, selection_scope)
            };

            // Special-case: cursor at end of the rope.
            if range.head == range.anchor && range.head == text.len_chars() {
                if !selection_is_primary || cursor_is_block {
                    // Bar and underline cursors are drawn by the terminal
                    // BUG: If the editor area loses focus while having a bar or
                    // underline cursor (eg. when a regex prompt has focus) then
                    // the primary cursor will be invisible. This doesn't happen
                    // with block cursors since we manually draw *all* cursors.
                    spans.push((cursor_scope, range.head..range.head + 1));
                }
                continue;
            }

            let range = range.min_width_1(text);
            if range.head > range.anchor {
                // Standard case.
                let cursor_start = prev_grapheme_boundary(text, range.head);
                spans.push((selection_scope, range.anchor..cursor_start));
                if !selection_is_primary || cursor_is_block {
                    spans.push((cursor_scope, cursor_start..range.head));
                }
            } else {
                // Reverse case.
                let cursor_end = next_grapheme_boundary(text, range.head);
                if !selection_is_primary || cursor_is_block {
                    spans.push((cursor_scope, range.head..cursor_end));
                }
                spans.push((selection_scope, cursor_end..range.anchor));
            }
        }

        spans
    }

    pub fn render_sticky_context(
        editor: &Editor,
        doc: &Document,
        view: &View,
        surface: &mut Surface,
        theme: &Theme,
    ) -> Option<Vec<usize>> {
        let syntax = doc.syntax()?;
        let tree = syntax.tree();
        let text = doc.text().slice(..);
        let cursor_byte = doc.selection(view.id).primary().cursor(text);
        let context_nodes = doc
            .language_config()
            .and_then(|lc| lc.sticky_context_nodes.as_ref());

        let mut parent = tree
            .root_node()
            .descendant_for_byte_range(cursor_byte, cursor_byte)
            .and_then(|n| n.parent());

        // context is list of numbers of lines that should be rendered in the LSP context
        let mut context: Vec<usize> = Vec::new();

        while let Some(node) = parent {
            let line = text.byte_to_line(node.start_byte());

            // if parent of previous node is still on the same line, use the parent node
            if let Some(&prev_line) = context.last() {
                if prev_line == line {
                    context.pop();
                }
            }
<<<<<<< HEAD

=======
>>>>>>> 60ac8946
            if context_nodes.map_or(true, |nodes| nodes.iter().any(|n| n == node.kind())) {
                context.push(line);
            }

            parent = node.parent();
        }

        // we render from top most (last in the list)
        context.reverse();

        // TODO: this probably needs it's own style, although it seems to work well even with cursorline
        let context_style = theme.get("ui.cursorline.primary");
        let mut context_area = view.inner_area(doc);
        context_area.height = 1;

        let mut line_numbers = Vec::new();
        for line_num in context {
            if line_num >= view.offset.row {
                continue;
            }
            surface.clear_with(context_area, context_style);

            let offset = Position::new(line_num, 0);
            let highlights = Self::doc_syntax_highlights(doc, offset, 1, theme);
            Self::render_text_highlights(
                doc,
                offset,
                context_area,
                surface,
                theme,
                highlights,
                &editor.config(),
            );

            context_area.y += 1;
            let line_number = match editor.config().line_number {
                LineNumber::Absolute => line_num,
                LineNumber::Relative => {
                    let res = text.byte_to_line(cursor_byte) - line_num;
                    match res {
                        n if n < 2 => 1,
                        _ => res - 1,
                    }
                }
            };
            line_numbers.push(line_number);
        }
<<<<<<< HEAD
=======

>>>>>>> 60ac8946
        Some(line_numbers)
    }

    pub fn render_text_highlights<H: Iterator<Item = HighlightEvent>>(
        doc: &Document,
        offset: Position,
        viewport: Rect,
        surface: &mut Surface,
        theme: &Theme,
        highlights: H,
        config: &helix_view::editor::Config,
    ) {
        let whitespace = &config.whitespace;
        use helix_view::editor::WhitespaceRenderValue;

        // It's slightly more efficient to produce a full RopeSlice from the Rope, then slice that a bunch
        // of times than it is to always call Rope::slice/get_slice (it will internally always hit RSEnum::Light).
        let text = doc.text().slice(..);

        let characters = &whitespace.characters;

        let mut spans = Vec::new();
        let mut visual_x = 0usize;
        let mut line = 0u16;
        let tab_width = doc.tab_width();
        let tab = if whitespace.render.tab() == WhitespaceRenderValue::All {
            std::iter::once(characters.tab)
                .chain(std::iter::repeat(characters.tabpad).take(tab_width - 1))
                .collect()
        } else {
            " ".repeat(tab_width)
        };
        let space = characters.space.to_string();
        let nbsp = characters.nbsp.to_string();
        let newline = if whitespace.render.newline() == WhitespaceRenderValue::All {
            characters.newline.to_string()
        } else {
            " ".to_string()
        };
        let indent_guide_char = config.indent_guides.character.to_string();

        let text_style = theme.get("ui.text");
        let whitespace_style = theme.get("ui.virtual.whitespace");

        let mut is_in_indent_area = true;
        let mut last_line_indent_level = 0;

        // use whitespace style as fallback for indent-guide
        let indent_guide_style = text_style.patch(
            theme
                .try_get("ui.virtual.indent-guide")
                .unwrap_or_else(|| theme.get("ui.virtual.whitespace")),
        );

        let draw_indent_guides = |indent_level, line, surface: &mut Surface| {
            if !config.indent_guides.render {
                return;
            }

            let starting_indent =
                (offset.col / tab_width) + config.indent_guides.skip_levels as usize;

            let modifier = if config.indent_guides.rainbow == RainbowIndentOptions::Dim {
                Modifier::DIM
            } else {
                Modifier::empty()
            };

            for i in starting_indent..(indent_level / tab_width) {
                let style = if config.indent_guides.rainbow != RainbowIndentOptions::None {
                    indent_guide_style
                        .patch(theme.get_rainbow(i as usize))
                        .add_modifier(modifier)
                } else {
                    indent_guide_style
                };

                surface.set_string(
                    viewport.x + (i as u16 * tab_width as u16) - offset.col as u16,
                    viewport.y + line,
                    &indent_guide_char,
                    style,
                );
            }
        };

        'outer: for event in highlights {
            match event {
                HighlightEvent::HighlightStart(span) => {
                    spans.push(span);
                }
                HighlightEvent::HighlightEnd => {
                    spans.pop();
                }
                HighlightEvent::Source { start, end } => {
                    let is_trailing_cursor = text.len_chars() < end;

                    // `unwrap_or_else` part is for off-the-end indices of
                    // the rope, to allow cursor highlighting at the end
                    // of the rope.
                    let text = text.get_slice(start..end).unwrap_or_else(|| " ".into());
                    let style = spans
                        .iter()
                        .fold(text_style, |acc, span| acc.patch(theme.highlight(span.0)));

                    let space = if whitespace.render.space() == WhitespaceRenderValue::All
                        && !is_trailing_cursor
                    {
                        &space
                    } else {
                        " "
                    };

                    let nbsp = if whitespace.render.nbsp() == WhitespaceRenderValue::All
                        && text.len_chars() < end
                    {
                        &nbsp
                    } else {
                        " "
                    };

                    use helix_core::graphemes::{grapheme_width, RopeGraphemes};

                    for grapheme in RopeGraphemes::new(text) {
                        let out_of_bounds = offset.col > visual_x
                            || visual_x >= viewport.width as usize + offset.col;

                        if LineEnding::from_rope_slice(&grapheme).is_some() {
                            if !out_of_bounds {
                                // we still want to render an empty cell with the style
                                surface.set_string(
                                    (viewport.x as usize + visual_x - offset.col) as u16,
                                    viewport.y + line,
                                    &newline,
                                    style.patch(whitespace_style),
                                );
                            }

                            draw_indent_guides(last_line_indent_level, line, surface);

                            visual_x = 0;
                            line += 1;
                            is_in_indent_area = true;

                            // TODO: with proper iter this shouldn't be necessary
                            if line >= viewport.height {
                                break 'outer;
                            }
                        } else {
                            let grapheme = Cow::from(grapheme);
                            let is_whitespace;

                            let (display_grapheme, width) = if grapheme == "\t" {
                                is_whitespace = true;
                                // make sure we display tab as appropriate amount of spaces
                                let visual_tab_width = tab_width - (visual_x % tab_width);
                                let grapheme_tab_width =
                                    helix_core::str_utils::char_to_byte_idx(&tab, visual_tab_width);

                                (&tab[..grapheme_tab_width], visual_tab_width)
                            } else if grapheme == " " {
                                is_whitespace = true;
                                (space, 1)
                            } else if grapheme == "\u{00A0}" {
                                is_whitespace = true;
                                (nbsp, 1)
                            } else {
                                is_whitespace = false;
                                // Cow will prevent allocations if span contained in a single slice
                                // which should really be the majority case
                                let width = grapheme_width(&grapheme);
                                (grapheme.as_ref(), width)
                            };

                            let cut_off_start = offset.col.saturating_sub(visual_x);

                            if !out_of_bounds {
                                // if we're offscreen just keep going until we hit a new line
                                surface.set_string(
                                    (viewport.x as usize + visual_x - offset.col) as u16,
                                    viewport.y + line,
                                    display_grapheme,
                                    if is_whitespace {
                                        style.patch(whitespace_style)
                                    } else {
                                        style
                                    },
                                );
                            } else if cut_off_start != 0 && cut_off_start < width {
                                // partially on screen
                                let rect = Rect::new(
                                    viewport.x,
                                    viewport.y + line,
                                    (width - cut_off_start) as u16,
                                    1,
                                );
                                surface.set_style(
                                    rect,
                                    if is_whitespace {
                                        style.patch(whitespace_style)
                                    } else {
                                        style
                                    },
                                );
                            }

                            if is_in_indent_area && !(grapheme == " " || grapheme == "\t") {
                                draw_indent_guides(visual_x, line, surface);
                                is_in_indent_area = false;
                                last_line_indent_level = visual_x;
                            }

                            visual_x = visual_x.saturating_add(width);
                        }
                    }
                }
            }
        }
    }

    /// Render brace match, etc (meant for the focused view only)
    pub fn render_focused_view_elements(
        view: &View,
        doc: &Document,
        viewport: Rect,
        theme: &Theme,
        surface: &mut Surface,
    ) {
        // Highlight matching braces
        if let Some(syntax) = doc.syntax() {
            let text = doc.text().slice(..);
            use helix_core::match_brackets;
            let pos = doc.selection(view.id).primary().cursor(text);

            let pos = match_brackets::find_matching_bracket(syntax, doc.text(), pos)
                .and_then(|pos| view.screen_coords_at_pos(doc, text, pos));

            if let Some(pos) = pos {
                // ensure col is on screen
                if (pos.col as u16) < viewport.width + view.offset.col as u16
                    && pos.col >= view.offset.col
                {
                    let style = theme.try_get("ui.cursor.match").unwrap_or_else(|| {
                        Style::default()
                            .add_modifier(Modifier::REVERSED)
                            .add_modifier(Modifier::DIM)
                    });

                    surface[(viewport.x + pos.col as u16, viewport.y + pos.row as u16)]
                        .set_style(style);
                }
            }
        }
    }

    /// Render bufferline at the top
    pub fn render_bufferline(editor: &Editor, viewport: Rect, surface: &mut Surface) {
        let scratch = PathBuf::from(SCRATCH_BUFFER_NAME); // default filename to use for scratch buffer
        surface.clear_with(
            viewport,
            editor
                .theme
                .try_get("ui.bufferline.background")
                .unwrap_or_else(|| editor.theme.get("ui.statusline")),
        );

        let bufferline_active = editor
            .theme
            .try_get("ui.bufferline.active")
            .unwrap_or_else(|| editor.theme.get("ui.statusline.active"));

        let bufferline_inactive = editor
            .theme
            .try_get("ui.bufferline")
            .unwrap_or_else(|| editor.theme.get("ui.statusline.inactive"));

        let mut x = viewport.x;
        let current_doc = view!(editor).doc;

        for doc in editor.documents() {
            let fname = doc
                .path()
                .unwrap_or(&scratch)
                .file_name()
                .unwrap_or_default()
                .to_str()
                .unwrap_or_default();

            let style = if current_doc == doc.id() {
                bufferline_active
            } else {
                bufferline_inactive
            };

            let text = format!(" {}{} ", fname, if doc.is_modified() { "[+]" } else { "" });
            let used_width = viewport.x.saturating_sub(x);
            let rem_width = surface.area.width.saturating_sub(used_width);

            x = surface
                .set_stringn(x, viewport.y, text, rem_width as usize, style)
                .0;

            if x >= surface.area.right() {
                break;
            }
        }
    }

    pub fn render_gutter(
        editor: &Editor,
        doc: &Document,
        view: &View,
        surface: &mut Surface,
        theme: &Theme,
        is_focused: bool,
<<<<<<< HEAD
        _context_ln: Option<Vec<usize>>,
=======
        context_ln: Option<Vec<usize>>,
>>>>>>> 60ac8946
    ) {
        let text = doc.text().slice(..);
        let last_line = view.last_line(doc);
        let viewport = view.area;

        // it's used inside an iterator so the collect isn't needless:
        // https://github.com/rust-lang/rust-clippy/issues/6164
        #[allow(clippy::needless_collect)]
        let cursors: Vec<_> = doc
            .selection(view.id)
            .iter()
            .map(|range| range.cursor_line(text))
            .collect();

        let mut offset = 0;

        let gutter_style = theme.get("ui.gutter");
        let gutter_selected_style = theme.get("ui.gutter.selected");

        // avoid lots of small allocations by reusing a text buffer for each line
        let mut text = String::with_capacity(8);

        for gutter_type in view.gutters() {
            let mut gutter = gutter_type.style(editor, doc, view, theme, is_focused);
            let width = gutter_type.width(view, doc);
            text.reserve(width); // ensure there's enough space for the gutter
            for (i, mut line) in (view.offset.row..(last_line + 1)).enumerate() {
                if let Some(ref line_numbers) = context_ln {
                    if line_numbers.len() > i {
                        line = line_numbers[i];
                    }
                }
                let selected = cursors.contains(&line);
                let x = viewport.x + offset;
                let y = viewport.y + i as u16;

                let gutter_style = if selected {
                    gutter_selected_style
                } else {
                    gutter_style
                };

                if let Some(style) = gutter(line, selected, &mut text) {
                    surface.set_stringn(x, y, &text, width, gutter_style.patch(style));
                } else {
                    surface.set_style(
                        Rect {
                            x,
                            y,
                            width: width as u16,
                            height: 1,
                        },
                        gutter_style,
                    );
                }
                text.clear();
            }

            offset += width as u16;
        }
    }

    pub fn render_diagnostics(
        doc: &Document,
        view: &View,
        viewport: Rect,
        surface: &mut Surface,
        theme: &Theme,
    ) {
        use helix_core::diagnostic::Severity;
        use tui::{
            layout::Alignment,
            text::Text,
            widgets::{Paragraph, Widget, Wrap},
        };

        let cursor = doc
            .selection(view.id)
            .primary()
            .cursor(doc.text().slice(..));

        let diagnostics = doc.diagnostics().iter().filter(|diagnostic| {
            diagnostic.range.start <= cursor && diagnostic.range.end >= cursor
        });

        let warning = theme.get("warning");
        let error = theme.get("error");
        let info = theme.get("info");
        let hint = theme.get("hint");

        let mut lines = Vec::new();
        let background_style = theme.get("ui.background");
        for diagnostic in diagnostics {
            let style = Style::reset()
                .patch(background_style)
                .patch(match diagnostic.severity {
                    Some(Severity::Error) => error,
                    Some(Severity::Warning) | None => warning,
                    Some(Severity::Info) => info,
                    Some(Severity::Hint) => hint,
                });
            let text = Text::styled(&diagnostic.message, style);
            lines.extend(text.lines);
        }

        let paragraph = Paragraph::new(lines)
            .alignment(Alignment::Right)
            .wrap(Wrap { trim: true });
        let width = 100.min(viewport.width);
        let height = 15.min(viewport.height);
        paragraph.render(
            Rect::new(viewport.right() - width, viewport.y + 1, width, height),
            surface,
        );
    }

    /// Apply the highlighting on the lines where a cursor is active
    pub fn highlight_cursorline(doc: &Document, view: &View, surface: &mut Surface, theme: &Theme) {
        let text = doc.text().slice(..);
        let last_line = view.last_line(doc);

        let primary_line = doc.selection(view.id).primary().cursor_line(text);

        // The secondary_lines do contain the primary_line, it doesn't matter
        // as the else-if clause in the loop later won't test for the
        // secondary_lines if primary_line == line.
        // It's used inside a loop so the collect isn't needless:
        // https://github.com/rust-lang/rust-clippy/issues/6164
        #[allow(clippy::needless_collect)]
        let secondary_lines: Vec<_> = doc
            .selection(view.id)
            .iter()
            .map(|range| range.cursor_line(text))
            .collect();

        let primary_style = theme.get("ui.cursorline.primary");
        let secondary_style = theme.get("ui.cursorline.secondary");

        for line in view.offset.row..(last_line + 1) {
            let area = Rect::new(
                view.area.x,
                view.area.y + (line - view.offset.row) as u16,
                view.area.width,
                1,
            );
            if primary_line == line {
                surface.set_style(area, primary_style);
            } else if secondary_lines.binary_search(&line).is_ok() {
                surface.set_style(area, secondary_style);
            }
        }
    }

    /// Apply the highlighting on the columns where a cursor is active
    pub fn highlight_cursorcolumn(
        doc: &Document,
        view: &View,
        surface: &mut Surface,
        theme: &Theme,
    ) {
        let text = doc.text().slice(..);

        // Manual fallback behaviour:
        // ui.cursorcolumn.{p/s} -> ui.cursorcolumn -> ui.cursorline.{p/s}
        let primary_style = theme
            .try_get_exact("ui.cursorcolumn.primary")
            .or_else(|| theme.try_get_exact("ui.cursorcolumn"))
            .unwrap_or_else(|| theme.get("ui.cursorline.primary"));
        let secondary_style = theme
            .try_get_exact("ui.cursorcolumn.secondary")
            .or_else(|| theme.try_get_exact("ui.cursorcolumn"))
            .unwrap_or_else(|| theme.get("ui.cursorline.secondary"));

        let inner_area = view.inner_area(doc);
        let offset = view.offset.col;

        let selection = doc.selection(view.id);
        let primary = selection.primary();
        for range in selection.iter() {
            let is_primary = primary == *range;

            let Position { row: _, col } =
                visual_coords_at_pos(text, range.cursor(text), doc.tab_width());
            // if the cursor is horizontally in the view
            if col >= offset && inner_area.width > (col - offset) as u16 {
                let area = Rect::new(
                    inner_area.x + (col - offset) as u16,
                    view.area.y,
                    1,
                    view.area.height,
                );
                if is_primary {
                    surface.set_style(area, primary_style)
                } else {
                    surface.set_style(area, secondary_style)
                }
            }
        }
    }

    /// Handle events by looking them up in `self.keymaps`. Returns None
    /// if event was handled (a command was executed or a subkeymap was
    /// activated). Only KeymapResult::{NotFound, Cancelled} is returned
    /// otherwise.
    fn handle_keymap_event(
        &mut self,
        mode: Mode,
        cxt: &mut commands::Context,
        event: KeyEvent,
    ) -> Option<KeymapResult> {
        let mut last_mode = mode;
        self.pseudo_pending.extend(self.keymaps.pending());
        let key_result = self.keymaps.get(mode, event);
        cxt.editor.autoinfo = self.keymaps.sticky().map(|node| node.infobox());

        let mut execute_command = |command: &commands::MappableCommand| {
            command.execute(cxt);
            let current_mode = cxt.editor.mode();
            match (last_mode, current_mode) {
                (Mode::Normal, Mode::Insert) => {
                    // HAXX: if we just entered insert mode from normal, clear key buf
                    // and record the command that got us into this mode.

                    // how we entered insert mode is important, and we should track that so
                    // we can repeat the side effect.
                    self.last_insert.0 = command.clone();
                    self.last_insert.1.clear();

                    commands::signature_help_impl(cxt, commands::SignatureHelpInvoked::Automatic);
                }
                (Mode::Insert, Mode::Normal) => {
                    // if exiting insert mode, remove completion
                    self.completion = None;

                    // TODO: Use an on_mode_change hook to remove signature help
                    cxt.jobs.callback(async {
                        let call: job::Callback =
                            Callback::EditorCompositor(Box::new(|_editor, compositor| {
                                compositor.remove(SignatureHelp::ID);
                            }));
                        Ok(call)
                    });
                }
                _ => (),
            }
            last_mode = current_mode;
        };

        match &key_result {
            KeymapResult::Matched(command) => {
                execute_command(command);
            }
            KeymapResult::Pending(node) => cxt.editor.autoinfo = Some(node.infobox()),
            KeymapResult::MatchedSequence(commands) => {
                for command in commands {
                    execute_command(command);
                }
            }
            KeymapResult::NotFound | KeymapResult::Cancelled(_) => return Some(key_result),
        }
        None
    }

    fn insert_mode(&mut self, cx: &mut commands::Context, event: KeyEvent) {
        if let Some(keyresult) = self.handle_keymap_event(Mode::Insert, cx, event) {
            match keyresult {
                KeymapResult::NotFound => {
                    if let Some(ch) = event.char() {
                        commands::insert::insert_char(cx, ch)
                    }
                }
                KeymapResult::Cancelled(pending) => {
                    for ev in pending {
                        match ev.char() {
                            Some(ch) => commands::insert::insert_char(cx, ch),
                            None => {
                                if let KeymapResult::Matched(command) =
                                    self.keymaps.get(Mode::Insert, ev)
                                {
                                    command.execute(cx);
                                }
                            }
                        }
                    }
                }
                _ => unreachable!(),
            }
        }
    }

    fn command_mode(&mut self, mode: Mode, cxt: &mut commands::Context, event: KeyEvent) {
        match (event, cxt.editor.count) {
            // count handling
            (key!(i @ '0'), Some(_)) | (key!(i @ '1'..='9'), _) => {
                let i = i.to_digit(10).unwrap() as usize;
                cxt.editor.count =
                    std::num::NonZeroUsize::new(cxt.editor.count.map_or(i, |c| c.get() * 10 + i));
            }
            // special handling for repeat operator
            (key!('.'), _) if self.keymaps.pending().is_empty() => {
                for _ in 0..cxt.editor.count.map_or(1, NonZeroUsize::into) {
                    // first execute whatever put us into insert mode
                    self.last_insert.0.execute(cxt);
                    // then replay the inputs
                    for key in self.last_insert.1.clone() {
                        match key {
                            InsertEvent::Key(key) => self.insert_mode(cxt, key),
                            InsertEvent::CompletionApply(compl) => {
                                let (view, doc) = current!(cxt.editor);

                                doc.restore(view);

                                let text = doc.text().slice(..);
                                let cursor = doc.selection(view.id).primary().cursor(text);

                                let shift_position =
                                    |pos: usize| -> usize { pos + cursor - compl.trigger_offset };

                                let tx = Transaction::change(
                                    doc.text(),
                                    compl.changes.iter().cloned().map(|(start, end, t)| {
                                        (shift_position(start), shift_position(end), t)
                                    }),
                                );
                                apply_transaction(&tx, doc, view);
                            }
                            InsertEvent::TriggerCompletion => {
                                let (_, doc) = current!(cxt.editor);
                                doc.savepoint();
                            }
                        }
                    }
                }
                cxt.editor.count = None;
            }
            _ => {
                // set the count
                cxt.count = cxt.editor.count;
                // TODO: edge case: 0j -> reset to 1
                // if this fails, count was Some(0)
                // debug_assert!(cxt.count != 0);

                // set the register
                cxt.register = cxt.editor.selected_register.take();

                self.handle_keymap_event(mode, cxt, event);
                if self.keymaps.pending().is_empty() {
                    cxt.editor.count = None
                }
            }
        }
    }

    pub fn set_completion(
        &mut self,
        editor: &mut Editor,
        items: Vec<helix_lsp::lsp::CompletionItem>,
        offset_encoding: helix_lsp::OffsetEncoding,
        start_offset: usize,
        trigger_offset: usize,
        size: Rect,
    ) {
        let mut completion =
            Completion::new(editor, items, offset_encoding, start_offset, trigger_offset);

        if completion.is_empty() {
            // skip if we got no completion results
            return;
        }

        // Immediately initialize a savepoint
        doc_mut!(editor).savepoint();

        editor.last_completion = None;
        self.last_insert.1.push(InsertEvent::TriggerCompletion);

        // TODO : propagate required size on resize to completion too
        completion.required_size((size.width, size.height));
        self.completion = Some(completion);
    }

    pub fn clear_completion(&mut self, editor: &mut Editor) {
        self.completion = None;

        // Clear any savepoints
        let doc = doc_mut!(editor);
        doc.savepoint = None;
        editor.clear_idle_timer(); // don't retrigger
    }

    pub fn handle_idle_timeout(&mut self, cx: &mut commands::Context) -> EventResult {
        if let Some(completion) = &mut self.completion {
            return if completion.ensure_item_resolved(cx) {
                EventResult::Consumed(None)
            } else {
                EventResult::Ignored(None)
            };
        }

        if cx.editor.mode != Mode::Insert || !cx.editor.config().auto_completion {
            return EventResult::Ignored(None);
        }

        crate::commands::insert::idle_completion(cx);

        EventResult::Consumed(None)
    }
}

impl EditorView {
    fn handle_mouse_event(
        &mut self,
        event: &MouseEvent,
        cxt: &mut commands::Context,
    ) -> EventResult {
        let config = cxt.editor.config();
        let MouseEvent {
            kind,
            row,
            column,
            modifiers,
            ..
        } = *event;

        let pos_and_view = |editor: &Editor, row, column| {
            editor.tree.views().find_map(|(view, _focus)| {
                view.pos_at_screen_coords(&editor.documents[&view.doc], row, column)
                    .map(|pos| (pos, view.id))
            })
        };

        let gutter_coords_and_view = |editor: &Editor, row, column| {
            editor.tree.views().find_map(|(view, _focus)| {
                view.gutter_coords_at_screen_coords(row, column)
                    .map(|coords| (coords, view.id))
            })
        };

        match kind {
            MouseEventKind::Down(MouseButton::Left) => {
                let editor = &mut cxt.editor;

                if let Some((pos, view_id)) = pos_and_view(editor, row, column) {
                    let doc = doc_mut!(editor, &view!(editor, view_id).doc);

                    if modifiers == KeyModifiers::ALT {
                        let selection = doc.selection(view_id).clone();
                        doc.set_selection(view_id, selection.push(Range::point(pos)));
                    } else {
                        doc.set_selection(view_id, Selection::point(pos));
                    }

                    editor.focus(view_id);
                    editor.ensure_cursor_in_view(view_id);

                    return EventResult::Consumed(None);
                }

                if let Some((coords, view_id)) = gutter_coords_and_view(editor, row, column) {
                    editor.focus(view_id);

                    let (view, doc) = current!(cxt.editor);

                    let path = match doc.path() {
                        Some(path) => path.clone(),
                        None => return EventResult::Ignored(None),
                    };

                    let line = coords.row + view.offset.row;
                    if line < doc.text().len_lines() {
                        commands::dap_toggle_breakpoint_impl(cxt, path, line);
                        return EventResult::Consumed(None);
                    }
                }

                EventResult::Ignored(None)
            }

            MouseEventKind::Drag(MouseButton::Left) => {
                let (view, doc) = current!(cxt.editor);

                let pos = match view.pos_at_screen_coords(doc, row, column) {
                    Some(pos) => pos,
                    None => return EventResult::Ignored(None),
                };

                let mut selection = doc.selection(view.id).clone();
                let primary = selection.primary_mut();
                *primary = primary.put_cursor(doc.text().slice(..), pos, true);
                doc.set_selection(view.id, selection);
                let view_id = view.id;
                cxt.editor.ensure_cursor_in_view(view_id);
                EventResult::Consumed(None)
            }

            MouseEventKind::ScrollUp | MouseEventKind::ScrollDown => {
                let current_view = cxt.editor.tree.focus;

                let direction = match event.kind {
                    MouseEventKind::ScrollUp => Direction::Backward,
                    MouseEventKind::ScrollDown => Direction::Forward,
                    _ => unreachable!(),
                };

                match pos_and_view(cxt.editor, row, column) {
                    Some((_, view_id)) => cxt.editor.tree.focus = view_id,
                    None => return EventResult::Ignored(None),
                }

                let offset = config.scroll_lines.unsigned_abs();
                commands::scroll(cxt, offset, direction);

                cxt.editor.tree.focus = current_view;
                cxt.editor.ensure_cursor_in_view(current_view);

                EventResult::Consumed(None)
            }

            MouseEventKind::Up(MouseButton::Left) => {
                if !config.middle_click_paste {
                    return EventResult::Ignored(None);
                }

                let (view, doc) = current!(cxt.editor);

                if doc
                    .selection(view.id)
                    .primary()
                    .slice(doc.text().slice(..))
                    .len_chars()
                    <= 1
                {
                    return EventResult::Ignored(None);
                }

                commands::MappableCommand::yank_main_selection_to_primary_clipboard.execute(cxt);

                EventResult::Consumed(None)
            }

            MouseEventKind::Up(MouseButton::Right) => {
                if let Some((coords, view_id)) = gutter_coords_and_view(cxt.editor, row, column) {
                    cxt.editor.focus(view_id);

                    let (view, doc) = current!(cxt.editor);
                    let line = coords.row + view.offset.row;
                    if let Ok(pos) = doc.text().try_line_to_char(line) {
                        doc.set_selection(view_id, Selection::point(pos));
                        if modifiers == KeyModifiers::ALT {
                            commands::MappableCommand::dap_edit_log.execute(cxt);
                        } else {
                            commands::MappableCommand::dap_edit_condition.execute(cxt);
                        }

                        return EventResult::Consumed(None);
                    }
                }

                EventResult::Ignored(None)
            }

            MouseEventKind::Up(MouseButton::Middle) => {
                let editor = &mut cxt.editor;
                if !config.middle_click_paste {
                    return EventResult::Ignored(None);
                }

                if modifiers == KeyModifiers::ALT {
                    commands::MappableCommand::replace_selections_with_primary_clipboard
                        .execute(cxt);

                    return EventResult::Consumed(None);
                }

                if let Some((pos, view_id)) = pos_and_view(editor, row, column) {
                    let doc = doc_mut!(editor, &view!(editor, view_id).doc);
                    doc.set_selection(view_id, Selection::point(pos));
                    cxt.editor.focus(view_id);
                    commands::MappableCommand::paste_primary_clipboard_before.execute(cxt);

                    return EventResult::Consumed(None);
                }

                EventResult::Ignored(None)
            }

            _ => EventResult::Ignored(None),
        }
    }
}

impl Component for EditorView {
    fn handle_event(
        &mut self,
        event: &Event,
        context: &mut crate::compositor::Context,
    ) -> EventResult {
        if let Some(explore) = self.explorer.as_mut() {
            if let EventResult::Consumed(callback) = explore.handle_event(event, context) {
                return EventResult::Consumed(callback);
            }
        }
        let mut cx = commands::Context {
            editor: context.editor,
            count: None,
            register: None,
            callback: None,
            on_next_key_callback: None,
            jobs: context.jobs,
        };

        match event {
            Event::Paste(contents) => {
                cx.count = cx.editor.count;
                commands::paste_bracketed_value(&mut cx, contents.clone());
                cx.editor.count = None;

                let config = cx.editor.config();
                let mode = cx.editor.mode();
                let (view, doc) = current!(cx.editor);
                view.ensure_cursor_in_view(doc, config.scrolloff);

                // Store a history state if not in insert mode. Otherwise wait till we exit insert
                // to include any edits to the paste in the history state.
                if mode != Mode::Insert {
                    doc.append_changes_to_history(view);
                }

                EventResult::Consumed(None)
            }
            Event::Resize(_width, _height) => {
                // Ignore this event, we handle resizing just before rendering to screen.
                // Handling it here but not re-rendering will cause flashing
                EventResult::Consumed(None)
            }
            Event::Key(mut key) => {
                cx.editor.reset_idle_timer();
                canonicalize_key(&mut key);

                // clear status
                cx.editor.status_msg = None;

                let mode = cx.editor.mode();
                let (view, _) = current!(cx.editor);
                let focus = view.id;

                if let Some(on_next_key) = self.on_next_key.take() {
                    // if there's a command waiting input, do that first
                    on_next_key(&mut cx, key);
                } else {
                    match mode {
                        Mode::Insert => {
                            // let completion swallow the event if necessary
                            let mut consumed = false;
                            if let Some(completion) = &mut self.completion {
                                // use a fake context here
                                let mut cx = Context {
                                    editor: cx.editor,
                                    jobs: cx.jobs,
                                    scroll: None,
                                };
                                let res = completion.handle_event(event, &mut cx);

                                if let EventResult::Consumed(callback) = res {
                                    consumed = true;

                                    if callback.is_some() {
                                        // assume close_fn
                                        self.clear_completion(cx.editor);
                                    }
                                }
                            }

                            // if completion didn't take the event, we pass it onto commands
                            if !consumed {
                                if let Some(compl) = cx.editor.last_completion.take() {
                                    self.last_insert.1.push(InsertEvent::CompletionApply(compl));
                                }

                                self.insert_mode(&mut cx, key);

                                // record last_insert key
                                self.last_insert.1.push(InsertEvent::Key(key));

                                // lastly we recalculate completion
                                if let Some(completion) = &mut self.completion {
                                    completion.update(&mut cx);
                                    if completion.is_empty() {
                                        self.clear_completion(cx.editor);
                                    }
                                }
                            }
                        }
                        mode => self.command_mode(mode, &mut cx, key),
                    }
                }

                self.on_next_key = cx.on_next_key_callback.take();
                match self.on_next_key {
                    Some(_) => self.pseudo_pending.push(key),
                    None => self.pseudo_pending.clear(),
                }

                // appease borrowck
                let callback = cx.callback.take();

                // if the command consumed the last view, skip the render.
                // on the next loop cycle the Application will then terminate.
                if cx.editor.should_close() {
                    return EventResult::Ignored(None);
                }

                // if the focused view still exists and wasn't closed
                if cx.editor.tree.contains(focus) {
                    let config = cx.editor.config();
                    let mode = cx.editor.mode();
                    let view = view_mut!(cx.editor, focus);
                    let doc = doc_mut!(cx.editor, &view.doc);

                    view.ensure_cursor_in_view(doc, config.scrolloff);

                    // Store a history state if not in insert mode. This also takes care of
                    // committing changes when leaving insert mode.
                    if mode != Mode::Insert {
                        doc.append_changes_to_history(view);
                    }
                }

                EventResult::Consumed(callback)
            }

            Event::Mouse(event) => self.handle_mouse_event(event, &mut cx),
            Event::IdleTimeout => self.handle_idle_timeout(&mut cx),
            Event::FocusGained => EventResult::Ignored(None),
            Event::FocusLost => {
                if context.editor.config().auto_save {
                    if let Err(e) = commands::typed::write_all_impl(context, false, false) {
                        context.editor.set_error(format!("{}", e));
                    }
                }
                EventResult::Consumed(None)
            }
        }
    }

    fn render(&mut self, area: Rect, surface: &mut Surface, cx: &mut Context) {
        // clear with background color
        surface.set_style(area, cx.editor.theme.get("ui.background"));
        let config = cx.editor.config();

        // check if bufferline should be rendered
        use helix_view::editor::BufferLine;
        let use_bufferline = match config.bufferline {
            BufferLine::Always => true,
            BufferLine::Multiple if cx.editor.documents.len() > 1 => true,
            _ => false,
        };

        // -1 for commandline and -1 for bufferline
        let mut editor_area = area.clip_bottom(1);
        if use_bufferline {
            editor_area = editor_area.clip_top(1);
        }

        // if the terminal size suddenly changed, we need to trigger a resize
        if self.explorer.is_some() && (config.explorer.is_embed()) {
            editor_area = editor_area.clip_left(config.explorer.column_width as u16 + 2);
        }

        cx.editor.resize(editor_area); // -1 from bottom for commandline

        if let Some(explore) = self.explorer.as_mut() {
            if !explore.content.is_focus() && config.explorer.is_embed() {
                explore.content.render(area, surface, cx);
            }
        }

        if use_bufferline {
            Self::render_bufferline(cx.editor, area.with_height(1), surface);
        }

        for (view, is_focused) in cx.editor.tree.views() {
            let doc = cx.editor.document(view.doc).unwrap();
            self.render_view(cx.editor, doc, view, area, surface, is_focused);
        }

        if config.auto_info {
            if let Some(mut info) = cx.editor.autoinfo.take() {
                info.render(area, surface, cx);
                cx.editor.autoinfo = Some(info)
            }
        }

        let key_width = 15u16; // for showing pending keys
        let mut status_msg_width = 0;

        // render status msg
        if let Some((status_msg, severity)) = &cx.editor.status_msg {
            status_msg_width = status_msg.width();
            use helix_view::editor::Severity;
            let style = if *severity == Severity::Error {
                cx.editor.theme.get("error")
            } else {
                cx.editor.theme.get("ui.text")
            };

            surface.set_string(
                area.x,
                area.y + area.height.saturating_sub(1),
                status_msg,
                style,
            );
        }

        if area.width.saturating_sub(status_msg_width as u16) > key_width {
            let mut disp = String::new();
            if let Some(count) = cx.editor.count {
                disp.push_str(&count.to_string())
            }
            for key in self.keymaps.pending() {
                disp.push_str(&key.key_sequence_format());
            }
            for key in &self.pseudo_pending {
                disp.push_str(&key.key_sequence_format());
            }
            let style = cx.editor.theme.get("ui.text");
            let macro_width = if cx.editor.macro_recording.is_some() {
                3
            } else {
                0
            };
            surface.set_string(
                area.x + area.width.saturating_sub(key_width + macro_width),
                area.y + area.height.saturating_sub(1),
                disp.get(disp.len().saturating_sub(key_width as usize)..)
                    .unwrap_or(&disp),
                style,
            );
            if let Some((reg, _)) = cx.editor.macro_recording {
                let disp = format!("[{}]", reg);
                let style = style
                    .fg(helix_view::graphics::Color::Yellow)
                    .add_modifier(Modifier::BOLD);
                surface.set_string(
                    area.x + area.width.saturating_sub(3),
                    area.y + area.height.saturating_sub(1),
                    &disp,
                    style,
                );
            }
        }

        if let Some(completion) = self.completion.as_mut() {
            completion.render(area, surface, cx);
        }

        if let Some(explore) = self.explorer.as_mut() {
            if explore.content.is_focus() {
                if config.explorer.is_embed() {
                    explore.content.render(area, surface, cx);
                } else {
                    explore.render(area, surface, cx);
                }
            }
        }
    }

    fn cursor(&self, _area: Rect, editor: &Editor) -> (Option<Position>, CursorKind) {
        if let Some(explore) = &self.explorer {
            if explore.content.is_focus() {
                if editor.config().explorer.is_overlay() {
                    return explore.cursor(_area, editor);
                }
                let cursor = explore.content.cursor(_area, editor);
                if cursor.0.is_some() {
                    return cursor;
                }
            }
        }
        match editor.cursor() {
            // All block cursors are drawn manually
            (pos, CursorKind::Block) => (pos, CursorKind::Hidden),
            cursor => cursor,
        }
    }
}

fn canonicalize_key(key: &mut KeyEvent) {
    if let KeyEvent {
        code: KeyCode::Char(_),
        modifiers: _,
    } = key
    {
        key.modifiers.remove(KeyModifiers::SHIFT)
    }
}<|MERGE_RESOLUTION|>--- conflicted
+++ resolved
@@ -19,11 +19,7 @@
 use helix_view::{
     apply_transaction,
     document::{Mode, SCRATCH_BUFFER_NAME},
-<<<<<<< HEAD
     editor::{CompleteAction, CursorShapeConfig, RainbowIndentOptions, LineNumber},
-=======
-    editor::{CompleteAction, CursorShapeConfig, LineNumber},
->>>>>>> 60ac8946
     graphics::{Color, CursorKind, Modifier, Rect, Style},
     input::{KeyEvent, MouseButton, MouseEvent, MouseEventKind},
     keyboard::{KeyCode, KeyModifiers},
@@ -165,7 +161,6 @@
             Box::new(highlights)
         };
 
-<<<<<<< HEAD
         Self::render_text_highlights(
             doc,
             view.offset,
@@ -175,9 +170,7 @@
             highlights,
             &editor.config(),
         );
-=======
         Self::render_text_highlights(doc, view.offset, inner, surface, theme, highlights, &config);
->>>>>>> 60ac8946
 
         let mut context_ln = None;
         if editor.config().sticky_context {
@@ -512,10 +505,7 @@
                     context.pop();
                 }
             }
-<<<<<<< HEAD
-
-=======
->>>>>>> 60ac8946
+
             if context_nodes.map_or(true, |nodes| nodes.iter().any(|n| n == node.kind())) {
                 context.push(line);
             }
@@ -563,10 +553,6 @@
             };
             line_numbers.push(line_number);
         }
-<<<<<<< HEAD
-=======
-
->>>>>>> 60ac8946
         Some(line_numbers)
     }
 
@@ -882,11 +868,7 @@
         surface: &mut Surface,
         theme: &Theme,
         is_focused: bool,
-<<<<<<< HEAD
-        _context_ln: Option<Vec<usize>>,
-=======
         context_ln: Option<Vec<usize>>,
->>>>>>> 60ac8946
     ) {
         let text = doc.text().slice(..);
         let last_line = view.last_line(doc);
