use crate::{
    commands::{self, OnKeyCallback},
    compositor::{Component, Context, Event, EventResult},
    events::{OnModeSwitch, PostCommand},
    key,
    keymap::{KeymapResult, Keymaps},
    ui::{
        document::{render_document, LinePos, TextRenderer, TranslatedPosition},
        Completion, ProgressSpinners,
    },
};

use helix_core::{
    diagnostic::NumberOrString,
    graphemes::{
        ensure_grapheme_boundary_next_byte, next_grapheme_boundary, prev_grapheme_boundary,
    },
    movement::Direction,
    syntax::{self, HighlightEvent},
    text_annotations::TextAnnotations,
    unicode::width::UnicodeWidthStr,
    visual_offset_from_block, Change, Position, Range, Selection, Transaction,
};
use helix_view::{
    document::{Mode, SavePoint, SCRATCH_BUFFER_NAME},
    editor::{CompleteAction, CursorShapeConfig},
    graphics::{Color, CursorKind, Modifier, Rect, Style},
    input::{KeyEvent, MouseButton, MouseEvent, MouseEventKind},
    keyboard::{KeyCode, KeyModifiers},
    Document, Editor, Theme, View,
};
use std::{mem::take, num::NonZeroUsize, path::PathBuf, rc::Rc, sync::Arc};

use tui::{buffer::Buffer as Surface, text::Span};

<<<<<<< HEAD
use super::document::LineDecoration;
use super::{completion::CompletionItem, statusline};
=======
use super::{
    completion::CompletionItem,
    context::{self, StickyNode},
    statusline,
};
use super::{document::LineDecoration, lsp::SignatureHelp};
>>>>>>> 4026e7db

pub struct EditorView {
    pub keymaps: Keymaps,
    on_next_key: Option<OnKeyCallback>,
    pseudo_pending: Vec<KeyEvent>,
    pub(crate) last_insert: (commands::MappableCommand, Vec<InsertEvent>),
    pub(crate) completion: Option<Completion>,
    spinners: ProgressSpinners,
    sticky_nodes: Option<Vec<StickyNode>>,
    /// Tracks if the terminal window is focused by reaction to terminal focus events
    terminal_focused: bool,
}

#[derive(Debug, Clone)]
pub enum InsertEvent {
    Key(KeyEvent),
    CompletionApply {
        trigger_offset: usize,
        changes: Vec<Change>,
    },
    TriggerCompletion,
    RequestCompletion,
}

impl Default for EditorView {
    fn default() -> Self {
        Self::new(Keymaps::default())
    }
}

impl EditorView {
    pub fn new(keymaps: Keymaps) -> Self {
        Self {
            keymaps,
            on_next_key: None,
            pseudo_pending: Vec::new(),
            last_insert: (commands::MappableCommand::normal_mode, Vec::new()),
            completion: None,
            spinners: ProgressSpinners::default(),
            sticky_nodes: None,
            terminal_focused: true,
        }
    }

    pub fn spinners_mut(&mut self) -> &mut ProgressSpinners {
        &mut self.spinners
    }

    pub fn render_view(
        &mut self,
        editor: &Editor,
        doc: &Document,
        view: &View,
        viewport: Rect,
        surface: &mut Surface,
        is_focused: bool,
    ) {
        let inner = view.inner_area(doc);
        let area = view.area;
        let theme = &editor.theme;
        let config = editor.config();

        let text_annotations = view.text_annotations(doc, Some(theme));
        let mut line_decorations: Vec<Box<dyn LineDecoration>> = Vec::new();
        let mut translated_positions: Vec<TranslatedPosition> = Vec::new();

        if is_focused && config.cursorline {
            line_decorations.push(Self::cursorline_decorator(doc, view, theme))
        }

        if is_focused && config.cursorcolumn {
            Self::highlight_cursorcolumn(doc, view, surface, theme, inner, &text_annotations);
        }

        // Set DAP highlights, if needed.
        if let Some(frame) = editor.current_stack_frame() {
            let dap_line = frame.line.saturating_sub(1);
            let style = theme.get("ui.highlight.frameline");
            let line_decoration = move |renderer: &mut TextRenderer, pos: LinePos| {
                if pos.doc_line != dap_line {
                    return;
                }
                renderer.surface.set_style(
                    Rect::new(inner.x, inner.y + pos.visual_line, inner.width, 1),
                    style,
                );
            };

            line_decorations.push(Box::new(line_decoration));
        }

        let syntax_highlights =
            Self::doc_syntax_highlights(doc, view.offset.anchor, inner.height, theme);

        let mut overlay_highlights =
            Self::empty_highlight_iter(doc, view.offset.anchor, inner.height);
        let overlay_syntax_highlights = Self::overlay_syntax_highlights(
            doc,
            view.offset.anchor,
            inner.height,
            &text_annotations,
        );
        if !overlay_syntax_highlights.is_empty() {
            overlay_highlights =
                Box::new(syntax::merge(overlay_highlights, overlay_syntax_highlights));
        }

        for diagnostic in Self::doc_diagnostics_highlights(doc, theme) {
            // Most of the `diagnostic` Vecs are empty most of the time. Skipping
            // a merge for any empty Vec saves a significant amount of work.
            if diagnostic.is_empty() {
                continue;
            }
            overlay_highlights = Box::new(syntax::merge(overlay_highlights, diagnostic));
        }

        if is_focused {
            let highlights = syntax::merge(
                overlay_highlights,
                Self::doc_selection_highlights(
                    editor.mode(),
                    doc,
                    view,
                    theme,
                    &config.cursor_shape,
                    self.terminal_focused,
                ),
            );
            let focused_view_elements = Self::highlight_focused_view_elements(view, doc, theme);
            if focused_view_elements.is_empty() {
                overlay_highlights = Box::new(highlights)
            } else {
                overlay_highlights = Box::new(syntax::merge(highlights, focused_view_elements))
            }
        }

        if is_focused {
            let cursor = doc
                .selection(view.id)
                .primary()
                .cursor(doc.text().slice(..));
            // set the cursor_cache to out of view in case the position is not found
            editor.cursor_cache.set(Some(None));
            let update_cursor_cache =
                |_: &mut TextRenderer, pos| editor.cursor_cache.set(Some(Some(pos)));
            translated_positions.push((cursor, Box::new(update_cursor_cache)));
        }

        let gutter_overflow = view.gutter_offset(doc) == 0;
        if !gutter_overflow {
            Self::render_gutter(
                editor,
                doc,
                self.sticky_nodes.clone(),
                view,
                theme,
                is_focused & self.terminal_focused,
                &mut line_decorations,
            );
        }

        render_document(
            surface,
            inner,
            doc,
            view.offset,
            &text_annotations,
            syntax_highlights,
            overlay_highlights,
            theme,
            &mut line_decorations,
            &mut translated_positions,
        );

        if config.sticky_context.enable {
            self.sticky_nodes = context::calculate_sticky_nodes(
                &self.sticky_nodes,
                doc,
                view,
                &config,
                &editor.cursor_cache.get(),
            );

            context::render_sticky_context(doc, view, surface, &self.sticky_nodes, theme);
        }

        Self::render_rulers(editor, doc, view, inner, surface, theme);

        // if we're not at the edge of the screen, draw a right border
        if viewport.right() != view.area.right() {
            let x = area.right();
            let border_style = theme.get("ui.window");
            for y in area.top()..area.bottom() {
                surface[(x, y)]
                    .set_symbol(tui::symbols::line::VERTICAL)
                    //.set_symbol(" ")
                    .set_style(border_style);
            }
        }

        Self::render_diagnostics(doc, view, inner, surface, theme);

        let statusline_area = view
            .area
            .clip_top(view.area.height.saturating_sub(1))
            .clip_bottom(1); // -1 from bottom to remove commandline

        let mut context =
            statusline::RenderContext::new(editor, doc, view, is_focused, &self.spinners);

        statusline::render(&mut context, statusline_area, surface);
    }

    pub fn render_rulers(
        editor: &Editor,
        doc: &Document,
        view: &View,
        viewport: Rect,
        surface: &mut Surface,
        theme: &Theme,
    ) {
        let editor_rulers = &editor.config().rulers;
        let ruler_theme = theme
            .try_get("ui.virtual.ruler")
            .unwrap_or_else(|| Style::default().bg(Color::Red));

        let rulers = doc
            .language_config()
            .and_then(|config| config.rulers.as_ref())
            .unwrap_or(editor_rulers);

        rulers
            .iter()
            // View might be horizontally scrolled, convert from absolute distance
            // from the 1st column to relative distance from left of viewport
            .filter_map(|ruler| ruler.checked_sub(1 + view.offset.horizontal_offset as u16))
            .filter(|ruler| ruler < &viewport.width)
            .map(|ruler| viewport.clip_left(ruler).with_width(1))
            .for_each(|area| surface.set_style(area, ruler_theme))
    }

    fn viewport_byte_range(
        text: helix_core::RopeSlice,
        row: usize,
        height: u16,
    ) -> std::ops::Range<usize> {
        // Calculate viewport byte ranges:
        // Saturating subs to make it inclusive zero indexing.
        let last_line = text.len_lines().saturating_sub(1);
        let last_visible_line = (row + height as usize).saturating_sub(1).min(last_line);
        let start = text.line_to_byte(row.min(last_line));
        let end = text.line_to_byte(last_visible_line + 1);

        start..end
    }

    pub fn empty_highlight_iter(
        doc: &Document,
        anchor: usize,
        height: u16,
    ) -> Box<dyn Iterator<Item = HighlightEvent>> {
        let text = doc.text().slice(..);
        let row = text.char_to_line(anchor.min(text.len_chars()));

        // Calculate viewport byte ranges:
        // Saturating subs to make it inclusive zero indexing.
        let range = Self::viewport_byte_range(text, row, height);
        Box::new(
            [HighlightEvent::Source {
                start: text.byte_to_char(range.start),
                end: text.byte_to_char(range.end),
            }]
            .into_iter(),
        )
    }

    /// Get syntax highlights for a document in a view represented by the first line
    /// and column (`offset`) and the last line. This is done instead of using a view
    /// directly to enable rendering syntax highlighted docs anywhere (eg. picker preview)
    pub fn doc_syntax_highlights<'doc>(
        doc: &'doc Document,
        anchor: usize,
        height: u16,
        _theme: &Theme,
    ) -> Box<dyn Iterator<Item = HighlightEvent> + 'doc> {
        let text = doc.text().slice(..);
        let row = text.char_to_line(anchor.min(text.len_chars()));

        let range = Self::viewport_byte_range(text, row, height);

        match doc.syntax() {
            Some(syntax) => {
                let iter = syntax
                    // TODO: range doesn't actually restrict source, just highlight range
                    .highlight_iter(text.slice(..), Some(range), None)
                    .map(|event| event.unwrap())
                    .map(move |event| match event {
                        // TODO: use byte slices directly
                        // convert byte offsets to char offset
                        HighlightEvent::Source { start, end } => {
                            let start =
                                text.byte_to_char(ensure_grapheme_boundary_next_byte(text, start));
                            let end =
                                text.byte_to_char(ensure_grapheme_boundary_next_byte(text, end));
                            HighlightEvent::Source { start, end }
                        }
                        event => event,
                    });

                Box::new(iter)
            }
            None => Box::new(
                [HighlightEvent::Source {
                    start: text.byte_to_char(range.start),
                    end: text.byte_to_char(range.end),
                }]
                .into_iter(),
            ),
        }
    }

    pub fn overlay_syntax_highlights(
        doc: &Document,
        anchor: usize,
        height: u16,
        text_annotations: &TextAnnotations,
    ) -> Vec<(usize, std::ops::Range<usize>)> {
        let text = doc.text().slice(..);
        let row = text.char_to_line(anchor.min(text.len_chars()));

        let range = Self::viewport_byte_range(text, row, height);

        text_annotations.collect_overlay_highlights(range)
    }

    /// Get highlight spans for document diagnostics
    pub fn doc_diagnostics_highlights(
        doc: &Document,
        theme: &Theme,
    ) -> [Vec<(usize, std::ops::Range<usize>)>; 5] {
        use helix_core::diagnostic::{DiagnosticTag, Severity};
        let get_scope_of = |scope| {
            theme
            .find_scope_index_exact(scope)
            // get one of the themes below as fallback values
            .or_else(|| theme.find_scope_index_exact("diagnostic"))
            .or_else(|| theme.find_scope_index_exact("ui.cursor"))
            .or_else(|| theme.find_scope_index_exact("ui.selection"))
            .expect(
                "at least one of the following scopes must be defined in the theme: `diagnostic`, `ui.cursor`, or `ui.selection`",
            )
        };

        // basically just queries the theme color defined in the config
        let hint = get_scope_of("diagnostic.hint");
        let info = get_scope_of("diagnostic.info");
        let warning = get_scope_of("diagnostic.warning");
        let error = get_scope_of("diagnostic.error");
        let r#default = get_scope_of("diagnostic"); // this is a bit redundant but should be fine

        // Diagnostic tags
        let unnecessary = theme.find_scope_index_exact("diagnostic.unnecessary");
        let deprecated = theme.find_scope_index_exact("diagnostic.deprecated");

        let mut default_vec: Vec<(usize, std::ops::Range<usize>)> = Vec::new();
        let mut info_vec = Vec::new();
        let mut hint_vec = Vec::new();
        let mut warning_vec = Vec::new();
        let mut error_vec = Vec::new();

        for diagnostic in doc.diagnostics() {
            // Separate diagnostics into different Vecs by severity.
            let (vec, scope) = match diagnostic.severity {
                Some(Severity::Info) => (&mut info_vec, info),
                Some(Severity::Hint) => (&mut hint_vec, hint),
                Some(Severity::Warning) => (&mut warning_vec, warning),
                Some(Severity::Error) => (&mut error_vec, error),
                _ => (&mut default_vec, r#default),
            };

            let scope = diagnostic
                .tags
                .first()
                .and_then(|tag| match tag {
                    DiagnosticTag::Unnecessary => unnecessary,
                    DiagnosticTag::Deprecated => deprecated,
                })
                .unwrap_or(scope);

            // If any diagnostic overlaps ranges with the prior diagnostic,
            // merge the two together. Otherwise push a new span.
            match vec.last_mut() {
                Some((_, range)) if diagnostic.range.start <= range.end => {
                    // This branch merges overlapping diagnostics, assuming that the current
                    // diagnostic starts on range.start or later. If this assertion fails,
                    // we will discard some part of `diagnostic`. This implies that
                    // `doc.diagnostics()` is not sorted by `diagnostic.range`.
                    debug_assert!(range.start <= diagnostic.range.start);
                    range.end = diagnostic.range.end.max(range.end)
                }
                _ => vec.push((scope, diagnostic.range.start..diagnostic.range.end)),
            }
        }

        [default_vec, info_vec, hint_vec, warning_vec, error_vec]
    }

    /// Get highlight spans for selections in a document view.
    pub fn doc_selection_highlights(
        mode: Mode,
        doc: &Document,
        view: &View,
        theme: &Theme,
        cursor_shape_config: &CursorShapeConfig,
        is_terminal_focused: bool,
    ) -> Vec<(usize, std::ops::Range<usize>)> {
        let text = doc.text().slice(..);
        let selection = doc.selection(view.id);
        let primary_idx = selection.primary_index();

        let cursorkind = cursor_shape_config.from_mode(mode);
        let cursor_is_block = cursorkind == CursorKind::Block;

        let selection_scope = theme
            .find_scope_index_exact("ui.selection")
            .expect("could not find `ui.selection` scope in the theme!");
        let primary_selection_scope = theme
            .find_scope_index_exact("ui.selection.primary")
            .unwrap_or(selection_scope);

        let base_cursor_scope = theme
            .find_scope_index_exact("ui.cursor")
            .unwrap_or(selection_scope);
        let base_primary_cursor_scope = theme
            .find_scope_index("ui.cursor.primary")
            .unwrap_or(base_cursor_scope);
        let cursor_scope = match mode {
            Mode::Insert => theme.find_scope_index_exact("ui.cursor.insert"),
            Mode::Select => theme.find_scope_index_exact("ui.cursor.select"),
            Mode::Normal => theme.find_scope_index_exact("ui.cursor.normal"),
        }
        .unwrap_or(base_cursor_scope);

        let primary_cursor_scope = match mode {
            Mode::Insert => theme.find_scope_index_exact("ui.cursor.primary.insert"),
            Mode::Select => theme.find_scope_index_exact("ui.cursor.primary.select"),
            Mode::Normal => theme.find_scope_index_exact("ui.cursor.primary.normal"),
        }
        .unwrap_or(base_primary_cursor_scope);

        let mut spans: Vec<(usize, std::ops::Range<usize>)> = Vec::new();
        for (i, range) in selection.iter().enumerate() {
            let selection_is_primary = i == primary_idx;
            let (cursor_scope, selection_scope) = if selection_is_primary {
                (primary_cursor_scope, primary_selection_scope)
            } else {
                (cursor_scope, selection_scope)
            };

            // Special-case: cursor at end of the rope.
            if range.head == range.anchor && range.head == text.len_chars() {
                if !selection_is_primary || (cursor_is_block && is_terminal_focused) {
                    // Bar and underline cursors are drawn by the terminal
                    // BUG: If the editor area loses focus while having a bar or
                    // underline cursor (eg. when a regex prompt has focus) then
                    // the primary cursor will be invisible. This doesn't happen
                    // with block cursors since we manually draw *all* cursors.
                    spans.push((cursor_scope, range.head..range.head + 1));
                }
                continue;
            }

            let range = range.min_width_1(text);
            if range.head > range.anchor {
                // Standard case.
                let cursor_start = prev_grapheme_boundary(text, range.head);
                // non block cursors look like they exclude the cursor
                let selection_end =
                    if selection_is_primary && !cursor_is_block && mode != Mode::Insert {
                        range.head
                    } else {
                        cursor_start
                    };
                spans.push((selection_scope, range.anchor..selection_end));
                // add block cursors
                // skip primary cursor if terminal is unfocused - crossterm cursor is used in that case
                if !selection_is_primary || (cursor_is_block && is_terminal_focused) {
                    spans.push((cursor_scope, cursor_start..range.head));
                }
            } else {
                // Reverse case.
                let cursor_end = next_grapheme_boundary(text, range.head);
                // add block cursors
                // skip primary cursor if terminal is unfocused - crossterm cursor is used in that case
                if !selection_is_primary || (cursor_is_block && is_terminal_focused) {
                    spans.push((cursor_scope, range.head..cursor_end));
                }
                // non block cursors look like they exclude the cursor
                let selection_start = if selection_is_primary
                    && !cursor_is_block
                    && !(mode == Mode::Insert && cursor_end == range.anchor)
                {
                    range.head
                } else {
                    cursor_end
                };
                spans.push((selection_scope, selection_start..range.anchor));
            }
        }

        spans
    }

    /// Render brace match, etc (meant for the focused view only)
    pub fn highlight_focused_view_elements(
        view: &View,
        doc: &Document,
        theme: &Theme,
    ) -> Vec<(usize, std::ops::Range<usize>)> {
        // Highlight matching braces
        if let Some(syntax) = doc.syntax() {
            let text = doc.text().slice(..);
            use helix_core::match_brackets;
            let pos = doc.selection(view.id).primary().cursor(text);

            if let Some(pos) =
                match_brackets::find_matching_bracket(syntax, doc.text().slice(..), pos)
            {
                // ensure col is on screen
                if let Some(highlight) = theme.find_scope_index_exact("ui.cursor.match") {
                    return vec![(highlight, pos..pos + 1)];
                }
            }
        }
        Vec::new()
    }

    /// Render bufferline at the top
    pub fn render_bufferline(editor: &Editor, viewport: Rect, surface: &mut Surface) {
        let scratch = PathBuf::from(SCRATCH_BUFFER_NAME); // default filename to use for scratch buffer
        surface.clear_with(
            viewport,
            editor
                .theme
                .try_get("ui.bufferline.background")
                .unwrap_or_else(|| editor.theme.get("ui.statusline")),
        );

        let bufferline_active = editor
            .theme
            .try_get("ui.bufferline.active")
            .unwrap_or_else(|| editor.theme.get("ui.statusline.active"));

        let bufferline_inactive = editor
            .theme
            .try_get("ui.bufferline")
            .unwrap_or_else(|| editor.theme.get("ui.statusline.inactive"));

        let mut x = viewport.x;
        let current_doc = view!(editor).doc;

        for doc in editor.documents() {
            let fname = doc
                .path()
                .unwrap_or(&scratch)
                .file_name()
                .unwrap_or_default()
                .to_str()
                .unwrap_or_default();

            let style = if current_doc == doc.id() {
                bufferline_active
            } else {
                bufferline_inactive
            };

            let text = format!(" {}{} ", fname, if doc.is_modified() { "[+]" } else { "" });
            let used_width = viewport.x.saturating_sub(x);
            let rem_width = surface.area.width.saturating_sub(used_width);

            x = surface
                .set_stringn(x, viewport.y, text, rem_width as usize, style)
                .0;

            if x >= surface.area.right() {
                break;
            }
        }
    }

    pub fn render_gutter<'d>(
        editor: &'d Editor,
        doc: &'d Document,
        context: Option<Vec<StickyNode>>,
        view: &View,
        theme: &Theme,
        is_focused: bool,
        line_decorations: &mut Vec<Box<(dyn LineDecoration + 'd)>>,
    ) {
        let text = doc.text().slice(..);
        let cursors: Rc<[_]> = doc
            .selection(view.id)
            .iter()
            .map(|range| range.cursor_line(text))
            .collect();

        let mut offset = 0;
        let viewport = view.area;

        let gutter_style = theme.get("ui.gutter");
        let gutter_selected_style = theme.get("ui.gutter.selected");
        let gutter_style_virtual = theme.get("ui.gutter.virtual");
        let gutter_selected_style_virtual = theme.get("ui.gutter.selected.virtual");

        let context_rc = Rc::new(context);

        for gutter_type in view.gutters() {
            let mut gutter = gutter_type.style(editor, doc, view, theme, is_focused);
            let width = gutter_type.width(view, doc);
            // avoid lots of small allocations by reusing a text buffer for each line
            let mut text_to_draw = String::with_capacity(width);
            let cursors = cursors.clone();

            let context_instance = context_rc.clone();

            let gutter_decoration = move |renderer: &mut TextRenderer, pos: LinePos| {
                // TODO handle softwrap in gutters
                let selected = cursors.contains(&pos.doc_line);
                let x = viewport.x + offset;
                let y = viewport.y + pos.visual_line;

                let gutter_style = match (selected, pos.first_visual_line) {
                    (false, true) => gutter_style,
                    (true, true) => gutter_selected_style,
                    (false, false) => gutter_style_virtual,
                    (true, false) => gutter_selected_style_virtual,
                };

                let mut doc_line = pos.doc_line;
                if let Some(current_context) = context_instance
                    .as_ref()
                    .as_ref()
                    .and_then(|c| c.iter().find(|n| n.visual_line == pos.visual_line))
                {
                    doc_line = match current_context.indicator {
                        Some(_) => return,
                        None => current_context.line,
                    };
                }

                if let Some(style) =
                    gutter(doc_line, selected, pos.first_visual_line, &mut text_to_draw)
                {
                    renderer.surface.set_stringn(
                        x,
                        y,
                        &text_to_draw,
                        width,
                        gutter_style.patch(style),
                    );
                } else {
                    renderer.surface.set_style(
                        Rect {
                            x,
                            y,
                            width: width as u16,
                            height: 1,
                        },
                        gutter_style,
                    );
                }
                text_to_draw.clear();
            };
            line_decorations.push(Box::new(gutter_decoration));

            offset += width as u16;
        }
    }

    pub fn render_diagnostics(
        doc: &Document,
        view: &View,
        viewport: Rect,
        surface: &mut Surface,
        theme: &Theme,
    ) {
        use helix_core::diagnostic::Severity;
        use tui::{
            layout::Alignment,
            text::Text,
            widgets::{Paragraph, Widget, Wrap},
        };

        let cursor = doc
            .selection(view.id)
            .primary()
            .cursor(doc.text().slice(..));

        let diagnostics = doc.diagnostics().iter().filter(|diagnostic| {
            diagnostic.range.start <= cursor && diagnostic.range.end >= cursor
        });

        let warning = theme.get("warning");
        let error = theme.get("error");
        let info = theme.get("info");
        let hint = theme.get("hint");

        let mut lines = Vec::new();
        let background_style = theme.get("ui.background");
        for diagnostic in diagnostics {
            let style = Style::reset()
                .patch(background_style)
                .patch(match diagnostic.severity {
                    Some(Severity::Error) => error,
                    Some(Severity::Warning) | None => warning,
                    Some(Severity::Info) => info,
                    Some(Severity::Hint) => hint,
                });
            let text = Text::styled(&diagnostic.message, style);
            lines.extend(text.lines);
            let code = diagnostic.code.as_ref().map(|x| match x {
                NumberOrString::Number(n) => format!("({n})"),
                NumberOrString::String(s) => format!("({s})"),
            });
            if let Some(code) = code {
                let span = Span::styled(code, style);
                lines.push(span.into());
            }
        }

        let text = Text::from(lines);
        let paragraph = Paragraph::new(&text)
            .alignment(Alignment::Right)
            .wrap(Wrap { trim: true });
        let width = 100.min(viewport.width);
        let height = 15.min(viewport.height);
        paragraph.render(
            Rect::new(viewport.right() - width, viewport.y + 1, width, height),
            surface,
        );
    }

    /// Apply the highlighting on the lines where a cursor is active
    pub fn cursorline_decorator(
        doc: &Document,
        view: &View,
        theme: &Theme,
    ) -> Box<dyn LineDecoration> {
        let text = doc.text().slice(..);
        // TODO only highlight the visual line that contains the cursor instead of the full visual line
        let primary_line = doc.selection(view.id).primary().cursor_line(text);

        // The secondary_lines do contain the primary_line, it doesn't matter
        // as the else-if clause in the loop later won't test for the
        // secondary_lines if primary_line == line.
        // It's used inside a loop so the collect isn't needless:
        // https://github.com/rust-lang/rust-clippy/issues/6164
        #[allow(clippy::needless_collect)]
        let secondary_lines: Vec<_> = doc
            .selection(view.id)
            .iter()
            .map(|range| range.cursor_line(text))
            .collect();

        let primary_style = theme.get("ui.cursorline.primary");
        let secondary_style = theme.get("ui.cursorline.secondary");
        let viewport = view.area;

        let line_decoration = move |renderer: &mut TextRenderer, pos: LinePos| {
            let area = Rect::new(viewport.x, viewport.y + pos.visual_line, viewport.width, 1);
            if primary_line == pos.doc_line {
                renderer.surface.set_style(area, primary_style);
            } else if secondary_lines.binary_search(&pos.doc_line).is_ok() {
                renderer.surface.set_style(area, secondary_style);
            }
        };

        Box::new(line_decoration)
    }

    /// Apply the highlighting on the columns where a cursor is active
    pub fn highlight_cursorcolumn(
        doc: &Document,
        view: &View,
        surface: &mut Surface,
        theme: &Theme,
        viewport: Rect,
        text_annotations: &TextAnnotations,
    ) {
        let text = doc.text().slice(..);

        // Manual fallback behaviour:
        // ui.cursorcolumn.{p/s} -> ui.cursorcolumn -> ui.cursorline.{p/s}
        let primary_style = theme
            .try_get_exact("ui.cursorcolumn.primary")
            .or_else(|| theme.try_get_exact("ui.cursorcolumn"))
            .unwrap_or_else(|| theme.get("ui.cursorline.primary"));
        let secondary_style = theme
            .try_get_exact("ui.cursorcolumn.secondary")
            .or_else(|| theme.try_get_exact("ui.cursorcolumn"))
            .unwrap_or_else(|| theme.get("ui.cursorline.secondary"));

        let inner_area = view.inner_area(doc);

        let selection = doc.selection(view.id);
        let primary = selection.primary();
        let text_format = doc.text_format(viewport.width, None);
        for range in selection.iter() {
            let is_primary = primary == *range;
            let cursor = range.cursor(text);

            let Position { col, .. } =
                visual_offset_from_block(text, cursor, cursor, &text_format, text_annotations).0;

            // if the cursor is horizontally in the view
            if col >= view.offset.horizontal_offset
                && inner_area.width > (col - view.offset.horizontal_offset) as u16
            {
                let area = Rect::new(
                    inner_area.x + (col - view.offset.horizontal_offset) as u16,
                    view.area.y,
                    1,
                    view.area.height,
                );
                if is_primary {
                    surface.set_style(area, primary_style)
                } else {
                    surface.set_style(area, secondary_style)
                }
            }
        }
    }

    /// Handle events by looking them up in `self.keymaps`. Returns None
    /// if event was handled (a command was executed or a subkeymap was
    /// activated). Only KeymapResult::{NotFound, Cancelled} is returned
    /// otherwise.
    fn handle_keymap_event(
        &mut self,
        mode: Mode,
        cxt: &mut commands::Context,
        event: KeyEvent,
    ) -> Option<KeymapResult> {
        let mut last_mode = mode;
        self.pseudo_pending.extend(self.keymaps.pending());
        let key_result = self.keymaps.get(mode, event);
        cxt.editor.autoinfo = self.keymaps.sticky().map(|node| node.infobox());

        let mut execute_command = |command: &commands::MappableCommand| {
            command.execute(cxt);
            helix_event::dispatch(PostCommand { command, cx: cxt });

            let current_mode = cxt.editor.mode();
            if current_mode != last_mode {
                helix_event::dispatch(OnModeSwitch {
                    old_mode: last_mode,
                    new_mode: current_mode,
                    cx: cxt,
                });

                // HAXX: if we just entered insert mode from normal, clear key buf
                // and record the command that got us into this mode.
                if current_mode == Mode::Insert {
                    // how we entered insert mode is important, and we should track that so
                    // we can repeat the side effect.
                    self.last_insert.0 = command.clone();
                    self.last_insert.1.clear();
                }
            }

            last_mode = current_mode;
        };

        match &key_result {
            KeymapResult::Matched(command) => {
                execute_command(command);
            }
            KeymapResult::Pending(node) => cxt.editor.autoinfo = Some(node.infobox()),
            KeymapResult::MatchedSequence(commands) => {
                for command in commands {
                    execute_command(command);
                }
            }
            KeymapResult::NotFound | KeymapResult::Cancelled(_) => return Some(key_result),
        }
        None
    }

    fn insert_mode(&mut self, cx: &mut commands::Context, event: KeyEvent) {
        if let Some(keyresult) = self.handle_keymap_event(Mode::Insert, cx, event) {
            match keyresult {
                KeymapResult::NotFound => {
                    if let Some(ch) = event.char() {
                        commands::insert::insert_char(cx, ch)
                    }
                }
                KeymapResult::Cancelled(pending) => {
                    for ev in pending {
                        match ev.char() {
                            Some(ch) => commands::insert::insert_char(cx, ch),
                            None => {
                                if let KeymapResult::Matched(command) =
                                    self.keymaps.get(Mode::Insert, ev)
                                {
                                    command.execute(cx);
                                }
                            }
                        }
                    }
                }
                _ => unreachable!(),
            }
        }
    }

    fn command_mode(&mut self, mode: Mode, cxt: &mut commands::Context, event: KeyEvent) {
        match (event, cxt.editor.count) {
            // If the count is already started and the input is a number, always continue the count.
            (key!(i @ '0'..='9'), Some(count)) => {
                let i = i.to_digit(10).unwrap() as usize;
                cxt.editor.count = NonZeroUsize::new(count.get() * 10 + i);
            }
            // A non-zero digit will start the count if that number isn't used by a keymap.
            (key!(i @ '1'..='9'), None) if !self.keymaps.contains_key(mode, event) => {
                let i = i.to_digit(10).unwrap() as usize;
                cxt.editor.count = NonZeroUsize::new(i);
            }
            // special handling for repeat operator
            (key!('.'), _) if self.keymaps.pending().is_empty() => {
                for _ in 0..cxt.editor.count.map_or(1, NonZeroUsize::into) {
                    // first execute whatever put us into insert mode
                    self.last_insert.0.execute(cxt);
                    let mut last_savepoint = None;
                    let mut last_request_savepoint = None;
                    // then replay the inputs
                    for key in self.last_insert.1.clone() {
                        match key {
                            InsertEvent::Key(key) => self.insert_mode(cxt, key),
                            InsertEvent::CompletionApply {
                                trigger_offset,
                                changes,
                            } => {
                                let (view, doc) = current!(cxt.editor);

                                if let Some(last_savepoint) = last_savepoint.as_deref() {
                                    doc.restore(view, last_savepoint, true);
                                }

                                let text = doc.text().slice(..);
                                let cursor = doc.selection(view.id).primary().cursor(text);

                                let shift_position = |pos: usize| -> usize {
                                    (pos + cursor).saturating_sub(trigger_offset)
                                };

                                let tx = Transaction::change(
                                    doc.text(),
                                    changes.iter().cloned().map(|(start, end, t)| {
                                        (shift_position(start), shift_position(end), t)
                                    }),
                                );
                                doc.apply(&tx, view.id);
                            }
                            InsertEvent::TriggerCompletion => {
                                last_savepoint = take(&mut last_request_savepoint);
                            }
                            InsertEvent::RequestCompletion => {
                                let (view, doc) = current!(cxt.editor);
                                last_request_savepoint = Some(doc.savepoint(view));
                            }
                        }
                    }
                }
                cxt.editor.count = None;
            }
            _ => {
                // set the count
                cxt.count = cxt.editor.count;
                // TODO: edge case: 0j -> reset to 1
                // if this fails, count was Some(0)
                // debug_assert!(cxt.count != 0);

                // set the register
                cxt.register = cxt.editor.selected_register.take();

                self.handle_keymap_event(mode, cxt, event);
                if self.keymaps.pending().is_empty() {
                    cxt.editor.count = None
                } else {
                    cxt.editor.selected_register = cxt.register.take();
                }
            }
        }
    }

    #[allow(clippy::too_many_arguments)]
    pub fn set_completion(
        &mut self,
        editor: &mut Editor,
        savepoint: Arc<SavePoint>,
        items: Vec<CompletionItem>,
        trigger_offset: usize,
        size: Rect,
    ) -> Option<Rect> {
        let mut completion = Completion::new(editor, savepoint, items, trigger_offset);

        if completion.is_empty() {
            // skip if we got no completion results
            return None;
        }

        let area = completion.area(size, editor);
        editor.last_completion = Some(CompleteAction::Triggered);
        self.last_insert.1.push(InsertEvent::TriggerCompletion);

        // TODO : propagate required size on resize to completion too
        completion.required_size((size.width, size.height));
        self.completion = Some(completion);
        Some(area)
    }

    pub fn clear_completion(&mut self, editor: &mut Editor) {
        self.completion = None;
        if let Some(last_completion) = editor.last_completion.take() {
            match last_completion {
                CompleteAction::Triggered => (),
                CompleteAction::Applied {
                    trigger_offset,
                    changes,
                } => self.last_insert.1.push(InsertEvent::CompletionApply {
                    trigger_offset,
                    changes,
                }),
                CompleteAction::Selected { savepoint } => {
                    let (view, doc) = current!(editor);
                    doc.restore(view, &savepoint, false);
                }
            }
        }
    }

    pub fn handle_idle_timeout(&mut self, cx: &mut commands::Context) -> EventResult {
        commands::compute_inlay_hints_for_all_views(cx.editor, cx.jobs);

        EventResult::Ignored(None)
    }
}

impl EditorView {
    fn handle_mouse_event(
        &mut self,
        event: &MouseEvent,
        cxt: &mut commands::Context,
    ) -> EventResult {
        if event.kind != MouseEventKind::Moved {
            cxt.editor.reset_idle_timer();
        }

        let config = cxt.editor.config();
        let MouseEvent {
            kind,
            row,
            column,
            modifiers,
            ..
        } = *event;

        let pos_and_view = |editor: &Editor, row, column, ignore_virtual_text| {
            editor.tree.views().find_map(|(view, _focus)| {
                view.pos_at_screen_coords(
                    &editor.documents[&view.doc],
                    row,
                    column,
                    ignore_virtual_text,
                )
                .map(|pos| (pos, view.id))
            })
        };

        let gutter_coords_and_view = |editor: &Editor, row, column| {
            editor.tree.views().find_map(|(view, _focus)| {
                view.gutter_coords_at_screen_coords(row, column)
                    .map(|coords| (coords, view.id))
            })
        };

        match kind {
            MouseEventKind::Down(MouseButton::Left) => {
                let editor = &mut cxt.editor;

                if let Some((pos, view_id)) = pos_and_view(editor, row, column, true) {
                    let prev_view_id = view!(editor).id;
                    let doc = doc_mut!(editor, &view!(editor, view_id).doc);

                    if modifiers == KeyModifiers::ALT {
                        let selection = doc.selection(view_id).clone();
                        doc.set_selection(view_id, selection.push(Range::point(pos)));
                    } else if editor.mode == Mode::Select {
                        // Discards non-primary selections for consistent UX with normal mode
                        let primary = doc.selection(view_id).primary().put_cursor(
                            doc.text().slice(..),
                            pos,
                            true,
                        );
                        editor.mouse_down_range = Some(primary);
                        doc.set_selection(view_id, Selection::single(primary.anchor, primary.head));
                    } else {
                        doc.set_selection(view_id, Selection::point(pos));
                    }

                    if view_id != prev_view_id {
                        self.clear_completion(editor);
                    }

                    editor.focus(view_id);
                    editor.ensure_cursor_in_view(view_id);

                    return EventResult::Consumed(None);
                }

                if let Some((coords, view_id)) = gutter_coords_and_view(editor, row, column) {
                    editor.focus(view_id);

                    let (view, doc) = current!(cxt.editor);

                    let path = match doc.path() {
                        Some(path) => path.clone(),
                        None => return EventResult::Ignored(None),
                    };

                    if let Some(char_idx) =
                        view.pos_at_visual_coords(doc, coords.row as u16, coords.col as u16, true)
                    {
                        let line = doc.text().char_to_line(char_idx);
                        commands::dap_toggle_breakpoint_impl(cxt, path, line);
                        return EventResult::Consumed(None);
                    }
                }

                EventResult::Ignored(None)
            }

            MouseEventKind::Drag(MouseButton::Left) => {
                let (view, doc) = current!(cxt.editor);

                let pos = match view.pos_at_screen_coords(doc, row, column, true) {
                    Some(pos) => pos,
                    None => return EventResult::Ignored(None),
                };

                let mut selection = doc.selection(view.id).clone();
                let primary = selection.primary_mut();
                *primary = primary.put_cursor(doc.text().slice(..), pos, true);
                doc.set_selection(view.id, selection);
                let view_id = view.id;
                cxt.editor.ensure_cursor_in_view(view_id);
                EventResult::Consumed(None)
            }

            MouseEventKind::ScrollUp | MouseEventKind::ScrollDown => {
                let current_view = cxt.editor.tree.focus;

                let direction = match event.kind {
                    MouseEventKind::ScrollUp => Direction::Backward,
                    MouseEventKind::ScrollDown => Direction::Forward,
                    _ => unreachable!(),
                };

                match pos_and_view(cxt.editor, row, column, false) {
                    Some((_, view_id)) => cxt.editor.tree.focus = view_id,
                    None => return EventResult::Ignored(None),
                }

                let offset = config.scroll_lines.unsigned_abs();
                commands::scroll(cxt, offset, direction, false);

                cxt.editor.tree.focus = current_view;
                cxt.editor.ensure_cursor_in_view(current_view);

                EventResult::Consumed(None)
            }

            MouseEventKind::Up(MouseButton::Left) => {
                if !config.middle_click_paste {
                    return EventResult::Ignored(None);
                }

                let (view, doc) = current!(cxt.editor);

                let should_yank = match cxt.editor.mouse_down_range.take() {
                    Some(down_range) => doc.selection(view.id).primary() != down_range,
                    None => {
                        // This should not happen under normal cases. We fall back to the original
                        // behavior of yanking on non-single-char selections.
                        doc.selection(view.id)
                            .primary()
                            .slice(doc.text().slice(..))
                            .len_chars()
                            > 1
                    }
                };

                if should_yank {
                    commands::MappableCommand::yank_main_selection_to_primary_clipboard
                        .execute(cxt);
                    EventResult::Consumed(None)
                } else {
                    EventResult::Ignored(None)
                }
            }

            MouseEventKind::Up(MouseButton::Right) => {
                if let Some((coords, view_id)) = gutter_coords_and_view(cxt.editor, row, column) {
                    cxt.editor.focus(view_id);

                    let (view, doc) = current!(cxt.editor);
                    if let Some(pos) =
                        view.pos_at_visual_coords(doc, coords.row as u16, coords.col as u16, true)
                    {
                        doc.set_selection(view_id, Selection::point(pos));
                        if modifiers == KeyModifiers::ALT {
                            commands::MappableCommand::dap_edit_log.execute(cxt);
                        } else {
                            commands::MappableCommand::dap_edit_condition.execute(cxt);
                        }

                        return EventResult::Consumed(None);
                    }
                }

                EventResult::Ignored(None)
            }

            MouseEventKind::Up(MouseButton::Middle) => {
                let editor = &mut cxt.editor;
                if !config.middle_click_paste {
                    return EventResult::Ignored(None);
                }

                if modifiers == KeyModifiers::ALT {
                    commands::MappableCommand::replace_selections_with_primary_clipboard
                        .execute(cxt);

                    return EventResult::Consumed(None);
                }

                if let Some((pos, view_id)) = pos_and_view(editor, row, column, true) {
                    let doc = doc_mut!(editor, &view!(editor, view_id).doc);
                    doc.set_selection(view_id, Selection::point(pos));
                    cxt.editor.focus(view_id);
                    commands::MappableCommand::paste_primary_clipboard_before.execute(cxt);

                    return EventResult::Consumed(None);
                }

                EventResult::Ignored(None)
            }

            _ => EventResult::Ignored(None),
        }
    }
}

impl Component for EditorView {
    fn handle_event(
        &mut self,
        event: &Event,
        context: &mut crate::compositor::Context,
    ) -> EventResult {
        let mut cx = commands::Context {
            editor: context.editor,
            count: None,
            register: None,
            callback: Vec::new(),
            on_next_key_callback: None,
            jobs: context.jobs,
        };

        match event {
            Event::Paste(contents) => {
                cx.count = cx.editor.count;
                commands::paste_bracketed_value(&mut cx, contents.clone());
                cx.editor.count = None;

                let config = cx.editor.config();
                let mode = cx.editor.mode();
                let (view, doc) = current!(cx.editor);
                view.ensure_cursor_in_view(doc, config.scrolloff);

                // Store a history state if not in insert mode. Otherwise wait till we exit insert
                // to include any edits to the paste in the history state.
                if mode != Mode::Insert {
                    doc.append_changes_to_history(view);
                }

                EventResult::Consumed(None)
            }
            Event::Resize(_width, _height) => {
                // Ignore this event, we handle resizing just before rendering to screen.
                // Handling it here but not re-rendering will cause flashing
                EventResult::Consumed(None)
            }
            Event::Key(mut key) => {
                cx.editor.reset_idle_timer();
                canonicalize_key(&mut key);

                // clear status
                cx.editor.status_msg = None;

                let mode = cx.editor.mode();

                if let Some(on_next_key) = self.on_next_key.take() {
                    // if there's a command waiting input, do that first
                    on_next_key(&mut cx, key);
                } else {
                    match mode {
                        Mode::Insert => {
                            // let completion swallow the event if necessary
                            let mut consumed = false;
                            if let Some(completion) = &mut self.completion {
                                let res = {
                                    // use a fake context here
                                    let mut cx = Context {
                                        editor: cx.editor,
                                        jobs: cx.jobs,
                                        scroll: None,
                                    };

                                    if let EventResult::Consumed(callback) =
                                        completion.handle_event(event, &mut cx)
                                    {
                                        consumed = true;
                                        Some(callback)
                                    } else if let EventResult::Consumed(callback) =
                                        completion.handle_event(&Event::Key(key!(Enter)), &mut cx)
                                    {
                                        Some(callback)
                                    } else {
                                        None
                                    }
                                };

                                if let Some(callback) = res {
                                    if callback.is_some() {
                                        // assume close_fn
                                        self.clear_completion(cx.editor);
                                    }
                                }
                            }

                            // if completion didn't take the event, we pass it onto commands
                            if !consumed {
                                self.insert_mode(&mut cx, key);

                                // record last_insert key
                                self.last_insert.1.push(InsertEvent::Key(key));
                            }
                        }
                        mode => self.command_mode(mode, &mut cx, key),
                    }
                }

                self.on_next_key = cx.on_next_key_callback.take();
                match self.on_next_key {
                    Some(_) => self.pseudo_pending.push(key),
                    None => self.pseudo_pending.clear(),
                }

                // appease borrowck
                let callbacks = take(&mut cx.callback);

                // if the command consumed the last view, skip the render.
                // on the next loop cycle the Application will then terminate.
                if cx.editor.should_close() {
                    return EventResult::Ignored(None);
                }

                let config = cx.editor.config();
                let mode = cx.editor.mode();
                let (view, doc) = current!(cx.editor);

                view.ensure_cursor_in_view(doc, config.scrolloff);

                // Store a history state if not in insert mode. This also takes care of
                // committing changes when leaving insert mode.
                if mode != Mode::Insert {
                    doc.append_changes_to_history(view);
                }
                let callback = if callbacks.is_empty() {
                    None
                } else {
                    let callback: crate::compositor::Callback = Box::new(move |compositor, cx| {
                        for callback in callbacks {
                            callback(compositor, cx)
                        }
                    });
                    Some(callback)
                };

                EventResult::Consumed(callback)
            }

            Event::Mouse(event) => self.handle_mouse_event(event, &mut cx),
            Event::IdleTimeout => self.handle_idle_timeout(&mut cx),
            Event::FocusGained => {
                self.terminal_focused = true;
                EventResult::Consumed(None)
            }
            Event::FocusLost => {
                if context.editor.config().auto_save {
                    if let Err(e) = commands::typed::write_all_impl(context, false, false) {
                        context.editor.set_error(format!("{}", e));
                    }
                }
                self.terminal_focused = false;
                EventResult::Consumed(None)
            }
        }
    }

    fn render(&mut self, area: Rect, surface: &mut Surface, cx: &mut Context) {
        // clear with background color
        surface.set_style(area, cx.editor.theme.get("ui.background"));
        let config = cx.editor.config();

        // check if bufferline should be rendered
        use helix_view::editor::BufferLine;
        let use_bufferline = match config.bufferline {
            BufferLine::Always => true,
            BufferLine::Multiple if cx.editor.documents.len() > 1 => true,
            _ => false,
        };

        // -1 for commandline and -1 for bufferline
        let mut editor_area = area.clip_bottom(1);
        if use_bufferline {
            editor_area = editor_area.clip_top(1);
        }

        // if the terminal size suddenly changed, we need to trigger a resize
        cx.editor.resize(editor_area);

        if use_bufferline {
            Self::render_bufferline(cx.editor, area.with_height(1), surface);
        }

        for (view, is_focused) in cx.editor.tree.views() {
            let doc = cx.editor.document(view.doc).unwrap();
            self.render_view(cx.editor, doc, view, area, surface, is_focused);
        }

        if config.auto_info {
            if let Some(mut info) = cx.editor.autoinfo.take() {
                info.render(area, surface, cx);
                cx.editor.autoinfo = Some(info)
            }
        }

        let key_width = 15u16; // for showing pending keys
        let mut status_msg_width = 0;

        // render status msg
        if let Some((status_msg, severity)) = &cx.editor.status_msg {
            status_msg_width = status_msg.width();
            use helix_view::editor::Severity;
            let style = if *severity == Severity::Error {
                cx.editor.theme.get("error")
            } else {
                cx.editor.theme.get("ui.text")
            };

            surface.set_string(
                area.x,
                area.y + area.height.saturating_sub(1),
                status_msg,
                style,
            );
        }

        if area.width.saturating_sub(status_msg_width as u16) > key_width {
            let mut disp = String::new();
            if let Some(count) = cx.editor.count {
                disp.push_str(&count.to_string())
            }
            for key in self.keymaps.pending() {
                disp.push_str(&key.key_sequence_format());
            }
            for key in &self.pseudo_pending {
                disp.push_str(&key.key_sequence_format());
            }
            let style = cx.editor.theme.get("ui.text");
            let macro_width = if cx.editor.macro_recording.is_some() {
                3
            } else {
                0
            };
            surface.set_string(
                area.x + area.width.saturating_sub(key_width + macro_width),
                area.y + area.height.saturating_sub(1),
                disp.get(disp.len().saturating_sub(key_width as usize)..)
                    .unwrap_or(&disp),
                style,
            );
            if let Some((reg, _)) = cx.editor.macro_recording {
                let disp = format!("[{}]", reg);
                let style = style
                    .fg(helix_view::graphics::Color::Yellow)
                    .add_modifier(Modifier::BOLD);
                surface.set_string(
                    area.x + area.width.saturating_sub(3),
                    area.y + area.height.saturating_sub(1),
                    &disp,
                    style,
                );
            }
        }

        if let Some(completion) = self.completion.as_mut() {
            completion.render(area, surface, cx);
        }
    }

    fn cursor(&self, _area: Rect, editor: &Editor) -> (Option<Position>, CursorKind) {
        match editor.cursor() {
            // all block cursors are drawn manually
            (pos, CursorKind::Block) => {
                if self.terminal_focused {
                    (pos, CursorKind::Hidden)
                } else {
                    // use crossterm cursor when terminal loses focus
                    (pos, CursorKind::Underline)
                }
            }
            cursor => cursor,
        }
    }
}

fn canonicalize_key(key: &mut KeyEvent) {
    if let KeyEvent {
        code: KeyCode::Char(_),
        modifiers: _,
    } = key
    {
        key.modifiers.remove(KeyModifiers::SHIFT)
    }
}<|MERGE_RESOLUTION|>--- conflicted
+++ resolved
@@ -33,17 +33,12 @@
 
 use tui::{buffer::Buffer as Surface, text::Span};
 
-<<<<<<< HEAD
-use super::document::LineDecoration;
-use super::{completion::CompletionItem, statusline};
-=======
 use super::{
     completion::CompletionItem,
     context::{self, StickyNode},
     statusline,
 };
 use super::{document::LineDecoration, lsp::SignatureHelp};
->>>>>>> 4026e7db
 
 pub struct EditorView {
     pub keymaps: Keymaps,
