use crate::{
    commands,
    compositor::{Component, Context, Event, EventResult},
    job::{self, Callback},
    key,
    keymap::{KeymapResult, Keymaps},
    ui::{overlay::Overlay, Completion, Explorer, ProgressSpinners},
};

use helix_core::{
    graphemes::{
        ensure_grapheme_boundary_next_byte, next_grapheme_boundary, prev_grapheme_boundary,
    },
    movement::Direction,
    syntax::{self, HighlightEvent},
    unicode::width::UnicodeWidthStr,
    visual_coords_at_pos, LineEnding, Position, Range, Selection, Transaction,
};
use helix_view::{
    apply_transaction,
    document::{Mode, SCRATCH_BUFFER_NAME},
    editor::{CompleteAction, CursorShapeConfig, RainbowIndentOptions, LineNumber},
    graphics::{Color, CursorKind, Modifier, Rect, Style},
    input::{KeyEvent, MouseButton, MouseEvent, MouseEventKind},
    keyboard::{KeyCode, KeyModifiers},
    Document, Editor, Theme, View,
};
use std::{borrow::Cow, num::NonZeroUsize, path::PathBuf};

use tui::buffer::Buffer as Surface;

use super::lsp::SignatureHelp;
use super::statusline;

pub struct EditorView {
    pub keymaps: Keymaps,
    on_next_key: Option<Box<dyn FnOnce(&mut commands::Context, KeyEvent)>>,
    pseudo_pending: Vec<KeyEvent>,
    last_insert: (commands::MappableCommand, Vec<InsertEvent>),
    pub(crate) completion: Option<Completion>,
    spinners: ProgressSpinners,
    pub(crate) explorer: Option<Overlay<Explorer>>,
}

#[derive(Debug, Clone)]
pub enum InsertEvent {
    Key(KeyEvent),
    CompletionApply(CompleteAction),
    TriggerCompletion,
}

impl Default for EditorView {
    fn default() -> Self {
        Self::new(Keymaps::default())
    }
}

impl EditorView {
    pub fn new(keymaps: Keymaps) -> Self {
        Self {
            keymaps,
            on_next_key: None,
            pseudo_pending: Vec::new(),
            last_insert: (commands::MappableCommand::normal_mode, Vec::new()),
            completion: None,
            spinners: ProgressSpinners::default(),
            explorer: None,
        }
    }

    pub fn spinners_mut(&mut self) -> &mut ProgressSpinners {
        &mut self.spinners
    }

    pub fn render_view(
        &self,
        editor: &Editor,
        doc: &Document,
        view: &View,
        viewport: Rect,
        surface: &mut Surface,
        is_focused: bool,
    ) {
        let inner = view.inner_area(doc);
        let area = view.area;
        let theme = &editor.theme;
        let config = editor.config();

        // DAP: Highlight current stack frame position
        let stack_frame = editor.debugger.as_ref().and_then(|debugger| {
            if let (Some(frame), Some(thread_id)) = (debugger.active_frame, debugger.thread_id) {
                debugger
                    .stack_frames
                    .get(&thread_id)
                    .and_then(|bt| bt.get(frame))
            } else {
                None
            }
        });
        if let Some(frame) = stack_frame {
            if doc.path().is_some()
                && frame
                    .source
                    .as_ref()
                    .and_then(|source| source.path.as_ref())
                    == doc.path()
            {
                let line = frame.line - 1; // convert to 0-indexing
                if line >= view.offset.row && line < view.offset.row + area.height as usize {
                    surface.set_style(
                        Rect::new(
                            area.x,
                            area.y + (line - view.offset.row) as u16,
                            area.width,
                            1,
                        ),
                        theme.get("ui.highlight"),
                    );
                }
            }
        }

        if is_focused && config.cursorline {
            Self::highlight_cursorline(doc, view, surface, theme);
        }
        if is_focused && config.cursorcolumn {
            Self::highlight_cursorcolumn(doc, view, surface, theme);
        }

        let mut highlights = Self::doc_syntax_highlights(doc, view.offset, inner.height, theme);
<<<<<<< HEAD
        if editor.config().rainbow_brackets {
=======
        if doc
            .language_config()
            .and_then(|lang_config| lang_config.rainbow_brackets)
            .unwrap_or(config.rainbow_brackets)
        {
>>>>>>> dc47b675
            highlights = Box::new(syntax::merge(
                highlights,
                Self::doc_rainbow_highlights(doc, view.offset, inner.height, theme),
            ));
        }
        for diagnostic in Self::doc_diagnostics_highlights(doc, theme) {
            // Most of the `diagnostic` Vecs are empty most of the time. Skipping
            // a merge for any empty Vec saves a significant amount of work.
            if diagnostic.is_empty() {
                continue;
            }
            highlights = Box::new(syntax::merge(highlights, diagnostic));
        }
        let highlights: Box<dyn Iterator<Item = HighlightEvent>> = if is_focused {
            Box::new(syntax::merge(
                highlights,
                Self::doc_selection_highlights(
                    editor.mode(),
                    doc,
                    view,
                    theme,
                    &config.cursor_shape,
                ),
            ))
        } else {
            Box::new(highlights)
        };

        Self::render_text_highlights(
            doc,
            view.offset,
            inner,
            surface,
            theme,
            highlights,
            &editor.config(),
        );

        let mut context_ln = None;
        if editor.config().sticky_context {
            context_ln = Self::render_sticky_context(editor, doc, view, surface, theme);
        }

        Self::render_gutter(editor, doc, view, surface, theme, is_focused, context_ln);
        Self::render_rulers(editor, doc, view, inner, surface, theme);

        if is_focused {
            Self::render_focused_view_elements(view, doc, inner, theme, surface);
        }

        // if we're not at the edge of the screen, draw a right border
        if viewport.right() != view.area.right() {
            let x = area.right();
            let border_style = theme.get("ui.window");
            for y in area.top()..area.bottom() {
                surface[(x, y)]
                    .set_symbol(tui::symbols::line::VERTICAL)
                    //.set_symbol(" ")
                    .set_style(border_style);
            }
        }

        Self::render_diagnostics(doc, view, inner, surface, theme);

        let statusline_area = view
            .area
            .clip_top(view.area.height.saturating_sub(1))
            .clip_bottom(1); // -1 from bottom to remove commandline

        let mut context =
            statusline::RenderContext::new(editor, doc, view, is_focused, &self.spinners);

        statusline::render(&mut context, statusline_area, surface);
    }

    pub fn render_rulers(
        editor: &Editor,
        doc: &Document,
        view: &View,
        viewport: Rect,
        surface: &mut Surface,
        theme: &Theme,
    ) {
        let editor_rulers = &editor.config().rulers;
        let ruler_theme = theme
            .try_get("ui.virtual.ruler")
            .unwrap_or_else(|| Style::default().bg(Color::Red));

        let rulers = doc
            .language_config()
            .and_then(|config| config.rulers.as_ref())
            .unwrap_or(editor_rulers);

        rulers
            .iter()
            // View might be horizontally scrolled, convert from absolute distance
            // from the 1st column to relative distance from left of viewport
            .filter_map(|ruler| ruler.checked_sub(1 + view.offset.col as u16))
            .filter(|ruler| ruler < &viewport.width)
            .map(|ruler| viewport.clip_left(ruler).with_width(1))
            .for_each(|area| surface.set_style(area, ruler_theme))
    }

    /// Get syntax highlights for a document in a view represented by the first line
    /// and column (`offset`) and the last line. This is done instead of using a view
    /// directly to enable rendering syntax highlighted docs anywhere (eg. picker preview)
    pub fn doc_syntax_highlights<'doc>(
        doc: &'doc Document,
        offset: Position,
        height: u16,
        _theme: &Theme,
    ) -> Box<dyn Iterator<Item = HighlightEvent> + 'doc> {
        let text = doc.text().slice(..);

        let range = {
            // Calculate viewport byte ranges:
            // Saturating subs to make it inclusive zero indexing.
            let last_line = doc.text().len_lines().saturating_sub(1);
            let last_visible_line = (offset.row + height as usize)
                .saturating_sub(1)
                .min(last_line);
            let start = text.line_to_byte(offset.row.min(last_line));
            let end = text.line_to_byte(last_visible_line + 1);

            start..end
        };

        match doc.syntax() {
            Some(syntax) => {
                let iter = syntax
                    // TODO: range doesn't actually restrict source, just highlight range
                    .highlight_iter(text.slice(..), Some(range), None)
                    .map(|event| event.unwrap())
                    .map(move |event| match event {
                        // TODO: use byte slices directly
                        // convert byte offsets to char offset
                        HighlightEvent::Source { start, end } => {
                            let start =
                                text.byte_to_char(ensure_grapheme_boundary_next_byte(text, start));
                            let end =
                                text.byte_to_char(ensure_grapheme_boundary_next_byte(text, end));
                            HighlightEvent::Source { start, end }
                        }
                        event => event,
                    });

                Box::new(iter)
            }
            None => Box::new(
                [HighlightEvent::Source {
                    start: text.byte_to_char(range.start),
                    end: text.byte_to_char(range.end),
                }]
                .into_iter(),
            ),
        }
    }

<<<<<<< HEAD
    /// Get rainbow highlights for a document in a view represented by the first line
    /// and column (`offset`) and the last line.
=======
>>>>>>> dc47b675
    pub fn doc_rainbow_highlights(
        doc: &Document,
        offset: Position,
        height: u16,
        theme: &Theme,
    ) -> Vec<(usize, std::ops::Range<usize>)> {
<<<<<<< HEAD
        use syntax::Highlight;
        use HighlightEvent::*;

=======
>>>>>>> dc47b675
        let syntax = match doc.syntax() {
            Some(syntax) => syntax,
            None => return Vec::new(),
        };

        let text = doc.text().slice(..);
<<<<<<< HEAD
        let last_line = std::cmp::min(
            // Saturating subs to make it inclusive zero indexing.
            (offset.row + height as usize).saturating_sub(1),
            doc.text().len_lines().saturating_sub(1),
        );

        // calculate viewport byte ranges
        let visible_start = text.line_to_byte(offset.row);
        let visible_end = text.line_to_byte(last_line + 1);
=======

        // calculate viewport byte ranges
        let last_line = doc.text().len_lines().saturating_sub(1);
        let last_visible_line = (offset.row + height as usize)
            .saturating_sub(1)
            .min(last_line);
        let visible_start = text.line_to_byte(offset.row.min(last_line));
        let visible_end = text.line_to_byte(last_visible_line + 1);
>>>>>>> dc47b675

        // The calculation for the current nesting level for rainbow highlights
        // depends on where we start the iterator from. For accuracy, we start
        // the iterator further back than the viewport: at the start of the containing
<<<<<<< HEAD
        // non-root syntax-tree node. Then we `filter_map` to discard highlights
        // that are not in view.
        let syntax_node_start = helix_core::syntax::child_for_byte_range(
            syntax.tree().root_node(),
            visible_start..visible_start,
        )
        .map_or(visible_start, |node| node.byte_range().start);
        let syntax_node_range = syntax_node_start..visible_end;

        let mut spans = Vec::new();
        let mut highlight = None;

        for event in syntax.rainbow_iter(
            text.slice(..),
            Some(syntax_node_range),
            None,
            theme.rainbow_length(),
        ) {
            match event.unwrap() {
                HighlightStart(Highlight(h)) => highlight = Some(h),
                Source { end, .. } if end <= visible_start => continue,
                Source { start, end } if highlight.is_some() => {
                    let start = text.byte_to_char(ensure_grapheme_boundary_next_byte(text, start));
                    let end = text.byte_to_char(ensure_grapheme_boundary_next_byte(text, end));

                    spans.push((highlight.unwrap(), start..end))
                }
                HighlightEnd => highlight = None,
                _ => (),
            }
=======
        // non-root syntax-tree node. Any spans that are off-screen are truncated when
        // the spans are merged via [syntax::merge].
        let syntax_node_start =
            syntax::child_for_byte_range(syntax.tree().root_node(), visible_start..visible_start)
                .map_or(visible_start, |node| node.byte_range().start);
        let syntax_node_range = syntax_node_start..visible_end;

        let mut spans = syntax.rainbow_spans(text, Some(syntax_node_range), theme.rainbow_length());

        for (_highlight, range) in spans.iter_mut() {
            let start = text.byte_to_char(ensure_grapheme_boundary_next_byte(text, range.start));
            let end = text.byte_to_char(ensure_grapheme_boundary_next_byte(text, range.end));

            *range = start..end;
>>>>>>> dc47b675
        }

        spans
    }

    /// Get highlight spans for document diagnostics
    pub fn doc_diagnostics_highlights(
        doc: &Document,
        theme: &Theme,
    ) -> [Vec<(usize, std::ops::Range<usize>)>; 5] {
        use helix_core::diagnostic::Severity;
        let get_scope_of = |scope| {
            theme
            .find_scope_index(scope)
            // get one of the themes below as fallback values
            .or_else(|| theme.find_scope_index("diagnostic"))
            .or_else(|| theme.find_scope_index("ui.cursor"))
            .or_else(|| theme.find_scope_index("ui.selection"))
            .expect(
                "at least one of the following scopes must be defined in the theme: `diagnostic`, `ui.cursor`, or `ui.selection`",
            )
        };

        // basically just queries the theme color defined in the config
        let hint = get_scope_of("diagnostic.hint");
        let info = get_scope_of("diagnostic.info");
        let warning = get_scope_of("diagnostic.warning");
        let error = get_scope_of("diagnostic.error");
        let r#default = get_scope_of("diagnostic"); // this is a bit redundant but should be fine

        let mut default_vec: Vec<(usize, std::ops::Range<usize>)> = Vec::new();
        let mut info_vec = Vec::new();
        let mut hint_vec = Vec::new();
        let mut warning_vec = Vec::new();
        let mut error_vec = Vec::new();

        for diagnostic in doc.diagnostics() {
            // Separate diagnostics into different Vecs by severity.
            let (vec, scope) = match diagnostic.severity {
                Some(Severity::Info) => (&mut info_vec, info),
                Some(Severity::Hint) => (&mut hint_vec, hint),
                Some(Severity::Warning) => (&mut warning_vec, warning),
                Some(Severity::Error) => (&mut error_vec, error),
                _ => (&mut default_vec, r#default),
            };

            // If any diagnostic overlaps ranges with the prior diagnostic,
            // merge the two together. Otherwise push a new span.
            match vec.last_mut() {
                Some((_, range)) if diagnostic.range.start <= range.end => {
                    // This branch merges overlapping diagnostics, assuming that the current
                    // diagnostic starts on range.start or later. If this assertion fails,
                    // we will discard some part of `diagnostic`. This implies that
                    // `doc.diagnostics()` is not sorted by `diagnostic.range`.
                    debug_assert!(range.start <= diagnostic.range.start);
                    range.end = diagnostic.range.end.max(range.end)
                }
                _ => vec.push((scope, diagnostic.range.start..diagnostic.range.end)),
            }
        }

        [default_vec, info_vec, hint_vec, warning_vec, error_vec]
    }

    /// Get highlight spans for selections in a document view.
    pub fn doc_selection_highlights(
        mode: Mode,
        doc: &Document,
        view: &View,
        theme: &Theme,
        cursor_shape_config: &CursorShapeConfig,
    ) -> Vec<(usize, std::ops::Range<usize>)> {
        let text = doc.text().slice(..);
        let selection = doc.selection(view.id);
        let primary_idx = selection.primary_index();

        let cursorkind = cursor_shape_config.from_mode(mode);
        let cursor_is_block = cursorkind == CursorKind::Block;

        let selection_scope = theme
            .find_scope_index("ui.selection")
            .expect("could not find `ui.selection` scope in the theme!");
        let base_cursor_scope = theme
            .find_scope_index("ui.cursor")
            .unwrap_or(selection_scope);

        let cursor_scope = match mode {
            Mode::Insert => theme.find_scope_index("ui.cursor.insert"),
            Mode::Select => theme.find_scope_index("ui.cursor.select"),
            Mode::Normal => Some(base_cursor_scope),
        }
        .unwrap_or(base_cursor_scope);

        let primary_cursor_scope = theme
            .find_scope_index("ui.cursor.primary")
            .unwrap_or(cursor_scope);
        let primary_selection_scope = theme
            .find_scope_index("ui.selection.primary")
            .unwrap_or(selection_scope);

        let mut spans: Vec<(usize, std::ops::Range<usize>)> = Vec::new();
        for (i, range) in selection.iter().enumerate() {
            let selection_is_primary = i == primary_idx;
            let (cursor_scope, selection_scope) = if selection_is_primary {
                (primary_cursor_scope, primary_selection_scope)
            } else {
                (cursor_scope, selection_scope)
            };

            // Special-case: cursor at end of the rope.
            if range.head == range.anchor && range.head == text.len_chars() {
                if !selection_is_primary || cursor_is_block {
                    // Bar and underline cursors are drawn by the terminal
                    // BUG: If the editor area loses focus while having a bar or
                    // underline cursor (eg. when a regex prompt has focus) then
                    // the primary cursor will be invisible. This doesn't happen
                    // with block cursors since we manually draw *all* cursors.
                    spans.push((cursor_scope, range.head..range.head + 1));
                }
                continue;
            }

            let range = range.min_width_1(text);
            if range.head > range.anchor {
                // Standard case.
                let cursor_start = prev_grapheme_boundary(text, range.head);
                spans.push((selection_scope, range.anchor..cursor_start));
                if !selection_is_primary || cursor_is_block {
                    spans.push((cursor_scope, cursor_start..range.head));
                }
            } else {
                // Reverse case.
                let cursor_end = next_grapheme_boundary(text, range.head);
                if !selection_is_primary || cursor_is_block {
                    spans.push((cursor_scope, range.head..cursor_end));
                }
                spans.push((selection_scope, cursor_end..range.anchor));
            }
        }

        spans
    }

    pub fn render_sticky_context(
        editor: &Editor,
        doc: &Document,
        view: &View,
        surface: &mut Surface,
        theme: &Theme,
    ) -> Option<Vec<usize>> {
        let syntax = doc.syntax()?;
        let tree = syntax.tree();
        let text = doc.text().slice(..);
        let cursor_byte = doc.selection(view.id).primary().cursor(text);
        let context_nodes = doc
            .language_config()
            .and_then(|lc| lc.sticky_context_nodes.as_ref());

        let mut parent = tree
            .root_node()
            .descendant_for_byte_range(cursor_byte, cursor_byte)
            .and_then(|n| n.parent());

        // context is list of numbers of lines that should be rendered in the LSP context
        let mut context: Vec<usize> = Vec::new();

        while let Some(node) = parent {
            let line = text.byte_to_line(node.start_byte());

            // if parent of previous node is still on the same line, use the parent node
            if let Some(&prev_line) = context.last() {
                if prev_line == line {
                    context.pop();
                }
            }

            if context_nodes.map_or(true, |nodes| nodes.iter().any(|n| n == node.kind())) {
                context.push(line);
            }

            parent = node.parent();
        }

        // we render from top most (last in the list)
        context.reverse();

        // TODO: this probably needs it's own style, although it seems to work well even with cursorline
        let context_style = theme.get("ui.cursorline.primary");
        let mut context_area = view.inner_area(doc);
        context_area.height = 1;

        let mut line_numbers = Vec::new();
        for line_num in context {
            if line_num >= view.offset.row {
                continue;
            }
            surface.clear_with(context_area, context_style);

            let offset = Position::new(line_num, 0);
            let highlights = Self::doc_syntax_highlights(doc, offset, 1, theme);
            Self::render_text_highlights(
                doc,
                offset,
                context_area,
                surface,
                theme,
                highlights,
                &editor.config(),
            );

            context_area.y += 1;
            let line_number = match editor.config().line_number {
                LineNumber::Absolute => line_num,
                LineNumber::Relative => {
                    let res = text.byte_to_line(cursor_byte) - line_num;
                    match res {
                        n if n < 2 => 1,
                        _ => res - 1,
                    }
                }
            };
            line_numbers.push(line_number);
        }
        Some(line_numbers)
    }

    pub fn render_text_highlights<H: Iterator<Item = HighlightEvent>>(
        doc: &Document,
        offset: Position,
        viewport: Rect,
        surface: &mut Surface,
        theme: &Theme,
        highlights: H,
        config: &helix_view::editor::Config,
    ) {
        let whitespace = &config.whitespace;
        use helix_view::editor::WhitespaceRenderValue;

        // It's slightly more efficient to produce a full RopeSlice from the Rope, then slice that a bunch
        // of times than it is to always call Rope::slice/get_slice (it will internally always hit RSEnum::Light).
        let text = doc.text().slice(..);

        let characters = &whitespace.characters;

        let mut spans = Vec::new();
        let mut visual_x = 0usize;
        let mut line = 0u16;
        let tab_width = doc.tab_width();
        let tab = if whitespace.render.tab() == WhitespaceRenderValue::All {
            std::iter::once(characters.tab)
                .chain(std::iter::repeat(characters.tabpad).take(tab_width - 1))
                .collect()
        } else {
            " ".repeat(tab_width)
        };
        let space = characters.space.to_string();
        let nbsp = characters.nbsp.to_string();
        let newline = if whitespace.render.newline() == WhitespaceRenderValue::All {
            characters.newline.to_string()
        } else {
            " ".to_string()
        };
        let indent_guide_char = config.indent_guides.character.to_string();

        let text_style = theme.get("ui.text");
        let whitespace_style = theme.get("ui.virtual.whitespace");

        let mut is_in_indent_area = true;
        let mut last_line_indent_level = 0;

        // use whitespace style as fallback for indent-guide
        let indent_guide_style = text_style.patch(
            theme
                .try_get("ui.virtual.indent-guide")
                .unwrap_or_else(|| theme.get("ui.virtual.whitespace")),
        );

        let draw_indent_guides = |indent_level, line, surface: &mut Surface| {
            if !config.indent_guides.render {
                return;
            }

            let starting_indent =
                (offset.col / tab_width) + config.indent_guides.skip_levels as usize;

            let modifier = if config.indent_guides.rainbow == RainbowIndentOptions::Dim {
                Modifier::DIM
            } else {
                Modifier::empty()
            };

            for i in starting_indent..(indent_level / tab_width) {
                let style = if config.indent_guides.rainbow != RainbowIndentOptions::None {
                    indent_guide_style
                        .patch(theme.get_rainbow(i as usize))
                        .add_modifier(modifier)
                } else {
                    indent_guide_style
                };

                surface.set_string(
                    viewport.x + (i as u16 * tab_width as u16) - offset.col as u16,
                    viewport.y + line,
                    &indent_guide_char,
                    style,
                );
            }
        };

        'outer: for event in highlights {
            match event {
                HighlightEvent::HighlightStart(span) => {
                    spans.push(span);
                }
                HighlightEvent::HighlightEnd => {
                    spans.pop();
                }
                HighlightEvent::Source { start, end } => {
                    let is_trailing_cursor = text.len_chars() < end;

                    // `unwrap_or_else` part is for off-the-end indices of
                    // the rope, to allow cursor highlighting at the end
                    // of the rope.
                    let text = text.get_slice(start..end).unwrap_or_else(|| " ".into());
                    let style = spans
                        .iter()
                        .fold(text_style, |acc, span| acc.patch(theme.highlight(span.0)));

                    let space = if whitespace.render.space() == WhitespaceRenderValue::All
                        && !is_trailing_cursor
                    {
                        &space
                    } else {
                        " "
                    };

                    let nbsp = if whitespace.render.nbsp() == WhitespaceRenderValue::All
                        && text.len_chars() < end
                    {
                        &nbsp
                    } else {
                        " "
                    };

                    use helix_core::graphemes::{grapheme_width, RopeGraphemes};

                    for grapheme in RopeGraphemes::new(text) {
                        let out_of_bounds = offset.col > visual_x
                            || visual_x >= viewport.width as usize + offset.col;

                        if LineEnding::from_rope_slice(&grapheme).is_some() {
                            if !out_of_bounds {
                                // we still want to render an empty cell with the style
                                surface.set_string(
                                    (viewport.x as usize + visual_x - offset.col) as u16,
                                    viewport.y + line,
                                    &newline,
                                    style.patch(whitespace_style),
                                );
                            }

                            draw_indent_guides(last_line_indent_level, line, surface);

                            visual_x = 0;
                            line += 1;
                            is_in_indent_area = true;

                            // TODO: with proper iter this shouldn't be necessary
                            if line >= viewport.height {
                                break 'outer;
                            }
                        } else {
                            let grapheme = Cow::from(grapheme);
                            let is_whitespace;

                            let (display_grapheme, width) = if grapheme == "\t" {
                                is_whitespace = true;
                                // make sure we display tab as appropriate amount of spaces
                                let visual_tab_width = tab_width - (visual_x % tab_width);
                                let grapheme_tab_width =
                                    helix_core::str_utils::char_to_byte_idx(&tab, visual_tab_width);

                                (&tab[..grapheme_tab_width], visual_tab_width)
                            } else if grapheme == " " {
                                is_whitespace = true;
                                (space, 1)
                            } else if grapheme == "\u{00A0}" {
                                is_whitespace = true;
                                (nbsp, 1)
                            } else {
                                is_whitespace = false;
                                // Cow will prevent allocations if span contained in a single slice
                                // which should really be the majority case
                                let width = grapheme_width(&grapheme);
                                (grapheme.as_ref(), width)
                            };

                            let cut_off_start = offset.col.saturating_sub(visual_x);

                            if !out_of_bounds {
                                // if we're offscreen just keep going until we hit a new line
                                surface.set_string(
                                    (viewport.x as usize + visual_x - offset.col) as u16,
                                    viewport.y + line,
                                    display_grapheme,
                                    if is_whitespace {
                                        style.patch(whitespace_style)
                                    } else {
                                        style
                                    },
                                );
                            } else if cut_off_start != 0 && cut_off_start < width {
                                // partially on screen
                                let rect = Rect::new(
                                    viewport.x,
                                    viewport.y + line,
                                    (width - cut_off_start) as u16,
                                    1,
                                );
                                surface.set_style(
                                    rect,
                                    if is_whitespace {
                                        style.patch(whitespace_style)
                                    } else {
                                        style
                                    },
                                );
                            }

                            if is_in_indent_area && !(grapheme == " " || grapheme == "\t") {
                                draw_indent_guides(visual_x, line, surface);
                                is_in_indent_area = false;
                                last_line_indent_level = visual_x;
                            }

                            visual_x = visual_x.saturating_add(width);
                        }
                    }
                }
            }
        }
    }

    /// Render brace match, etc (meant for the focused view only)
    pub fn render_focused_view_elements(
        view: &View,
        doc: &Document,
        viewport: Rect,
        theme: &Theme,
        surface: &mut Surface,
    ) {
        // Highlight matching braces
        if let Some(syntax) = doc.syntax() {
            let text = doc.text().slice(..);
            use helix_core::match_brackets;
            let pos = doc.selection(view.id).primary().cursor(text);

            let pos = match_brackets::find_matching_bracket(syntax, doc.text(), pos)
                .and_then(|pos| view.screen_coords_at_pos(doc, text, pos));

            if let Some(pos) = pos {
                // ensure col is on screen
                if (pos.col as u16) < viewport.width + view.offset.col as u16
                    && pos.col >= view.offset.col
                {
                    let style = theme.try_get("ui.cursor.match").unwrap_or_else(|| {
                        Style::default()
                            .add_modifier(Modifier::REVERSED)
                            .add_modifier(Modifier::DIM)
                    });

                    surface[(viewport.x + pos.col as u16, viewport.y + pos.row as u16)]
                        .set_style(style);
                }
            }
        }
    }

    /// Render bufferline at the top
    pub fn render_bufferline(editor: &Editor, viewport: Rect, surface: &mut Surface) {
        let scratch = PathBuf::from(SCRATCH_BUFFER_NAME); // default filename to use for scratch buffer
        surface.clear_with(
            viewport,
            editor
                .theme
                .try_get("ui.bufferline.background")
                .unwrap_or_else(|| editor.theme.get("ui.statusline")),
        );

        let bufferline_active = editor
            .theme
            .try_get("ui.bufferline.active")
            .unwrap_or_else(|| editor.theme.get("ui.statusline.active"));

        let bufferline_inactive = editor
            .theme
            .try_get("ui.bufferline")
            .unwrap_or_else(|| editor.theme.get("ui.statusline.inactive"));

        let mut x = viewport.x;
        let current_doc = view!(editor).doc;

        for doc in editor.documents() {
            let fname = doc
                .path()
                .unwrap_or(&scratch)
                .file_name()
                .unwrap_or_default()
                .to_str()
                .unwrap_or_default();

            let style = if current_doc == doc.id() {
                bufferline_active
            } else {
                bufferline_inactive
            };

            let text = format!(" {}{} ", fname, if doc.is_modified() { "[+]" } else { "" });
            let used_width = viewport.x.saturating_sub(x);
            let rem_width = surface.area.width.saturating_sub(used_width);

            x = surface
                .set_stringn(x, viewport.y, text, rem_width as usize, style)
                .0;

            if x >= surface.area.right() {
                break;
            }
        }
    }

    pub fn render_gutter(
        editor: &Editor,
        doc: &Document,
        view: &View,
        surface: &mut Surface,
        theme: &Theme,
        is_focused: bool,
        _context_ln: Option<Vec<usize>>,
    ) {
        let text = doc.text().slice(..);
        let last_line = view.last_line(doc);
        let viewport = view.area;

        // it's used inside an iterator so the collect isn't needless:
        // https://github.com/rust-lang/rust-clippy/issues/6164
        #[allow(clippy::needless_collect)]
        let cursors: Vec<_> = doc
            .selection(view.id)
            .iter()
            .map(|range| range.cursor_line(text))
            .collect();

        let mut offset = 0;

        let gutter_style = theme.get("ui.gutter");
        let gutter_selected_style = theme.get("ui.gutter.selected");

        // avoid lots of small allocations by reusing a text buffer for each line
        let mut text = String::with_capacity(8);

        for gutter_type in view.gutters() {
            let mut gutter = gutter_type.style(editor, doc, view, theme, is_focused);
            let width = gutter_type.width(view, doc);
            text.reserve(width); // ensure there's enough space for the gutter
            for (i, line) in (view.offset.row..(last_line + 1)).enumerate() {
                let selected = cursors.contains(&line);
                let x = viewport.x + offset;
                let y = viewport.y + i as u16;

                let gutter_style = if selected {
                    gutter_selected_style
                } else {
                    gutter_style
                };

                if let Some(style) = gutter(line, selected, &mut text) {
                    surface.set_stringn(x, y, &text, width, gutter_style.patch(style));
                } else {
                    surface.set_style(
                        Rect {
                            x,
                            y,
                            width: width as u16,
                            height: 1,
                        },
                        gutter_style,
                    );
                }
                text.clear();
            }

            offset += width as u16;
        }
    }

    pub fn render_diagnostics(
        doc: &Document,
        view: &View,
        viewport: Rect,
        surface: &mut Surface,
        theme: &Theme,
    ) {
        use helix_core::diagnostic::Severity;
        use tui::{
            layout::Alignment,
            text::Text,
            widgets::{Paragraph, Widget, Wrap},
        };

        let cursor = doc
            .selection(view.id)
            .primary()
            .cursor(doc.text().slice(..));

        let diagnostics = doc.diagnostics().iter().filter(|diagnostic| {
            diagnostic.range.start <= cursor && diagnostic.range.end >= cursor
        });

        let warning = theme.get("warning");
        let error = theme.get("error");
        let info = theme.get("info");
        let hint = theme.get("hint");

        let mut lines = Vec::new();
        let background_style = theme.get("ui.background");
        for diagnostic in diagnostics {
            let style = Style::reset()
                .patch(background_style)
                .patch(match diagnostic.severity {
                    Some(Severity::Error) => error,
                    Some(Severity::Warning) | None => warning,
                    Some(Severity::Info) => info,
                    Some(Severity::Hint) => hint,
                });
            let text = Text::styled(&diagnostic.message, style);
            lines.extend(text.lines);
        }

        let paragraph = Paragraph::new(lines)
            .alignment(Alignment::Right)
            .wrap(Wrap { trim: true });
        let width = 100.min(viewport.width);
        let height = 15.min(viewport.height);
        paragraph.render(
            Rect::new(viewport.right() - width, viewport.y + 1, width, height),
            surface,
        );
    }

    /// Apply the highlighting on the lines where a cursor is active
    pub fn highlight_cursorline(doc: &Document, view: &View, surface: &mut Surface, theme: &Theme) {
        let text = doc.text().slice(..);
        let last_line = view.last_line(doc);

        let primary_line = doc.selection(view.id).primary().cursor_line(text);

        // The secondary_lines do contain the primary_line, it doesn't matter
        // as the else-if clause in the loop later won't test for the
        // secondary_lines if primary_line == line.
        // It's used inside a loop so the collect isn't needless:
        // https://github.com/rust-lang/rust-clippy/issues/6164
        #[allow(clippy::needless_collect)]
        let secondary_lines: Vec<_> = doc
            .selection(view.id)
            .iter()
            .map(|range| range.cursor_line(text))
            .collect();

        let primary_style = theme.get("ui.cursorline.primary");
        let secondary_style = theme.get("ui.cursorline.secondary");

        for line in view.offset.row..(last_line + 1) {
            let area = Rect::new(
                view.area.x,
                view.area.y + (line - view.offset.row) as u16,
                view.area.width,
                1,
            );
            if primary_line == line {
                surface.set_style(area, primary_style);
            } else if secondary_lines.binary_search(&line).is_ok() {
                surface.set_style(area, secondary_style);
            }
        }
    }

    /// Apply the highlighting on the columns where a cursor is active
    pub fn highlight_cursorcolumn(
        doc: &Document,
        view: &View,
        surface: &mut Surface,
        theme: &Theme,
    ) {
        let text = doc.text().slice(..);

        // Manual fallback behaviour:
        // ui.cursorcolumn.{p/s} -> ui.cursorcolumn -> ui.cursorline.{p/s}
        let primary_style = theme
            .try_get_exact("ui.cursorcolumn.primary")
            .or_else(|| theme.try_get_exact("ui.cursorcolumn"))
            .unwrap_or_else(|| theme.get("ui.cursorline.primary"));
        let secondary_style = theme
            .try_get_exact("ui.cursorcolumn.secondary")
            .or_else(|| theme.try_get_exact("ui.cursorcolumn"))
            .unwrap_or_else(|| theme.get("ui.cursorline.secondary"));

        let inner_area = view.inner_area(doc);
        let offset = view.offset.col;

        let selection = doc.selection(view.id);
        let primary = selection.primary();
        for range in selection.iter() {
            let is_primary = primary == *range;

            let Position { row: _, col } =
                visual_coords_at_pos(text, range.cursor(text), doc.tab_width());
            // if the cursor is horizontally in the view
            if col >= offset && inner_area.width > (col - offset) as u16 {
                let area = Rect::new(
                    inner_area.x + (col - offset) as u16,
                    view.area.y,
                    1,
                    view.area.height,
                );
                if is_primary {
                    surface.set_style(area, primary_style)
                } else {
                    surface.set_style(area, secondary_style)
                }
            }
        }
    }

    /// Handle events by looking them up in `self.keymaps`. Returns None
    /// if event was handled (a command was executed or a subkeymap was
    /// activated). Only KeymapResult::{NotFound, Cancelled} is returned
    /// otherwise.
    fn handle_keymap_event(
        &mut self,
        mode: Mode,
        cxt: &mut commands::Context,
        event: KeyEvent,
    ) -> Option<KeymapResult> {
        let mut last_mode = mode;
        self.pseudo_pending.extend(self.keymaps.pending());
        let key_result = self.keymaps.get(mode, event);
        cxt.editor.autoinfo = self.keymaps.sticky().map(|node| node.infobox());

        let mut execute_command = |command: &commands::MappableCommand| {
            command.execute(cxt);
            let current_mode = cxt.editor.mode();
            match (last_mode, current_mode) {
                (Mode::Normal, Mode::Insert) => {
                    // HAXX: if we just entered insert mode from normal, clear key buf
                    // and record the command that got us into this mode.

                    // how we entered insert mode is important, and we should track that so
                    // we can repeat the side effect.
                    self.last_insert.0 = command.clone();
                    self.last_insert.1.clear();

                    commands::signature_help_impl(cxt, commands::SignatureHelpInvoked::Automatic);
                }
                (Mode::Insert, Mode::Normal) => {
                    // if exiting insert mode, remove completion
                    self.completion = None;

                    // TODO: Use an on_mode_change hook to remove signature help
                    cxt.jobs.callback(async {
                        let call: job::Callback =
                            Callback::EditorCompositor(Box::new(|_editor, compositor| {
                                compositor.remove(SignatureHelp::ID);
                            }));
                        Ok(call)
                    });
                }
                _ => (),
            }
            last_mode = current_mode;
        };

        match &key_result {
            KeymapResult::Matched(command) => {
                execute_command(command);
            }
            KeymapResult::Pending(node) => cxt.editor.autoinfo = Some(node.infobox()),
            KeymapResult::MatchedSequence(commands) => {
                for command in commands {
                    execute_command(command);
                }
            }
            KeymapResult::NotFound | KeymapResult::Cancelled(_) => return Some(key_result),
        }
        None
    }

    fn insert_mode(&mut self, cx: &mut commands::Context, event: KeyEvent) {
        if let Some(keyresult) = self.handle_keymap_event(Mode::Insert, cx, event) {
            match keyresult {
                KeymapResult::NotFound => {
                    if let Some(ch) = event.char() {
                        commands::insert::insert_char(cx, ch)
                    }
                }
                KeymapResult::Cancelled(pending) => {
                    for ev in pending {
                        match ev.char() {
                            Some(ch) => commands::insert::insert_char(cx, ch),
                            None => {
                                if let KeymapResult::Matched(command) =
                                    self.keymaps.get(Mode::Insert, ev)
                                {
                                    command.execute(cx);
                                }
                            }
                        }
                    }
                }
                _ => unreachable!(),
            }
        }
    }

    fn command_mode(&mut self, mode: Mode, cxt: &mut commands::Context, event: KeyEvent) {
        match (event, cxt.editor.count) {
            // count handling
            (key!(i @ '0'), Some(_)) | (key!(i @ '1'..='9'), _) => {
                let i = i.to_digit(10).unwrap() as usize;
                cxt.editor.count =
                    std::num::NonZeroUsize::new(cxt.editor.count.map_or(i, |c| c.get() * 10 + i));
            }
            // special handling for repeat operator
            (key!('.'), _) if self.keymaps.pending().is_empty() => {
                for _ in 0..cxt.editor.count.map_or(1, NonZeroUsize::into) {
                    // first execute whatever put us into insert mode
                    self.last_insert.0.execute(cxt);
                    // then replay the inputs
                    for key in self.last_insert.1.clone() {
                        match key {
                            InsertEvent::Key(key) => self.insert_mode(cxt, key),
                            InsertEvent::CompletionApply(compl) => {
                                let (view, doc) = current!(cxt.editor);

                                doc.restore(view);

                                let text = doc.text().slice(..);
                                let cursor = doc.selection(view.id).primary().cursor(text);

                                let shift_position =
                                    |pos: usize| -> usize { pos + cursor - compl.trigger_offset };

                                let tx = Transaction::change(
                                    doc.text(),
                                    compl.changes.iter().cloned().map(|(start, end, t)| {
                                        (shift_position(start), shift_position(end), t)
                                    }),
                                );
                                apply_transaction(&tx, doc, view);
                            }
                            InsertEvent::TriggerCompletion => {
                                let (_, doc) = current!(cxt.editor);
                                doc.savepoint();
                            }
                        }
                    }
                }
                cxt.editor.count = None;
            }
            _ => {
                // set the count
                cxt.count = cxt.editor.count;
                // TODO: edge case: 0j -> reset to 1
                // if this fails, count was Some(0)
                // debug_assert!(cxt.count != 0);

                // set the register
                cxt.register = cxt.editor.selected_register.take();

                self.handle_keymap_event(mode, cxt, event);
                if self.keymaps.pending().is_empty() {
                    cxt.editor.count = None
                }
            }
        }
    }

    pub fn set_completion(
        &mut self,
        editor: &mut Editor,
        items: Vec<helix_lsp::lsp::CompletionItem>,
        offset_encoding: helix_lsp::OffsetEncoding,
        start_offset: usize,
        trigger_offset: usize,
        size: Rect,
    ) {
        let mut completion =
            Completion::new(editor, items, offset_encoding, start_offset, trigger_offset);

        if completion.is_empty() {
            // skip if we got no completion results
            return;
        }

        // Immediately initialize a savepoint
        doc_mut!(editor).savepoint();

        editor.last_completion = None;
        self.last_insert.1.push(InsertEvent::TriggerCompletion);

        // TODO : propagate required size on resize to completion too
        completion.required_size((size.width, size.height));
        self.completion = Some(completion);
    }

    pub fn clear_completion(&mut self, editor: &mut Editor) {
        self.completion = None;

        // Clear any savepoints
        let doc = doc_mut!(editor);
        doc.savepoint = None;
        editor.clear_idle_timer(); // don't retrigger
    }

    pub fn handle_idle_timeout(&mut self, cx: &mut commands::Context) -> EventResult {
        if let Some(completion) = &mut self.completion {
            return if completion.ensure_item_resolved(cx) {
                EventResult::Consumed(None)
            } else {
                EventResult::Ignored(None)
            };
        }

        if cx.editor.mode != Mode::Insert || !cx.editor.config().auto_completion {
            return EventResult::Ignored(None);
        }

        crate::commands::insert::idle_completion(cx);

        EventResult::Consumed(None)
    }
}

impl EditorView {
    fn handle_mouse_event(
        &mut self,
        event: &MouseEvent,
        cxt: &mut commands::Context,
    ) -> EventResult {
        let config = cxt.editor.config();
        let MouseEvent {
            kind,
            row,
            column,
            modifiers,
            ..
        } = *event;

        let pos_and_view = |editor: &Editor, row, column| {
            editor.tree.views().find_map(|(view, _focus)| {
                view.pos_at_screen_coords(&editor.documents[&view.doc], row, column)
                    .map(|pos| (pos, view.id))
            })
        };

        let gutter_coords_and_view = |editor: &Editor, row, column| {
            editor.tree.views().find_map(|(view, _focus)| {
                view.gutter_coords_at_screen_coords(row, column)
                    .map(|coords| (coords, view.id))
            })
        };

        match kind {
            MouseEventKind::Down(MouseButton::Left) => {
                let editor = &mut cxt.editor;

                if let Some((pos, view_id)) = pos_and_view(editor, row, column) {
                    let doc = doc_mut!(editor, &view!(editor, view_id).doc);

                    if modifiers == KeyModifiers::ALT {
                        let selection = doc.selection(view_id).clone();
                        doc.set_selection(view_id, selection.push(Range::point(pos)));
                    } else {
                        doc.set_selection(view_id, Selection::point(pos));
                    }

                    editor.focus(view_id);
                    editor.ensure_cursor_in_view(view_id);

                    return EventResult::Consumed(None);
                }

                if let Some((coords, view_id)) = gutter_coords_and_view(editor, row, column) {
                    editor.focus(view_id);

                    let (view, doc) = current!(cxt.editor);

                    let path = match doc.path() {
                        Some(path) => path.clone(),
                        None => return EventResult::Ignored(None),
                    };

                    let line = coords.row + view.offset.row;
                    if line < doc.text().len_lines() {
                        commands::dap_toggle_breakpoint_impl(cxt, path, line);
                        return EventResult::Consumed(None);
                    }
                }

                EventResult::Ignored(None)
            }

            MouseEventKind::Drag(MouseButton::Left) => {
                let (view, doc) = current!(cxt.editor);

                let pos = match view.pos_at_screen_coords(doc, row, column) {
                    Some(pos) => pos,
                    None => return EventResult::Ignored(None),
                };

                let mut selection = doc.selection(view.id).clone();
                let primary = selection.primary_mut();
                *primary = primary.put_cursor(doc.text().slice(..), pos, true);
                doc.set_selection(view.id, selection);
                let view_id = view.id;
                cxt.editor.ensure_cursor_in_view(view_id);
                EventResult::Consumed(None)
            }

            MouseEventKind::ScrollUp | MouseEventKind::ScrollDown => {
                let current_view = cxt.editor.tree.focus;

                let direction = match event.kind {
                    MouseEventKind::ScrollUp => Direction::Backward,
                    MouseEventKind::ScrollDown => Direction::Forward,
                    _ => unreachable!(),
                };

                match pos_and_view(cxt.editor, row, column) {
                    Some((_, view_id)) => cxt.editor.tree.focus = view_id,
                    None => return EventResult::Ignored(None),
                }

                let offset = config.scroll_lines.unsigned_abs();
                commands::scroll(cxt, offset, direction);

                cxt.editor.tree.focus = current_view;
                cxt.editor.ensure_cursor_in_view(current_view);

                EventResult::Consumed(None)
            }

            MouseEventKind::Up(MouseButton::Left) => {
                if !config.middle_click_paste {
                    return EventResult::Ignored(None);
                }

                let (view, doc) = current!(cxt.editor);

                if doc
                    .selection(view.id)
                    .primary()
                    .slice(doc.text().slice(..))
                    .len_chars()
                    <= 1
                {
                    return EventResult::Ignored(None);
                }

                commands::MappableCommand::yank_main_selection_to_primary_clipboard.execute(cxt);

                EventResult::Consumed(None)
            }

            MouseEventKind::Up(MouseButton::Right) => {
                if let Some((coords, view_id)) = gutter_coords_and_view(cxt.editor, row, column) {
                    cxt.editor.focus(view_id);

                    let (view, doc) = current!(cxt.editor);
                    let line = coords.row + view.offset.row;
                    if let Ok(pos) = doc.text().try_line_to_char(line) {
                        doc.set_selection(view_id, Selection::point(pos));
                        if modifiers == KeyModifiers::ALT {
                            commands::MappableCommand::dap_edit_log.execute(cxt);
                        } else {
                            commands::MappableCommand::dap_edit_condition.execute(cxt);
                        }

                        return EventResult::Consumed(None);
                    }
                }

                EventResult::Ignored(None)
            }

            MouseEventKind::Up(MouseButton::Middle) => {
                let editor = &mut cxt.editor;
                if !config.middle_click_paste {
                    return EventResult::Ignored(None);
                }

                if modifiers == KeyModifiers::ALT {
                    commands::MappableCommand::replace_selections_with_primary_clipboard
                        .execute(cxt);

                    return EventResult::Consumed(None);
                }

                if let Some((pos, view_id)) = pos_and_view(editor, row, column) {
                    let doc = doc_mut!(editor, &view!(editor, view_id).doc);
                    doc.set_selection(view_id, Selection::point(pos));
                    cxt.editor.focus(view_id);
                    commands::MappableCommand::paste_primary_clipboard_before.execute(cxt);

                    return EventResult::Consumed(None);
                }

                EventResult::Ignored(None)
            }

            _ => EventResult::Ignored(None),
        }
    }
}

impl Component for EditorView {
    fn handle_event(
        &mut self,
        event: &Event,
        context: &mut crate::compositor::Context,
    ) -> EventResult {
        if let Some(explore) = self.explorer.as_mut() {
            if let EventResult::Consumed(callback) = explore.handle_event(event, context) {
                return EventResult::Consumed(callback);
            }
        }
        let mut cx = commands::Context {
            editor: context.editor,
            count: None,
            register: None,
            callback: None,
            on_next_key_callback: None,
            jobs: context.jobs,
        };

        match event {
            Event::Paste(contents) => {
                cx.count = cx.editor.count;
                commands::paste_bracketed_value(&mut cx, contents.clone());
                cx.editor.count = None;

                let config = cx.editor.config();
                let mode = cx.editor.mode();
                let (view, doc) = current!(cx.editor);
                view.ensure_cursor_in_view(doc, config.scrolloff);

                // Store a history state if not in insert mode. Otherwise wait till we exit insert
                // to include any edits to the paste in the history state.
                if mode != Mode::Insert {
                    doc.append_changes_to_history(view);
                }

                EventResult::Consumed(None)
            }
            Event::Resize(_width, _height) => {
                // Ignore this event, we handle resizing just before rendering to screen.
                // Handling it here but not re-rendering will cause flashing
                EventResult::Consumed(None)
            }
            Event::Key(mut key) => {
                cx.editor.reset_idle_timer();
                canonicalize_key(&mut key);

                // clear status
                cx.editor.status_msg = None;

                let mode = cx.editor.mode();
                let (view, _) = current!(cx.editor);
                let focus = view.id;

                if let Some(on_next_key) = self.on_next_key.take() {
                    // if there's a command waiting input, do that first
                    on_next_key(&mut cx, key);
                } else {
                    match mode {
                        Mode::Insert => {
                            // let completion swallow the event if necessary
                            let mut consumed = false;
                            if let Some(completion) = &mut self.completion {
                                // use a fake context here
                                let mut cx = Context {
                                    editor: cx.editor,
                                    jobs: cx.jobs,
                                    scroll: None,
                                };
                                let res = completion.handle_event(event, &mut cx);

                                if let EventResult::Consumed(callback) = res {
                                    consumed = true;

                                    if callback.is_some() {
                                        // assume close_fn
                                        self.clear_completion(cx.editor);
                                    }
                                }
                            }

                            // if completion didn't take the event, we pass it onto commands
                            if !consumed {
                                if let Some(compl) = cx.editor.last_completion.take() {
                                    self.last_insert.1.push(InsertEvent::CompletionApply(compl));
                                }

                                self.insert_mode(&mut cx, key);

                                // record last_insert key
                                self.last_insert.1.push(InsertEvent::Key(key));

                                // lastly we recalculate completion
                                if let Some(completion) = &mut self.completion {
                                    completion.update(&mut cx);
                                    if completion.is_empty() {
                                        self.clear_completion(cx.editor);
                                    }
                                }
                            }
                        }
                        mode => self.command_mode(mode, &mut cx, key),
                    }
                }

                self.on_next_key = cx.on_next_key_callback.take();
                match self.on_next_key {
                    Some(_) => self.pseudo_pending.push(key),
                    None => self.pseudo_pending.clear(),
                }

                // appease borrowck
                let callback = cx.callback.take();

                // if the command consumed the last view, skip the render.
                // on the next loop cycle the Application will then terminate.
                if cx.editor.should_close() {
                    return EventResult::Ignored(None);
                }

                // if the focused view still exists and wasn't closed
                if cx.editor.tree.contains(focus) {
                    let config = cx.editor.config();
                    let mode = cx.editor.mode();
                    let view = view_mut!(cx.editor, focus);
                    let doc = doc_mut!(cx.editor, &view.doc);

                    view.ensure_cursor_in_view(doc, config.scrolloff);

                    // Store a history state if not in insert mode. This also takes care of
                    // committing changes when leaving insert mode.
                    if mode != Mode::Insert {
                        doc.append_changes_to_history(view);
                    }
                }

                EventResult::Consumed(callback)
            }

            Event::Mouse(event) => self.handle_mouse_event(event, &mut cx),
            Event::IdleTimeout => self.handle_idle_timeout(&mut cx),
            Event::FocusGained => EventResult::Ignored(None),
            Event::FocusLost => {
                if context.editor.config().auto_save {
                    if let Err(e) = commands::typed::write_all_impl(context, false, false) {
                        context.editor.set_error(format!("{}", e));
                    }
                }
                EventResult::Consumed(None)
            }
        }
    }

    fn render(&mut self, area: Rect, surface: &mut Surface, cx: &mut Context) {
        // clear with background color
        surface.set_style(area, cx.editor.theme.get("ui.background"));
        let config = cx.editor.config();

        // check if bufferline should be rendered
        use helix_view::editor::BufferLine;
        let use_bufferline = match config.bufferline {
            BufferLine::Always => true,
            BufferLine::Multiple if cx.editor.documents.len() > 1 => true,
            _ => false,
        };

        // -1 for commandline and -1 for bufferline
        let mut editor_area = area.clip_bottom(1);
        if use_bufferline {
            editor_area = editor_area.clip_top(1);
        }

        // if the terminal size suddenly changed, we need to trigger a resize
        if self.explorer.is_some() && (config.explorer.is_embed()) {
            editor_area = editor_area.clip_left(config.explorer.column_width as u16 + 2);
        }

        cx.editor.resize(editor_area); // -1 from bottom for commandline

        if let Some(explore) = self.explorer.as_mut() {
            if !explore.content.is_focus() && config.explorer.is_embed() {
                explore.content.render(area, surface, cx);
            }
        }

        if use_bufferline {
            Self::render_bufferline(cx.editor, area.with_height(1), surface);
        }

        for (view, is_focused) in cx.editor.tree.views() {
            let doc = cx.editor.document(view.doc).unwrap();
            self.render_view(cx.editor, doc, view, area, surface, is_focused);
        }

        if config.auto_info {
            if let Some(mut info) = cx.editor.autoinfo.take() {
                info.render(area, surface, cx);
                cx.editor.autoinfo = Some(info)
            }
        }

        let key_width = 15u16; // for showing pending keys
        let mut status_msg_width = 0;

        // render status msg
        if let Some((status_msg, severity)) = &cx.editor.status_msg {
            status_msg_width = status_msg.width();
            use helix_view::editor::Severity;
            let style = if *severity == Severity::Error {
                cx.editor.theme.get("error")
            } else {
                cx.editor.theme.get("ui.text")
            };

            surface.set_string(
                area.x,
                area.y + area.height.saturating_sub(1),
                status_msg,
                style,
            );
        }

        if area.width.saturating_sub(status_msg_width as u16) > key_width {
            let mut disp = String::new();
            if let Some(count) = cx.editor.count {
                disp.push_str(&count.to_string())
            }
            for key in self.keymaps.pending() {
                disp.push_str(&key.key_sequence_format());
            }
            for key in &self.pseudo_pending {
                disp.push_str(&key.key_sequence_format());
            }
            let style = cx.editor.theme.get("ui.text");
            let macro_width = if cx.editor.macro_recording.is_some() {
                3
            } else {
                0
            };
            surface.set_string(
                area.x + area.width.saturating_sub(key_width + macro_width),
                area.y + area.height.saturating_sub(1),
                disp.get(disp.len().saturating_sub(key_width as usize)..)
                    .unwrap_or(&disp),
                style,
            );
            if let Some((reg, _)) = cx.editor.macro_recording {
                let disp = format!("[{}]", reg);
                let style = style
                    .fg(helix_view::graphics::Color::Yellow)
                    .add_modifier(Modifier::BOLD);
                surface.set_string(
                    area.x + area.width.saturating_sub(3),
                    area.y + area.height.saturating_sub(1),
                    &disp,
                    style,
                );
            }
        }

        if let Some(completion) = self.completion.as_mut() {
            completion.render(area, surface, cx);
        }

        if let Some(explore) = self.explorer.as_mut() {
            if explore.content.is_focus() {
                if config.explorer.is_embed() {
                    explore.content.render(area, surface, cx);
                } else {
                    explore.render(area, surface, cx);
                }
            }
        }
    }

    fn cursor(&self, _area: Rect, editor: &Editor) -> (Option<Position>, CursorKind) {
        if let Some(explore) = &self.explorer {
            if explore.content.is_focus() {
                if editor.config().explorer.is_overlay() {
                    return explore.cursor(_area, editor);
                }
                let cursor = explore.content.cursor(_area, editor);
                if cursor.0.is_some() {
                    return cursor;
                }
            }
        }
        match editor.cursor() {
            // All block cursors are drawn manually
            (pos, CursorKind::Block) => (pos, CursorKind::Hidden),
            cursor => cursor,
        }
    }
}

fn canonicalize_key(key: &mut KeyEvent) {
    if let KeyEvent {
        code: KeyCode::Char(_),
        modifiers: _,
    } = key
    {
        key.modifiers.remove(KeyModifiers::SHIFT)
    }
}<|MERGE_RESOLUTION|>--- conflicted
+++ resolved
@@ -128,15 +128,11 @@
         }
 
         let mut highlights = Self::doc_syntax_highlights(doc, view.offset, inner.height, theme);
-<<<<<<< HEAD
-        if editor.config().rainbow_brackets {
-=======
         if doc
             .language_config()
             .and_then(|lang_config| lang_config.rainbow_brackets)
             .unwrap_or(config.rainbow_brackets)
         {
->>>>>>> dc47b675
             highlights = Box::new(syntax::merge(
                 highlights,
                 Self::doc_rainbow_highlights(doc, view.offset, inner.height, theme),
@@ -295,40 +291,18 @@
         }
     }
 
-<<<<<<< HEAD
-    /// Get rainbow highlights for a document in a view represented by the first line
-    /// and column (`offset`) and the last line.
-=======
->>>>>>> dc47b675
     pub fn doc_rainbow_highlights(
         doc: &Document,
         offset: Position,
         height: u16,
         theme: &Theme,
     ) -> Vec<(usize, std::ops::Range<usize>)> {
-<<<<<<< HEAD
-        use syntax::Highlight;
-        use HighlightEvent::*;
-
-=======
->>>>>>> dc47b675
         let syntax = match doc.syntax() {
             Some(syntax) => syntax,
             None => return Vec::new(),
         };
 
         let text = doc.text().slice(..);
-<<<<<<< HEAD
-        let last_line = std::cmp::min(
-            // Saturating subs to make it inclusive zero indexing.
-            (offset.row + height as usize).saturating_sub(1),
-            doc.text().len_lines().saturating_sub(1),
-        );
-
-        // calculate viewport byte ranges
-        let visible_start = text.line_to_byte(offset.row);
-        let visible_end = text.line_to_byte(last_line + 1);
-=======
 
         // calculate viewport byte ranges
         let last_line = doc.text().len_lines().saturating_sub(1);
@@ -337,43 +311,10 @@
             .min(last_line);
         let visible_start = text.line_to_byte(offset.row.min(last_line));
         let visible_end = text.line_to_byte(last_visible_line + 1);
->>>>>>> dc47b675
 
         // The calculation for the current nesting level for rainbow highlights
         // depends on where we start the iterator from. For accuracy, we start
         // the iterator further back than the viewport: at the start of the containing
-<<<<<<< HEAD
-        // non-root syntax-tree node. Then we `filter_map` to discard highlights
-        // that are not in view.
-        let syntax_node_start = helix_core::syntax::child_for_byte_range(
-            syntax.tree().root_node(),
-            visible_start..visible_start,
-        )
-        .map_or(visible_start, |node| node.byte_range().start);
-        let syntax_node_range = syntax_node_start..visible_end;
-
-        let mut spans = Vec::new();
-        let mut highlight = None;
-
-        for event in syntax.rainbow_iter(
-            text.slice(..),
-            Some(syntax_node_range),
-            None,
-            theme.rainbow_length(),
-        ) {
-            match event.unwrap() {
-                HighlightStart(Highlight(h)) => highlight = Some(h),
-                Source { end, .. } if end <= visible_start => continue,
-                Source { start, end } if highlight.is_some() => {
-                    let start = text.byte_to_char(ensure_grapheme_boundary_next_byte(text, start));
-                    let end = text.byte_to_char(ensure_grapheme_boundary_next_byte(text, end));
-
-                    spans.push((highlight.unwrap(), start..end))
-                }
-                HighlightEnd => highlight = None,
-                _ => (),
-            }
-=======
         // non-root syntax-tree node. Any spans that are off-screen are truncated when
         // the spans are merged via [syntax::merge].
         let syntax_node_start =
@@ -388,7 +329,6 @@
             let end = text.byte_to_char(ensure_grapheme_boundary_next_byte(text, range.end));
 
             *range = start..end;
->>>>>>> dc47b675
         }
 
         spans
