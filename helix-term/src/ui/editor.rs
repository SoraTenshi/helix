--- conflicted
+++ resolved
@@ -19,11 +19,8 @@
 use helix_view::{
     apply_transaction,
     document::{Mode, SCRATCH_BUFFER_NAME},
-<<<<<<< HEAD
     editor::{CompleteAction, CursorShapeConfig, LineNumber},
-=======
     editor::{CompleteAction, CursorShapeConfig, RainbowIndentOptions},
->>>>>>> bb488892
     graphics::{Color, CursorKind, Modifier, Rect, Style},
     input::{KeyEvent, MouseButton, MouseEvent, MouseEventKind},
     keyboard::{KeyCode, KeyModifiers},
