use crate::{
    commands::{self, OnKeyCallback},
    compositor::{Component, Context, Event, EventResult},
    events::{OnModeSwitch, PostCommand},
    key,
    keymap::{KeymapResult, Keymaps},
    ui::{
        document::{render_document, LinePos, TextRenderer, TranslatedPosition},
        Completion, ProgressSpinners,
    },
};

use helix_core::{
    diagnostic::NumberOrString,
    graphemes::{
        ensure_grapheme_boundary_next_byte, next_grapheme_boundary, prev_grapheme_boundary,
    },
    movement::Direction,
    syntax::{self, HighlightEvent},
    text_annotations::TextAnnotations,
    unicode::width::UnicodeWidthStr,
    visual_offset_from_block, Change, Position, Range, Selection, Transaction,
};
use helix_view::{
    document::{Mode, SavePoint, SCRATCH_BUFFER_NAME},
    editor::{CompleteAction, CursorShapeConfig},
    graphics::{Color, CursorKind, Modifier, Rect, Style},
    input::{KeyEvent, MouseButton, MouseEvent, MouseEventKind},
    keyboard::{KeyCode, KeyModifiers},
    Document, Editor, Theme, View,
};
use std::{mem::take, num::NonZeroUsize, path::PathBuf, rc::Rc, sync::Arc};

use tui::{buffer::Buffer as Surface, text::Span};

use super::{
    completion::CompletionItem,
    context::{self, StickyNode},
<<<<<<< HEAD
    statusline,
};
use super::{document::LineDecoration, lsp::SignatureHelp};
=======
    document::LineDecoration,
    statusline,
};
>>>>>>> d99a121c

pub struct EditorView {
    pub keymaps: Keymaps,
    on_next_key: Option<OnKeyCallback>,
    pseudo_pending: Vec<KeyEvent>,
    pub(crate) last_insert: (commands::MappableCommand, Vec<InsertEvent>),
    pub(crate) completion: Option<Completion>,
    spinners: ProgressSpinners,
    sticky_nodes: Option<Vec<StickyNode>>,
    /// Tracks if the terminal window is focused by reaction to terminal focus events
    terminal_focused: bool,
}

#[derive(Debug, Clone)]
pub enum InsertEvent {
    Key(KeyEvent),
    CompletionApply {
        trigger_offset: usize,
        changes: Vec<Change>,
    },
    TriggerCompletion,
    RequestCompletion,
}

impl Default for EditorView {
    fn default() -> Self {
        Self::new(Keymaps::default())
    }
}

impl EditorView {
    pub fn new(keymaps: Keymaps) -> Self {
        Self {
            keymaps,
            on_next_key: None,
            pseudo_pending: Vec::new(),
            last_insert: (commands::MappableCommand::normal_mode, Vec::new()),
            completion: None,
            spinners: ProgressSpinners::default(),
            sticky_nodes: None,
            terminal_focused: true,
        }
    }

    pub fn spinners_mut(&mut self) -> &mut ProgressSpinners {
        &mut self.spinners
    }

    pub fn render_view(
        &mut self,
        editor: &Editor,
        doc: &Document,
        view: &View,
        viewport: Rect,
        surface: &mut Surface,
        is_focused: bool,
    ) {
        let inner = view.inner_area(doc);
        let area = view.area;
        let theme = &editor.theme;
        let config = editor.config();

        let text_annotations = view.text_annotations(doc, Some(theme));
        let mut line_decorations: Vec<Box<dyn LineDecoration>> = Vec::new();
        let mut translated_positions: Vec<TranslatedPosition> = Vec::new();

        if is_focused && config.cursorline {
            line_decorations.push(Self::cursorline_decorator(doc, view, theme))
        }

        if is_focused && config.cursorcolumn {
            Self::highlight_cursorcolumn(doc, view, surface, theme, inner, &text_annotations);
        }

        // Set DAP highlights, if needed.
        if let Some(frame) = editor.current_stack_frame() {
            let dap_line = frame.line.saturating_sub(1);
            let style = theme.get("ui.highlight.frameline");
            let line_decoration = move |renderer: &mut TextRenderer, pos: LinePos| {
                if pos.doc_line != dap_line {
                    return;
                }
                renderer.surface.set_style(
                    Rect::new(inner.x, inner.y + pos.visual_line, inner.width, 1),
                    style,
                );
            };

            line_decorations.push(Box::new(line_decoration));
        }

        let syntax_highlights =
            Self::doc_syntax_highlights(doc, view.offset.anchor, inner.height, theme);

        let mut overlay_highlights =
            Self::empty_highlight_iter(doc, view.offset.anchor, inner.height);
        let overlay_syntax_highlights = Self::overlay_syntax_highlights(
            doc,
            view.offset.anchor,
            inner.height,
            &text_annotations,
        );
        if !overlay_syntax_highlights.is_empty() {
            overlay_highlights =
                Box::new(syntax::merge(overlay_highlights, overlay_syntax_highlights));
        }

        for diagnostic in Self::doc_diagnostics_highlights(doc, theme) {
            // Most of the `diagnostic` Vecs are empty most of the time. Skipping
            // a merge for any empty Vec saves a significant amount of work.
            if diagnostic.is_empty() {
                continue;
            }
            overlay_highlights = Box::new(syntax::merge(overlay_highlights, diagnostic));
        }

        if is_focused {
            let highlights = syntax::merge(
                overlay_highlights,
                Self::doc_selection_highlights(
                    editor.mode(),
                    doc,
                    view,
                    theme,
                    &config.cursor_shape,
                    self.terminal_focused,
                ),
            );
            let focused_view_elements = Self::highlight_focused_view_elements(view, doc, theme);
            if focused_view_elements.is_empty() {
                overlay_highlights = Box::new(highlights)
            } else {
                overlay_highlights = Box::new(syntax::merge(highlights, focused_view_elements))
            }
        }

        if is_focused {
            let cursor = doc
                .selection(view.id)
                .primary()
                .cursor(doc.text().slice(..));
            // set the cursor_cache to out of view in case the position is not found
            editor.cursor_cache.set(Some(None));
            let update_cursor_cache =
                |_: &mut TextRenderer, pos| editor.cursor_cache.set(Some(Some(pos)));
            translated_positions.push((cursor, Box::new(update_cursor_cache)));
        }

        let gutter_overflow = view.gutter_offset(doc) == 0;
        if !gutter_overflow {
            Self::render_gutter(
                editor,
                doc,
                self.sticky_nodes.clone(),
                view,
                theme,
                is_focused & self.terminal_focused,
                &mut line_decorations,
            );
        }

        render_document(
            surface,
            inner,
            doc,
            view.offset,
            &text_annotations,
            syntax_highlights,
            overlay_highlights,
            theme,
            &mut line_decorations,
            &mut translated_positions,
        );

        if config.sticky_context.enable {
            self.sticky_nodes = context::calculate_sticky_nodes(
                &self.sticky_nodes,
                doc,
                view,
                &config,
                &editor.cursor_cache.get(),
            );

            context::render_sticky_context(doc, view, surface, &self.sticky_nodes, theme);
        }

        Self::render_rulers(editor, doc, view, inner, surface, theme);

        // if we're not at the edge of the screen, draw a right border
        if viewport.right() != view.area.right() {
            let x = area.right();
            let border_style = theme.get("ui.window");
            for y in area.top()..area.bottom() {
                surface[(x, y)]
                    .set_symbol(tui::symbols::line::VERTICAL)
                    //.set_symbol(" ")
                    .set_style(border_style);
            }
        }

        Self::render_diagnostics(doc, view, inner, surface, theme);

        let statusline_area = view
            .area
            .clip_top(view.area.height.saturating_sub(1))
            .clip_bottom(1); // -1 from bottom to remove commandline

        let mut context =
            statusline::RenderContext::new(editor, doc, view, is_focused, &self.spinners);

        statusline::render(&mut context, statusline_area, surface);
    }

    pub fn render_rulers(
        editor: &Editor,
        doc: &Document,
        view: &View,
        viewport: Rect,
        surface: &mut Surface,
        theme: &Theme,
    ) {
        let editor_rulers = &editor.config().rulers;
        let ruler_theme = theme
            .try_get("ui.virtual.ruler")
            .unwrap_or_else(|| Style::default().bg(Color::Red));

        let rulers = doc
            .language_config()
            .and_then(|config| config.rulers.as_ref())
            .unwrap_or(editor_rulers);

        rulers
            .iter()
            // View might be horizontally scrolled, convert from absolute distance
            // from the 1st column to relative distance from left of viewport
            .filter_map(|ruler| ruler.checked_sub(1 + view.offset.horizontal_offset as u16))
            .filter(|ruler| ruler < &viewport.width)
            .map(|ruler| viewport.clip_left(ruler).with_width(1))
            .for_each(|area| surface.set_style(area, ruler_theme))
    }

    fn viewport_byte_range(
        text: helix_core::RopeSlice,
        row: usize,
        height: u16,
    ) -> std::ops::Range<usize> {
        // Calculate viewport byte ranges:
        // Saturating subs to make it inclusive zero indexing.
        let last_line = text.len_lines().saturating_sub(1);
        let last_visible_line = (row + height as usize).saturating_sub(1).min(last_line);
        let start = text.line_to_byte(row.min(last_line));
        let end = text.line_to_byte(last_visible_line + 1);

        start..end
    }

    pub fn empty_highlight_iter(
        doc: &Document,
        anchor: usize,
        height: u16,
    ) -> Box<dyn Iterator<Item = HighlightEvent>> {
        let text = doc.text().slice(..);
        let row = text.char_to_line(anchor.min(text.len_chars()));

        // Calculate viewport byte ranges:
        // Saturating subs to make it inclusive zero indexing.
        let range = Self::viewport_byte_range(text, row, height);
        Box::new(
            [HighlightEvent::Source {
                start: text.byte_to_char(range.start),
                end: text.byte_to_char(range.end),
            }]
            .into_iter(),
        )
    }

    /// Get syntax highlights for a document in a view represented by the first line
    /// and column (`offset`) and the last line. This is done instead of using a view
    /// directly to enable rendering syntax highlighted docs anywhere (eg. picker preview)
    pub fn doc_syntax_highlights<'doc>(
        doc: &'doc Document,
        anchor: usize,
        height: u16,
        _theme: &Theme,
    ) -> Box<dyn Iterator<Item = HighlightEvent> + 'doc> {
        let text = doc.text().slice(..);
        let row = text.char_to_line(anchor.min(text.len_chars()));

        let range = Self::viewport_byte_range(text, row, height);

        match doc.syntax() {
            Some(syntax) => {
                let iter = syntax
                    // TODO: range doesn't actually restrict source, just highlight range
                    .highlight_iter(text.slice(..), Some(range), None)
                    .map(|event| event.unwrap())
                    .map(move |event| match event {
                        // TODO: use byte slices directly
                        // convert byte offsets to char offset
                        HighlightEvent::Source { start, end } => {
                            let start =
                                text.byte_to_char(ensure_grapheme_boundary_next_byte(text, start));
                            let end =
                                text.byte_to_char(ensure_grapheme_boundary_next_byte(text, end));
                            HighlightEvent::Source { start, end }
                        }
                        event => event,
                    });

                Box::new(iter)
            }
            None => Box::new(
                [HighlightEvent::Source {
                    start: text.byte_to_char(range.start),
                    end: text.byte_to_char(range.end),
                }]
                .into_iter(),
            ),
        }
    }

    pub fn overlay_syntax_highlights(
        doc: &Document,
        anchor: usize,
        height: u16,
        text_annotations: &TextAnnotations,
    ) -> Vec<(usize, std::ops::Range<usize>)> {
        let text = doc.text().slice(..);
        let row = text.char_to_line(anchor.min(text.len_chars()));

        let range = Self::viewport_byte_range(text, row, height);

        text_annotations.collect_overlay_highlights(range)
    }

    /// Get highlight spans for document diagnostics
    pub fn doc_diagnostics_highlights(
        doc: &Document,
        theme: &Theme,
    ) -> [Vec<(usize, std::ops::Range<usize>)>; 5] {
        use helix_core::diagnostic::{DiagnosticTag, Severity};
        let get_scope_of = |scope| {
            theme
            .find_scope_index_exact(scope)
            // get one of the themes below as fallback values
            .or_else(|| theme.find_scope_index_exact("diagnostic"))
            .or_else(|| theme.find_scope_index_exact("ui.cursor"))
            .or_else(|| theme.find_scope_index_exact("ui.selection"))
            .expect(
                "at least one of the following scopes must be defined in the theme: `diagnostic`, `ui.cursor`, or `ui.selection`",
            )
        };

        // basically just queries the theme color defined in the config
        let hint = get_scope_of("diagnostic.hint");
        let info = get_scope_of("diagnostic.info");
        let warning = get_scope_of("diagnostic.warning");
        let error = get_scope_of("diagnostic.error");
        let r#default = get_scope_of("diagnostic"); // this is a bit redundant but should be fine

        // Diagnostic tags
        let unnecessary = theme.find_scope_index_exact("diagnostic.unnecessary");
        let deprecated = theme.find_scope_index_exact("diagnostic.deprecated");

        let mut default_vec: Vec<(usize, std::ops::Range<usize>)> = Vec::new();
        let mut info_vec = Vec::new();
        let mut hint_vec = Vec::new();
        let mut warning_vec = Vec::new();
        let mut error_vec = Vec::new();

        for diagnostic in doc.diagnostics() {
            // Separate diagnostics into different Vecs by severity.
            let (vec, scope) = match diagnostic.severity {
                Some(Severity::Info) => (&mut info_vec, info),
                Some(Severity::Hint) => (&mut hint_vec, hint),
                Some(Severity::Warning) => (&mut warning_vec, warning),
                Some(Severity::Error) => (&mut error_vec, error),
                _ => (&mut default_vec, r#default),
            };

            let scope = diagnostic
                .tags
                .first()
                .and_then(|tag| match tag {
                    DiagnosticTag::Unnecessary => unnecessary,
                    DiagnosticTag::Deprecated => deprecated,
                })
                .unwrap_or(scope);

            // If any diagnostic overlaps ranges with the prior diagnostic,
            // merge the two together. Otherwise push a new span.
            match vec.last_mut() {
                Some((_, range)) if diagnostic.range.start <= range.end => {
                    // This branch merges overlapping diagnostics, assuming that the current
                    // diagnostic starts on range.start or later. If this assertion fails,
                    // we will discard some part of `diagnostic`. This implies that
                    // `doc.diagnostics()` is not sorted by `diagnostic.range`.
                    debug_assert!(range.start <= diagnostic.range.start);
                    range.end = diagnostic.range.end.max(range.end)
                }
                _ => vec.push((scope, diagnostic.range.start..diagnostic.range.end)),
            }
        }

        [default_vec, info_vec, hint_vec, warning_vec, error_vec]
    }

    /// Get highlight spans for selections in a document view.
    pub fn doc_selection_highlights(
        mode: Mode,
        doc: &Document,
        view: &View,
        theme: &Theme,
        cursor_shape_config: &CursorShapeConfig,
        is_terminal_focused: bool,
    ) -> Vec<(usize, std::ops::Range<usize>)> {
        let text = doc.text().slice(..);
        let selection = doc.selection(view.id);
        let primary_idx = selection.primary_index();

        let cursorkind = cursor_shape_config.from_mode(mode);
        let cursor_is_block = cursorkind == CursorKind::Block;

        let selection_scope = theme
            .find_scope_index_exact("ui.selection")
            .expect("could not find `ui.selection` scope in the theme!");
        let primary_selection_scope = theme
            .find_scope_index_exact("ui.selection.primary")
            .unwrap_or(selection_scope);

        let base_cursor_scope = theme
            .find_scope_index_exact("ui.cursor")
            .unwrap_or(selection_scope);
        let base_primary_cursor_scope = theme
            .find_scope_index("ui.cursor.primary")
            .unwrap_or(base_cursor_scope);
        let cursor_scope = match mode {
            Mode::Insert => theme.find_scope_index_exact("ui.cursor.insert"),
            Mode::Select => theme.find_scope_index_exact("ui.cursor.select"),
            Mode::Normal => theme.find_scope_index_exact("ui.cursor.normal"),
        }
        .unwrap_or(base_cursor_scope);

        let primary_cursor_scope = match mode {
            Mode::Insert => theme.find_scope_index_exact("ui.cursor.primary.insert"),
            Mode::Select => theme.find_scope_index_exact("ui.cursor.primary.select"),
            Mode::Normal => theme.find_scope_index_exact("ui.cursor.primary.normal"),
        }
        .unwrap_or(base_primary_cursor_scope);

        let mut spans: Vec<(usize, std::ops::Range<usize>)> = Vec::new();
        for (i, range) in selection.iter().enumerate() {
            let selection_is_primary = i == primary_idx;
            let (cursor_scope, selection_scope) = if selection_is_primary {
                (primary_cursor_scope, primary_selection_scope)
            } else {
                (cursor_scope, selection_scope)
            };

            // Special-case: cursor at end of the rope.
            if range.head == range.anchor && range.head == text.len_chars() {
                if !selection_is_primary || (cursor_is_block && is_terminal_focused) {
                    // Bar and underline cursors are drawn by the terminal
                    // BUG: If the editor area loses focus while having a bar or
                    // underline cursor (eg. when a regex prompt has focus) then
                    // the primary cursor will be invisible. This doesn't happen
                    // with block cursors since we manually draw *all* cursors.
                    spans.push((cursor_scope, range.head..range.head + 1));
                }
                continue;
            }

            let range = range.min_width_1(text);
            if range.head > range.anchor {
                // Standard case.
                let cursor_start = prev_grapheme_boundary(text, range.head);
                // non block cursors look like they exclude the cursor
                let selection_end =
                    if selection_is_primary && !cursor_is_block && mode != Mode::Insert {
                        range.head
                    } else {
                        cursor_start
                    };
                spans.push((selection_scope, range.anchor..selection_end));
                // add block cursors
                // skip primary cursor if terminal is unfocused - crossterm cursor is used in that case
                if !selection_is_primary || (cursor_is_block && is_terminal_focused) {
                    spans.push((cursor_scope, cursor_start..range.head));
                }
            } else {
                // Reverse case.
                let cursor_end = next_grapheme_boundary(text, range.head);
                // add block cursors
                // skip primary cursor if terminal is unfocused - crossterm cursor is used in that case
                if !selection_is_primary || (cursor_is_block && is_terminal_focused) {
                    spans.push((cursor_scope, range.head..cursor_end));
                }
                // non block cursors look like they exclude the cursor
                let selection_start = if selection_is_primary
                    && !cursor_is_block
                    && !(mode == Mode::Insert && cursor_end == range.anchor)
                {
                    range.head
                } else {
                    cursor_end
                };
                spans.push((selection_scope, selection_start..range.anchor));
            }
        }

        spans
    }

    /// Render brace match, etc (meant for the focused view only)
    pub fn highlight_focused_view_elements(
        view: &View,
        doc: &Document,
        theme: &Theme,
    ) -> Vec<(usize, std::ops::Range<usize>)> {
        // Highlight matching braces
        if let Some(syntax) = doc.syntax() {
            let text = doc.text().slice(..);
            use helix_core::match_brackets;
            let pos = doc.selection(view.id).primary().cursor(text);

            if let Some(pos) =
                match_brackets::find_matching_bracket(syntax, doc.text().slice(..), pos)
            {
                // ensure col is on screen
                if let Some(highlight) = theme.find_scope_index_exact("ui.cursor.match") {
                    return vec![(highlight, pos..pos + 1)];
                }
            }
        }
        Vec::new()
    }

    /// Render bufferline at the top
    pub fn render_bufferline(editor: &Editor, viewport: Rect, surface: &mut Surface) {
        let scratch = PathBuf::from(SCRATCH_BUFFER_NAME); // default filename to use for scratch buffer
        surface.clear_with(
            viewport,
            editor
                .theme
                .try_get("ui.bufferline.background")
                .unwrap_or_else(|| editor.theme.get("ui.statusline")),
        );

        let bufferline_active = editor
            .theme
            .try_get("ui.bufferline.active")
            .unwrap_or_else(|| editor.theme.get("ui.statusline.active"));

        let bufferline_inactive = editor
            .theme
            .try_get("ui.bufferline")
            .unwrap_or_else(|| editor.theme.get("ui.statusline.inactive"));

        let mut x = viewport.x;
        let current_doc = view!(editor).doc;

        for doc in editor.documents() {
            let fname = doc
                .path()
                .unwrap_or(&scratch)
                .file_name()
                .unwrap_or_default()
                .to_str()
                .unwrap_or_default();

            let style = if current_doc == doc.id() {
                bufferline_active
            } else {
                bufferline_inactive
            };

            let text = format!(" {}{} ", fname, if doc.is_modified() { "[+]" } else { "" });
            let used_width = viewport.x.saturating_sub(x);
            let rem_width = surface.area.width.saturating_sub(used_width);

            x = surface
                .set_stringn(x, viewport.y, text, rem_width as usize, style)
                .0;

            if x >= surface.area.right() {
                break;
            }
        }
    }

    pub fn render_gutter<'d>(
        editor: &'d Editor,
        doc: &'d Document,
        context: Option<Vec<StickyNode>>,
        view: &View,
        theme: &Theme,
        is_focused: bool,
        line_decorations: &mut Vec<Box<(dyn LineDecoration + 'd)>>,
    ) {
        let text = doc.text().slice(..);
        let cursors: Rc<[_]> = doc
            .selection(view.id)
            .iter()
            .map(|range| range.cursor_line(text))
            .collect();

        let mut offset = 0;
        let viewport = view.area;

        let gutter_style = theme.get("ui.gutter");
        let gutter_selected_style = theme.get("ui.gutter.selected");
        let gutter_style_virtual = theme.get("ui.gutter.virtual");
        let gutter_selected_style_virtual = theme.get("ui.gutter.selected.virtual");

        let context_rc = Rc::new(context);

        for gutter_type in view.gutters() {
            let mut gutter = gutter_type.style(editor, doc, view, theme, is_focused);
            let width = gutter_type.width(view, doc);
            // avoid lots of small allocations by reusing a text buffer for each line
            let mut text_to_draw = String::with_capacity(width);
            let cursors = cursors.clone();

            let context_instance = context_rc.clone();

            let gutter_decoration = move |renderer: &mut TextRenderer, pos: LinePos| {
                // TODO handle softwrap in gutters
                let selected = cursors.contains(&pos.doc_line);
                let x = viewport.x + offset;
                let y = viewport.y + pos.visual_line;

                let gutter_style = match (selected, pos.first_visual_line) {
                    (false, true) => gutter_style,
                    (true, true) => gutter_selected_style,
                    (false, false) => gutter_style_virtual,
                    (true, false) => gutter_selected_style_virtual,
                };

                let mut doc_line = pos.doc_line;
                if let Some(current_context) = context_instance
                    .as_ref()
                    .as_ref()
                    .and_then(|c| c.iter().find(|n| n.visual_line == pos.visual_line))
                {
                    doc_line = match current_context.indicator {
                        Some(_) => return,
                        None => current_context.line,
                    };
                }

                if let Some(style) =
                    gutter(doc_line, selected, pos.first_visual_line, &mut text_to_draw)
                {
                    renderer.surface.set_stringn(
                        x,
                        y,
                        &text_to_draw,
                        width,
                        gutter_style.patch(style),
                    );
                } else {
                    renderer.surface.set_style(
                        Rect {
                            x,
                            y,
                            width: width as u16,
                            height: 1,
                        },
                        gutter_style,
                    );
                }
                text_to_draw.clear();
            };
            line_decorations.push(Box::new(gutter_decoration));

            offset += width as u16;
        }
    }

    pub fn render_diagnostics(
        doc: &Document,
        view: &View,
        viewport: Rect,
        surface: &mut Surface,
        theme: &Theme,
    ) {
        use helix_core::diagnostic::Severity;
        use tui::{
            layout::Alignment,
            text::Text,
            widgets::{Paragraph, Widget, Wrap},
        };

        let cursor = doc
            .selection(view.id)
            .primary()
            .cursor(doc.text().slice(..));

        let diagnostics = doc.diagnostics().iter().filter(|diagnostic| {
            diagnostic.range.start <= cursor && diagnostic.range.end >= cursor
        });

        let warning = theme.get("warning");
        let error = theme.get("error");
        let info = theme.get("info");
        let hint = theme.get("hint");

        let mut lines = Vec::new();
        let background_style = theme.get("ui.background");
        for diagnostic in diagnostics {
            let style = Style::reset()
                .patch(background_style)
                .patch(match diagnostic.severity {
                    Some(Severity::Error) => error,
                    Some(Severity::Warning) | None => warning,
                    Some(Severity::Info) => info,
                    Some(Severity::Hint) => hint,
                });
            let text = Text::styled(&diagnostic.message, style);
            lines.extend(text.lines);
            let code = diagnostic.code.as_ref().map(|x| match x {
                NumberOrString::Number(n) => format!("({n})"),
                NumberOrString::String(s) => format!("({s})"),
            });
            if let Some(code) = code {
                let span = Span::styled(code, style);
                lines.push(span.into());
            }
        }

        let text = Text::from(lines);
        let paragraph = Paragraph::new(&text)
            .alignment(Alignment::Right)
            .wrap(Wrap { trim: true });
        let width = 100.min(viewport.width);
        let height = 15.min(viewport.height);
        paragraph.render(
            Rect::new(viewport.right() - width, viewport.y + 1, width, height),
            surface,
        );
    }

    /// Apply the highlighting on the lines where a cursor is active
    pub fn cursorline_decorator(
        doc: &Document,
        view: &View,
        theme: &Theme,
    ) -> Box<dyn LineDecoration> {
        let text = doc.text().slice(..);
        // TODO only highlight the visual line that contains the cursor instead of the full visual line
        let primary_line = doc.selection(view.id).primary().cursor_line(text);

        // The secondary_lines do contain the primary_line, it doesn't matter
        // as the else-if clause in the loop later won't test for the
        // secondary_lines if primary_line == line.
        // It's used inside a loop so the collect isn't needless:
        // https://github.com/rust-lang/rust-clippy/issues/6164
        #[allow(clippy::needless_collect)]
        let secondary_lines: Vec<_> = doc
            .selection(view.id)
            .iter()
            .map(|range| range.cursor_line(text))
            .collect();

        let primary_style = theme.get("ui.cursorline.primary");
        let secondary_style = theme.get("ui.cursorline.secondary");
        let viewport = view.area;

        let line_decoration = move |renderer: &mut TextRenderer, pos: LinePos| {
            let area = Rect::new(viewport.x, viewport.y + pos.visual_line, viewport.width, 1);
            if primary_line == pos.doc_line {
                renderer.surface.set_style(area, primary_style);
            } else if secondary_lines.binary_search(&pos.doc_line).is_ok() {
                renderer.surface.set_style(area, secondary_style);
            }
        };

        Box::new(line_decoration)
    }

    /// Apply the highlighting on the columns where a cursor is active
    pub fn highlight_cursorcolumn(
        doc: &Document,
        view: &View,
        surface: &mut Surface,
        theme: &Theme,
        viewport: Rect,
        text_annotations: &TextAnnotations,
    ) {
        let text = doc.text().slice(..);

        // Manual fallback behaviour:
        // ui.cursorcolumn.{p/s} -> ui.cursorcolumn -> ui.cursorline.{p/s}
        let primary_style = theme
            .try_get_exact("ui.cursorcolumn.primary")
            .or_else(|| theme.try_get_exact("ui.cursorcolumn"))
            .unwrap_or_else(|| theme.get("ui.cursorline.primary"));
        let secondary_style = theme
            .try_get_exact("ui.cursorcolumn.secondary")
            .or_else(|| theme.try_get_exact("ui.cursorcolumn"))
            .unwrap_or_else(|| theme.get("ui.cursorline.secondary"));

        let inner_area = view.inner_area(doc);

        let selection = doc.selection(view.id);
        let primary = selection.primary();
        let text_format = doc.text_format(viewport.width, None);
        for range in selection.iter() {
            let is_primary = primary == *range;
            let cursor = range.cursor(text);

            let Position { col, .. } =
                visual_offset_from_block(text, cursor, cursor, &text_format, text_annotations).0;

            // if the cursor is horizontally in the view
            if col >= view.offset.horizontal_offset
                && inner_area.width > (col - view.offset.horizontal_offset) as u16
            {
                let area = Rect::new(
                    inner_area.x + (col - view.offset.horizontal_offset) as u16,
                    view.area.y,
                    1,
                    view.area.height,
                );
                if is_primary {
                    surface.set_style(area, primary_style)
                } else {
                    surface.set_style(area, secondary_style)
                }
            }
        }
    }

    /// Handle events by looking them up in `self.keymaps`. Returns None
    /// if event was handled (a command was executed or a subkeymap was
    /// activated). Only KeymapResult::{NotFound, Cancelled} is returned
    /// otherwise.
    fn handle_keymap_event(
        &mut self,
        mode: Mode,
        cxt: &mut commands::Context,
        event: KeyEvent,
    ) -> Option<KeymapResult> {
        let mut last_mode = mode;
        self.pseudo_pending.extend(self.keymaps.pending());
        let key_result = self.keymaps.get(mode, event);
        cxt.editor.autoinfo = self.keymaps.sticky().map(|node| node.infobox());

        let mut execute_command = |command: &commands::MappableCommand| {
            command.execute(cxt);
            helix_event::dispatch(PostCommand { command, cx: cxt });

            let current_mode = cxt.editor.mode();
            if current_mode != last_mode {
                helix_event::dispatch(OnModeSwitch {
                    old_mode: last_mode,
                    new_mode: current_mode,
                    cx: cxt,
                });

                // HAXX: if we just entered insert mode from normal, clear key buf
                // and record the command that got us into this mode.
                if current_mode == Mode::Insert {
                    // how we entered insert mode is important, and we should track that so
                    // we can repeat the side effect.
                    self.last_insert.0 = command.clone();
                    self.last_insert.1.clear();
                }
            }

            last_mode = current_mode;
        };

        match &key_result {
            KeymapResult::Matched(command) => {
                execute_command(command);
            }
            KeymapResult::Pending(node) => cxt.editor.autoinfo = Some(node.infobox()),
            KeymapResult::MatchedSequence(commands) => {
                for command in commands {
                    execute_command(command);
                }
            }
            KeymapResult::NotFound | KeymapResult::Cancelled(_) => return Some(key_result),
        }
        None
    }

    fn insert_mode(&mut self, cx: &mut commands::Context, event: KeyEvent) {
        if let Some(keyresult) = self.handle_keymap_event(Mode::Insert, cx, event) {
            match keyresult {
                KeymapResult::NotFound => {
                    if let Some(ch) = event.char() {
                        commands::insert::insert_char(cx, ch)
                    }
                }
                KeymapResult::Cancelled(pending) => {
                    for ev in pending {
                        match ev.char() {
                            Some(ch) => commands::insert::insert_char(cx, ch),
                            None => {
                                if let KeymapResult::Matched(command) =
                                    self.keymaps.get(Mode::Insert, ev)
                                {
                                    command.execute(cx);
                                }
                            }
                        }
                    }
                }
                _ => unreachable!(),
            }
        }
    }

    fn command_mode(&mut self, mode: Mode, cxt: &mut commands::Context, event: KeyEvent) {
        match (event, cxt.editor.count) {
            // If the count is already started and the input is a number, always continue the count.
            (key!(i @ '0'..='9'), Some(count)) => {
                let i = i.to_digit(10).unwrap() as usize;
                cxt.editor.count = NonZeroUsize::new(count.get() * 10 + i);
            }
            // A non-zero digit will start the count if that number isn't used by a keymap.
            (key!(i @ '1'..='9'), None) if !self.keymaps.contains_key(mode, event) => {
                let i = i.to_digit(10).unwrap() as usize;
                cxt.editor.count = NonZeroUsize::new(i);
            }
            // special handling for repeat operator
            (key!('.'), _) if self.keymaps.pending().is_empty() => {
                for _ in 0..cxt.editor.count.map_or(1, NonZeroUsize::into) {
                    // first execute whatever put us into insert mode
                    self.last_insert.0.execute(cxt);
                    let mut last_savepoint = None;
                    let mut last_request_savepoint = None;
                    // then replay the inputs
                    for key in self.last_insert.1.clone() {
                        match key {
                            InsertEvent::Key(key) => self.insert_mode(cxt, key),
                            InsertEvent::CompletionApply {
                                trigger_offset,
                                changes,
                            } => {
                                let (view, doc) = current!(cxt.editor);

                                if let Some(last_savepoint) = last_savepoint.as_deref() {
                                    doc.restore(view, last_savepoint, true);
                                }

                                let text = doc.text().slice(..);
                                let cursor = doc.selection(view.id).primary().cursor(text);

                                let shift_position = |pos: usize| -> usize {
                                    (pos + cursor).saturating_sub(trigger_offset)
                                };

                                let tx = Transaction::change(
                                    doc.text(),
                                    changes.iter().cloned().map(|(start, end, t)| {
                                        (shift_position(start), shift_position(end), t)
                                    }),
                                );
                                doc.apply(&tx, view.id);
                            }
                            InsertEvent::TriggerCompletion => {
                                last_savepoint = take(&mut last_request_savepoint);
                            }
                            InsertEvent::RequestCompletion => {
                                let (view, doc) = current!(cxt.editor);
                                last_request_savepoint = Some(doc.savepoint(view));
                            }
                        }
                    }
                }
                cxt.editor.count = None;
            }
            _ => {
                // set the count
                cxt.count = cxt.editor.count;
                // TODO: edge case: 0j -> reset to 1
                // if this fails, count was Some(0)
                // debug_assert!(cxt.count != 0);

                // set the register
                cxt.register = cxt.editor.selected_register.take();

                self.handle_keymap_event(mode, cxt, event);
                if self.keymaps.pending().is_empty() {
                    cxt.editor.count = None
                } else {
                    cxt.editor.selected_register = cxt.register.take();
                }
            }
        }
    }

    #[allow(clippy::too_many_arguments)]
    pub fn set_completion(
        &mut self,
        editor: &mut Editor,
        savepoint: Arc<SavePoint>,
        items: Vec<CompletionItem>,
        trigger_offset: usize,
        size: Rect,
    ) -> Option<Rect> {
        let mut completion = Completion::new(editor, savepoint, items, trigger_offset);

        if completion.is_empty() {
            // skip if we got no completion results
            return None;
        }

        let area = completion.area(size, editor);
        editor.last_completion = Some(CompleteAction::Triggered);
        self.last_insert.1.push(InsertEvent::TriggerCompletion);

        // TODO : propagate required size on resize to completion too
        completion.required_size((size.width, size.height));
        self.completion = Some(completion);
        Some(area)
    }

    pub fn clear_completion(&mut self, editor: &mut Editor) {
        self.completion = None;
        if let Some(last_completion) = editor.last_completion.take() {
            match last_completion {
                CompleteAction::Triggered => (),
                CompleteAction::Applied {
                    trigger_offset,
                    changes,
                } => self.last_insert.1.push(InsertEvent::CompletionApply {
                    trigger_offset,
                    changes,
                }),
                CompleteAction::Selected { savepoint } => {
                    let (view, doc) = current!(editor);
                    doc.restore(view, &savepoint, false);
                }
            }
        }
    }

    pub fn handle_idle_timeout(&mut self, cx: &mut commands::Context) -> EventResult {
        commands::compute_inlay_hints_for_all_views(cx.editor, cx.jobs);

        EventResult::Ignored(None)
    }
}

impl EditorView {
    fn handle_mouse_event(
        &mut self,
        event: &MouseEvent,
        cxt: &mut commands::Context,
    ) -> EventResult {
        if event.kind != MouseEventKind::Moved {
            cxt.editor.reset_idle_timer();
        }

        let config = cxt.editor.config();
        let MouseEvent {
            kind,
            row,
            column,
            modifiers,
            ..
        } = *event;

        let pos_and_view = |editor: &Editor, row, column, ignore_virtual_text| {
            editor.tree.views().find_map(|(view, _focus)| {
                view.pos_at_screen_coords(
                    &editor.documents[&view.doc],
                    row,
                    column,
                    ignore_virtual_text,
                )
                .map(|pos| (pos, view.id))
            })
        };

        let gutter_coords_and_view = |editor: &Editor, row, column| {
            editor.tree.views().find_map(|(view, _focus)| {
                view.gutter_coords_at_screen_coords(row, column)
                    .map(|coords| (coords, view.id))
            })
        };

        match kind {
            MouseEventKind::Down(MouseButton::Left) => {
                let editor = &mut cxt.editor;

                if let Some((pos, view_id)) = pos_and_view(editor, row, column, true) {
                    let prev_view_id = view!(editor).id;
                    let doc = doc_mut!(editor, &view!(editor, view_id).doc);

                    if modifiers == KeyModifiers::ALT {
                        let selection = doc.selection(view_id).clone();
                        doc.set_selection(view_id, selection.push(Range::point(pos)));
                    } else if editor.mode == Mode::Select {
                        // Discards non-primary selections for consistent UX with normal mode
                        let primary = doc.selection(view_id).primary().put_cursor(
                            doc.text().slice(..),
                            pos,
                            true,
                        );
                        editor.mouse_down_range = Some(primary);
                        doc.set_selection(view_id, Selection::single(primary.anchor, primary.head));
                    } else {
                        doc.set_selection(view_id, Selection::point(pos));
                    }

                    if view_id != prev_view_id {
                        self.clear_completion(editor);
                    }

                    editor.focus(view_id);
                    editor.ensure_cursor_in_view(view_id);

                    return EventResult::Consumed(None);
                }

                if let Some((coords, view_id)) = gutter_coords_and_view(editor, row, column) {
                    editor.focus(view_id);

                    let (view, doc) = current!(cxt.editor);

                    let path = match doc.path() {
                        Some(path) => path.clone(),
                        None => return EventResult::Ignored(None),
                    };

                    if let Some(char_idx) =
                        view.pos_at_visual_coords(doc, coords.row as u16, coords.col as u16, true)
                    {
                        let line = doc.text().char_to_line(char_idx);
                        commands::dap_toggle_breakpoint_impl(cxt, path, line);
                        return EventResult::Consumed(None);
                    }
                }

                EventResult::Ignored(None)
            }

            MouseEventKind::Drag(MouseButton::Left) => {
                let (view, doc) = current!(cxt.editor);

                let pos = match view.pos_at_screen_coords(doc, row, column, true) {
                    Some(pos) => pos,
                    None => return EventResult::Ignored(None),
                };

                let mut selection = doc.selection(view.id).clone();
                let primary = selection.primary_mut();
                *primary = primary.put_cursor(doc.text().slice(..), pos, true);
                doc.set_selection(view.id, selection);
                let view_id = view.id;
                cxt.editor.ensure_cursor_in_view(view_id);
                EventResult::Consumed(None)
            }

            MouseEventKind::ScrollUp | MouseEventKind::ScrollDown => {
                let current_view = cxt.editor.tree.focus;

                let direction = match event.kind {
                    MouseEventKind::ScrollUp => Direction::Backward,
                    MouseEventKind::ScrollDown => Direction::Forward,
                    _ => unreachable!(),
                };

                match pos_and_view(cxt.editor, row, column, false) {
                    Some((_, view_id)) => cxt.editor.tree.focus = view_id,
                    None => return EventResult::Ignored(None),
                }

                let offset = config.scroll_lines.unsigned_abs();
                commands::scroll(cxt, offset, direction, false);

                cxt.editor.tree.focus = current_view;
                cxt.editor.ensure_cursor_in_view(current_view);

                EventResult::Consumed(None)
            }

            MouseEventKind::Up(MouseButton::Left) => {
                if !config.middle_click_paste {
                    return EventResult::Ignored(None);
                }

                let (view, doc) = current!(cxt.editor);

                let should_yank = match cxt.editor.mouse_down_range.take() {
                    Some(down_range) => doc.selection(view.id).primary() != down_range,
                    None => {
                        // This should not happen under normal cases. We fall back to the original
                        // behavior of yanking on non-single-char selections.
                        doc.selection(view.id)
                            .primary()
                            .slice(doc.text().slice(..))
                            .len_chars()
                            > 1
                    }
                };

                if should_yank {
                    commands::MappableCommand::yank_main_selection_to_primary_clipboard
                        .execute(cxt);
                    EventResult::Consumed(None)
                } else {
                    EventResult::Ignored(None)
                }
            }

            MouseEventKind::Up(MouseButton::Right) => {
                if let Some((coords, view_id)) = gutter_coords_and_view(cxt.editor, row, column) {
                    cxt.editor.focus(view_id);

                    let (view, doc) = current!(cxt.editor);
                    if let Some(pos) =
                        view.pos_at_visual_coords(doc, coords.row as u16, coords.col as u16, true)
                    {
                        doc.set_selection(view_id, Selection::point(pos));
                        if modifiers == KeyModifiers::ALT {
                            commands::MappableCommand::dap_edit_log.execute(cxt);
                        } else {
                            commands::MappableCommand::dap_edit_condition.execute(cxt);
                        }

                        return EventResult::Consumed(None);
                    }
                }

                EventResult::Ignored(None)
            }

            MouseEventKind::Up(MouseButton::Middle) => {
                let editor = &mut cxt.editor;
                if !config.middle_click_paste {
                    return EventResult::Ignored(None);
                }

                if modifiers == KeyModifiers::ALT {
                    commands::MappableCommand::replace_selections_with_primary_clipboard
                        .execute(cxt);

                    return EventResult::Consumed(None);
                }

                if let Some((pos, view_id)) = pos_and_view(editor, row, column, true) {
                    let doc = doc_mut!(editor, &view!(editor, view_id).doc);
                    doc.set_selection(view_id, Selection::point(pos));
                    cxt.editor.focus(view_id);
                    commands::MappableCommand::paste_primary_clipboard_before.execute(cxt);

                    return EventResult::Consumed(None);
                }

                EventResult::Ignored(None)
            }

            _ => EventResult::Ignored(None),
        }
    }
}

impl Component for EditorView {
    fn handle_event(
        &mut self,
        event: &Event,
        context: &mut crate::compositor::Context,
    ) -> EventResult {
        let mut cx = commands::Context {
            editor: context.editor,
            count: None,
            register: None,
            callback: Vec::new(),
            on_next_key_callback: None,
            jobs: context.jobs,
        };

        match event {
            Event::Paste(contents) => {
                cx.count = cx.editor.count;
                commands::paste_bracketed_value(&mut cx, contents.clone());
                cx.editor.count = None;

                let config = cx.editor.config();
                let mode = cx.editor.mode();
                let (view, doc) = current!(cx.editor);
                view.ensure_cursor_in_view(doc, config.scrolloff);

                // Store a history state if not in insert mode. Otherwise wait till we exit insert
                // to include any edits to the paste in the history state.
                if mode != Mode::Insert {
                    doc.append_changes_to_history(view);
                }

                EventResult::Consumed(None)
            }
            Event::Resize(_width, _height) => {
                // Ignore this event, we handle resizing just before rendering to screen.
                // Handling it here but not re-rendering will cause flashing
                EventResult::Consumed(None)
            }
            Event::Key(mut key) => {
                cx.editor.reset_idle_timer();
                canonicalize_key(&mut key);

                // clear status
                cx.editor.status_msg = None;

                let mode = cx.editor.mode();

                if let Some(on_next_key) = self.on_next_key.take() {
                    // if there's a command waiting input, do that first
                    on_next_key(&mut cx, key);
                } else {
                    match mode {
                        Mode::Insert => {
                            // let completion swallow the event if necessary
                            let mut consumed = false;
                            if let Some(completion) = &mut self.completion {
                                let res = {
                                    // use a fake context here
                                    let mut cx = Context {
                                        editor: cx.editor,
                                        jobs: cx.jobs,
                                        scroll: None,
                                    };

                                    if let EventResult::Consumed(callback) =
                                        completion.handle_event(event, &mut cx)
                                    {
                                        consumed = true;
                                        Some(callback)
                                    } else if let EventResult::Consumed(callback) =
                                        completion.handle_event(&Event::Key(key!(Enter)), &mut cx)
                                    {
                                        Some(callback)
                                    } else {
                                        None
                                    }
                                };

                                if let Some(callback) = res {
                                    if callback.is_some() {
                                        // assume close_fn
                                        self.clear_completion(cx.editor);
                                    }
                                }
                            }

                            // if completion didn't take the event, we pass it onto commands
                            if !consumed {
                                self.insert_mode(&mut cx, key);

                                // record last_insert key
                                self.last_insert.1.push(InsertEvent::Key(key));
                            }
                        }
                        mode => self.command_mode(mode, &mut cx, key),
                    }
                }

                self.on_next_key = cx.on_next_key_callback.take();
                match self.on_next_key {
                    Some(_) => self.pseudo_pending.push(key),
                    None => self.pseudo_pending.clear(),
                }

                // appease borrowck
                let callbacks = take(&mut cx.callback);

                // if the command consumed the last view, skip the render.
                // on the next loop cycle the Application will then terminate.
                if cx.editor.should_close() {
                    return EventResult::Ignored(None);
                }

                let config = cx.editor.config();
                let mode = cx.editor.mode();
                let (view, doc) = current!(cx.editor);

                view.ensure_cursor_in_view(doc, config.scrolloff);

                // Store a history state if not in insert mode. This also takes care of
                // committing changes when leaving insert mode.
                if mode != Mode::Insert {
                    doc.append_changes_to_history(view);
                }
                let callback = if callbacks.is_empty() {
                    None
                } else {
                    let callback: crate::compositor::Callback = Box::new(move |compositor, cx| {
                        for callback in callbacks {
                            callback(compositor, cx)
                        }
                    });
                    Some(callback)
                };

                EventResult::Consumed(callback)
            }

            Event::Mouse(event) => self.handle_mouse_event(event, &mut cx),
            Event::IdleTimeout => self.handle_idle_timeout(&mut cx),
            Event::FocusGained => {
                self.terminal_focused = true;
                EventResult::Consumed(None)
            }
            Event::FocusLost => {
                if context.editor.config().auto_save {
                    if let Err(e) = commands::typed::write_all_impl(context, false, false) {
                        context.editor.set_error(format!("{}", e));
                    }
                }
                self.terminal_focused = false;
                EventResult::Consumed(None)
            }
        }
    }

    fn render(&mut self, area: Rect, surface: &mut Surface, cx: &mut Context) {
        // clear with background color
        surface.set_style(area, cx.editor.theme.get("ui.background"));
        let config = cx.editor.config();

        // check if bufferline should be rendered
        use helix_view::editor::BufferLine;
        let use_bufferline = match config.bufferline {
            BufferLine::Always => true,
            BufferLine::Multiple if cx.editor.documents.len() > 1 => true,
            _ => false,
        };

        // -1 for commandline and -1 for bufferline
        let mut editor_area = area.clip_bottom(1);
        if use_bufferline {
            editor_area = editor_area.clip_top(1);
        }

        // if the terminal size suddenly changed, we need to trigger a resize
        cx.editor.resize(editor_area);

        if use_bufferline {
            Self::render_bufferline(cx.editor, area.with_height(1), surface);
        }

        for (view, is_focused) in cx.editor.tree.views() {
            let doc = cx.editor.document(view.doc).unwrap();
            self.render_view(cx.editor, doc, view, area, surface, is_focused);
        }

        if config.auto_info {
            if let Some(mut info) = cx.editor.autoinfo.take() {
                info.render(area, surface, cx);
                cx.editor.autoinfo = Some(info)
            }
        }

        let key_width = 15u16; // for showing pending keys
        let mut status_msg_width = 0;

        // render status msg
        if let Some((status_msg, severity)) = &cx.editor.status_msg {
            status_msg_width = status_msg.width();
            use helix_view::editor::Severity;
            let style = if *severity == Severity::Error {
                cx.editor.theme.get("error")
            } else {
                cx.editor.theme.get("ui.text")
            };

            surface.set_string(
                area.x,
                area.y + area.height.saturating_sub(1),
                status_msg,
                style,
            );
        }

        if area.width.saturating_sub(status_msg_width as u16) > key_width {
            let mut disp = String::new();
            if let Some(count) = cx.editor.count {
                disp.push_str(&count.to_string())
            }
            for key in self.keymaps.pending() {
                disp.push_str(&key.key_sequence_format());
            }
            for key in &self.pseudo_pending {
                disp.push_str(&key.key_sequence_format());
            }
            let style = cx.editor.theme.get("ui.text");
            let macro_width = if cx.editor.macro_recording.is_some() {
                3
            } else {
                0
            };
            surface.set_string(
                area.x + area.width.saturating_sub(key_width + macro_width),
                area.y + area.height.saturating_sub(1),
                disp.get(disp.len().saturating_sub(key_width as usize)..)
                    .unwrap_or(&disp),
                style,
            );
            if let Some((reg, _)) = cx.editor.macro_recording {
                let disp = format!("[{}]", reg);
                let style = style
                    .fg(helix_view::graphics::Color::Yellow)
                    .add_modifier(Modifier::BOLD);
                surface.set_string(
                    area.x + area.width.saturating_sub(3),
                    area.y + area.height.saturating_sub(1),
                    &disp,
                    style,
                );
            }
        }

        if let Some(completion) = self.completion.as_mut() {
            completion.render(area, surface, cx);
        }
    }

    fn cursor(&self, _area: Rect, editor: &Editor) -> (Option<Position>, CursorKind) {
        match editor.cursor() {
            // all block cursors are drawn manually
            (pos, CursorKind::Block) => {
                if self.terminal_focused {
                    (pos, CursorKind::Hidden)
                } else {
                    // use crossterm cursor when terminal loses focus
                    (pos, CursorKind::Underline)
                }
            }
            cursor => cursor,
        }
    }
}

fn canonicalize_key(key: &mut KeyEvent) {
    if let KeyEvent {
        code: KeyCode::Char(_),
        modifiers: _,
    } = key
    {
        key.modifiers.remove(KeyModifiers::SHIFT)
    }
}<|MERGE_RESOLUTION|>--- conflicted
+++ resolved
@@ -36,15 +36,9 @@
 use super::{
     completion::CompletionItem,
     context::{self, StickyNode},
-<<<<<<< HEAD
-    statusline,
-};
-use super::{document::LineDecoration, lsp::SignatureHelp};
-=======
     document::LineDecoration,
     statusline,
 };
->>>>>>> d99a121c
 
 pub struct EditorView {
     pub keymaps: Keymaps,
