--- conflicted
+++ resolved
@@ -36,9 +36,7 @@
 use super::{document::render_text, statusline};
 use super::{document::LineDecoration, lsp::SignatureHelp};
 
-<<<<<<< HEAD
 mod diagnostics_annotations;
-=======
 #[derive(Debug, Clone)]
 pub struct StickyNode {
     visual_line: u16,
@@ -46,7 +44,6 @@
     indicator: Option<String>,
     top_first_byte: usize,
 }
->>>>>>> d95b738f
 
 pub struct EditorView {
     pub keymaps: Keymaps,
