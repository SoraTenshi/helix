--- conflicted
+++ resolved
@@ -70,11 +70,8 @@
     pub(crate) last_insert: (commands::MappableCommand, Vec<InsertEvent>),
     pub(crate) completion: Option<Completion>,
     spinners: ProgressSpinners,
-<<<<<<< HEAD
     sticky_nodes: Option<Vec<StickyNode>>,
-=======
     pub(crate) explorer: Option<Explorer>,
->>>>>>> 08850573
 }
 
 #[derive(Debug, Clone)]
@@ -103,11 +100,8 @@
             last_insert: (commands::MappableCommand::normal_mode, Vec::new()),
             completion: None,
             spinners: ProgressSpinners::default(),
-<<<<<<< HEAD
             sticky_nodes: None,
-=======
             explorer: None,
->>>>>>> 08850573
         }
     }
 
