--- conflicted
+++ resolved
@@ -1,16 +1,8 @@
-<<<<<<< HEAD
-| Language | Syntax Highlighting | Treesitter Textobjects | Auto Indent | Sticky Context | Default LSP |
-| --- | --- | --- | --- | --- | --- |
-| astro | ✓ |  |  |  |  |
-| awk | ✓ | ✓ |  |  | `awk-language-server` |
-| bash | ✓ | ✓ | ✓ |  | `bash-language-server` |
-=======
 | Language | Syntax Highlighting | Treesitter Textobjects | Auto Indent | Rainbow Brackets | Default LSP |
 | --- | --- | --- | --- | --- | --- |
 | astro | ✓ |  |  |  |  |
 | awk | ✓ | ✓ |  |  | `awk-language-server` |
 | bash | ✓ | ✓ | ✓ | ✓ | `bash-language-server` |
->>>>>>> 7463977d
 | bass | ✓ |  |  |  | `bass` |
 | beancount | ✓ |  |  |  |  |
 | bibtex | ✓ |  |  |  | `texlab` |
@@ -21,16 +13,6 @@
 | cabal |  |  |  |  |  |
 | cairo | ✓ | ✓ | ✓ |  | `cairo-language-server` |
 | capnp | ✓ |  | ✓ |  |  |
-<<<<<<< HEAD
-| clojure | ✓ |  |  |  | `clojure-lsp` |
-| cmake | ✓ | ✓ | ✓ |  | `cmake-language-server` |
-| comment | ✓ |  |  |  |  |
-| common-lisp | ✓ |  |  |  | `cl-lsp` |
-| cpon | ✓ |  | ✓ |  |  |
-| cpp | ✓ | ✓ | ✓ | ✓ | `clangd` |
-| crystal | ✓ | ✓ |  |  | `crystalline` |
-| css | ✓ |  |  |  | `vscode-css-language-server` |
-=======
 | clojure | ✓ |  |  | ✓ | `clojure-lsp` |
 | cmake | ✓ | ✓ | ✓ |  | `cmake-language-server` |
 | comment | ✓ |  |  |  |  |
@@ -39,7 +21,6 @@
 | cpp | ✓ | ✓ | ✓ | ✓ | `clangd` |
 | crystal | ✓ | ✓ |  |  | `crystalline` |
 | css | ✓ |  |  | ✓ | `vscode-css-language-server` |
->>>>>>> 7463977d
 | cue | ✓ |  |  |  | `cuelsp` |
 | d | ✓ | ✓ | ✓ |  | `serve-d` |
 | dart | ✓ |  | ✓ |  | `dart` |
@@ -57,11 +38,7 @@
 | elvish | ✓ |  |  |  | `elvish` |
 | env | ✓ |  |  |  |  |
 | erb | ✓ |  |  |  |  |
-<<<<<<< HEAD
-| erlang | ✓ | ✓ |  |  | `erlang_ls` |
-=======
 | erlang | ✓ | ✓ |  | ✓ | `erlang_ls` |
->>>>>>> 7463977d
 | esdl | ✓ |  |  |  |  |
 | fish | ✓ | ✓ | ✓ |  |  |
 | forth | ✓ |  |  |  | `forth-lsp` |
@@ -74,11 +51,7 @@
 | git-config | ✓ |  |  |  |  |
 | git-ignore | ✓ |  |  |  |  |
 | git-rebase | ✓ |  |  |  |  |
-<<<<<<< HEAD
-| gleam | ✓ | ✓ |  |  | `gleam` |
-=======
 | gleam | ✓ | ✓ |  | ✓ | `gleam` |
->>>>>>> 7463977d
 | glsl | ✓ | ✓ | ✓ |  |  |
 | go | ✓ | ✓ | ✓ | ✓ | `gopls` |
 | godot-resource | ✓ |  |  |  |  |
@@ -97,11 +70,7 @@
 | idris |  |  |  |  | `idris2-lsp` |
 | iex | ✓ |  |  |  |  |
 | ini | ✓ |  |  |  |  |
-<<<<<<< HEAD
-| java | ✓ | ✓ | ✓ |  | `jdtls` |
-=======
 | java | ✓ | ✓ | ✓ | ✓ | `jdtls` |
->>>>>>> 7463977d
 | javascript | ✓ | ✓ | ✓ | ✓ | `typescript-language-server` |
 | jinja | ✓ |  |  |  |  |
 | jsdoc | ✓ |  |  |  |  |
@@ -121,15 +90,9 @@
 | lua | ✓ | ✓ | ✓ |  | `lua-language-server` |
 | make | ✓ |  |  |  |  |
 | markdoc | ✓ |  |  |  | `markdoc-ls` |
-<<<<<<< HEAD
-| markdown | ✓ |  |  | ✓ | `marksman` |
-| markdown.inline | ✓ |  |  |  |  |
-| matlab | ✓ | ✓ | ✓ | ✓ |  |
-=======
 | markdown | ✓ |  |  |  | `marksman` |
 | markdown.inline | ✓ |  |  |  |  |
 | matlab | ✓ | ✓ | ✓ |  |  |
->>>>>>> 7463977d
 | mermaid | ✓ |  |  |  |  |
 | meson | ✓ |  | ✓ |  |  |
 | mint |  |  |  |  | `mint` |
@@ -159,51 +122,30 @@
 | protobuf | ✓ |  | ✓ |  | `bufls`, `pb` |
 | prql | ✓ |  |  |  |  |
 | purescript | ✓ |  |  |  | `purescript-language-server` |
-<<<<<<< HEAD
-| python | ✓ | ✓ | ✓ |  | `pylsp` |
-| qml | ✓ |  | ✓ |  | `qmlls` |
-| r | ✓ |  |  |  | `R` |
-| racket | ✓ |  |  |  | `racket` |
-| regex | ✓ |  |  |  |  |
-=======
 | python | ✓ | ✓ | ✓ | ✓ | `pylsp` |
 | qml | ✓ |  | ✓ |  | `qmlls` |
 | r | ✓ |  |  |  | `R` |
 | racket | ✓ |  |  | ✓ | `racket` |
 | regex | ✓ |  |  | ✓ |  |
->>>>>>> 7463977d
 | rego | ✓ |  |  |  | `regols` |
 | rescript | ✓ | ✓ |  |  | `rescript-language-server` |
 | rmarkdown | ✓ |  | ✓ |  | `R` |
 | robot | ✓ |  |  |  | `robotframework_ls` |
 | ron | ✓ |  | ✓ |  |  |
 | rst | ✓ |  |  |  |  |
-<<<<<<< HEAD
-| ruby | ✓ | ✓ | ✓ |  | `solargraph` |
-| rust | ✓ | ✓ | ✓ | ✓ | `rust-analyzer` |
-| sage | ✓ | ✓ |  |  |  |
-| scala | ✓ |  | ✓ |  | `metals` |
-| scheme | ✓ |  |  |  |  |
-| scss | ✓ |  |  |  | `vscode-css-language-server` |
-=======
 | ruby | ✓ | ✓ | ✓ | ✓ | `solargraph` |
 | rust | ✓ | ✓ | ✓ | ✓ | `rust-analyzer` |
 | sage | ✓ | ✓ |  |  |  |
 | scala | ✓ |  | ✓ |  | `metals` |
 | scheme | ✓ |  |  | ✓ |  |
 | scss | ✓ |  |  | ✓ | `vscode-css-language-server` |
->>>>>>> 7463977d
 | slint | ✓ |  | ✓ |  | `slint-lsp` |
 | smithy | ✓ |  |  |  | `cs` |
 | sml | ✓ |  |  |  |  |
 | solidity | ✓ |  |  |  | `solc` |
 | sql | ✓ |  |  |  |  |
 | sshclientconfig | ✓ |  |  |  |  |
-<<<<<<< HEAD
-| starlark | ✓ | ✓ |  |  |  |
-=======
 | starlark | ✓ | ✓ |  | ✓ |  |
->>>>>>> 7463977d
 | strace | ✓ |  |  |  |  |
 | svelte | ✓ |  | ✓ |  | `svelteserver` |
 | sway | ✓ | ✓ | ✓ |  | `forc` |
@@ -214,11 +156,7 @@
 | tfvars | ✓ |  | ✓ |  | `terraform-ls` |
 | todotxt | ✓ |  |  |  |  |
 | toml | ✓ |  |  | ✓ | `taplo` |
-<<<<<<< HEAD
-| tsq | ✓ |  |  |  |  |
-=======
 | tsq | ✓ |  |  | ✓ |  |
->>>>>>> 7463977d
 | tsx | ✓ | ✓ | ✓ | ✓ | `typescript-language-server` |
 | twig | ✓ |  |  |  |  |
 | typescript | ✓ | ✓ | ✓ | ✓ | `typescript-language-server` |
@@ -238,11 +176,7 @@
 | wit | ✓ |  | ✓ |  |  |
 | wren | ✓ | ✓ | ✓ |  |  |
 | xit | ✓ |  |  |  |  |
-<<<<<<< HEAD
-| xml | ✓ |  | ✓ |  |  |
-=======
 | xml | ✓ |  | ✓ | ✓ |  |
->>>>>>> 7463977d
 | yaml | ✓ |  | ✓ | ✓ | `yaml-language-server` |
 | yuck | ✓ |  |  |  |  |
 | zig | ✓ | ✓ | ✓ | ✓ | `zls` |