--- conflicted
+++ resolved
@@ -1,4 +1,3 @@
-<<<<<<< HEAD
 | Language | Syntax Highlighting | Treesitter Textobjects | Auto Indent | Sticky Context | Default LSP |
 | --- | --- | --- | --- | --- | --- |
 | astro | ✓ |  |  |  |  |
@@ -8,10 +7,11 @@
 | beancount | ✓ |  |  |  |  |
 | bibtex | ✓ |  |  |  | `texlab` |
 | bicep | ✓ |  |  |  | `bicep-langserver` |
+| blueprint | ✓ |  |  |  | `blueprint-compiler` |
 | c | ✓ | ✓ | ✓ | ✓ | `clangd` |
 | c-sharp | ✓ | ✓ |  |  | `OmniSharp` |
 | cabal |  |  |  |  |  |
-| cairo | ✓ |  |  |  |  |
+| cairo | ✓ | ✓ | ✓ |  | `cairo-language-server` |
 | capnp | ✓ |  | ✓ |  |  |
 | clojure | ✓ |  |  |  | `clojure-lsp` |
 | cmake | ✓ | ✓ | ✓ |  | `cmake-language-server` |
@@ -41,6 +41,7 @@
 | erlang | ✓ | ✓ |  |  | `erlang_ls` |
 | esdl | ✓ |  |  |  |  |
 | fish | ✓ | ✓ | ✓ |  |  |
+| forth | ✓ |  |  |  | `forth-lsp` |
 | fortran | ✓ |  | ✓ |  | `fortls` |
 | gdscript | ✓ | ✓ | ✓ |  |  |
 | git-attributes | ✓ |  |  |  |  |
@@ -58,6 +59,7 @@
 | graphql | ✓ |  |  |  |  |
 | hare | ✓ |  |  |  |  |
 | haskell | ✓ | ✓ |  |  | `haskell-language-server-wrapper` |
+| haskell-persistent | ✓ |  |  |  |  |
 | hcl | ✓ |  | ✓ |  | `terraform-ls` |
 | heex | ✓ | ✓ |  |  | `elixir-ls` |
 | hosts | ✓ |  |  |  |  |
@@ -67,11 +69,11 @@
 | iex | ✓ |  |  |  |  |
 | ini | ✓ |  |  |  |  |
 | java | ✓ | ✓ |  |  | `jdtls` |
-| javascript | ✓ | ✓ | ✓ |  | `typescript-language-server` |
+| javascript | ✓ | ✓ | ✓ | ✓ | `typescript-language-server` |
 | jsdoc | ✓ |  |  |  |  |
 | json | ✓ |  | ✓ | ✓ | `vscode-json-language-server` |
 | jsonnet | ✓ |  |  |  | `jsonnet-language-server` |
-| jsx | ✓ | ✓ | ✓ |  | `typescript-language-server` |
+| jsx | ✓ | ✓ | ✓ | ✓ | `typescript-language-server` |
 | julia | ✓ | ✓ | ✓ |  | `julia` |
 | just | ✓ | ✓ | ✓ |  |  |
 | kdl | ✓ |  |  |  |  |
@@ -87,7 +89,7 @@
 | markdoc | ✓ |  |  |  | `markdoc-ls` |
 | markdown | ✓ |  |  | ✓ | `marksman` |
 | markdown.inline | ✓ |  |  |  |  |
-| matlab | ✓ |  |  |  |  |
+| matlab | ✓ | ✓ | ✓ | ✓ |  |
 | mermaid | ✓ |  |  |  |  |
 | meson | ✓ |  | ✓ |  |  |
 | mint |  |  |  |  | `mint` |
@@ -142,12 +144,13 @@
 | svelte | ✓ |  |  |  | `svelteserver` |
 | sway | ✓ | ✓ | ✓ |  | `forc` |
 | swift | ✓ |  |  |  | `sourcekit-lsp` |
+| t32 | ✓ |  |  |  |  |
 | tablegen | ✓ | ✓ | ✓ |  |  |
 | task | ✓ |  |  |  |  |
 | tfvars | ✓ |  | ✓ |  | `terraform-ls` |
 | toml | ✓ |  |  | ✓ | `taplo` |
 | tsq | ✓ |  |  |  |  |
-| tsx | ✓ | ✓ | ✓ |  | `typescript-language-server` |
+| tsx | ✓ | ✓ | ✓ | ✓ | `typescript-language-server` |
 | twig | ✓ |  |  |  |  |
 | typescript | ✓ | ✓ | ✓ | ✓ | `typescript-language-server` |
 | ungrammar | ✓ |  |  |  |  |
@@ -157,188 +160,14 @@
 | verilog | ✓ | ✓ |  |  | `svlangserver` |
 | vhdl | ✓ |  |  |  | `vhdl_ls` |
 | vhs | ✓ |  |  |  |  |
-| vue | ✓ |  |  |  | `vls` |
+| vue | ✓ |  |  |  | `vue-language-server` |
 | wast | ✓ |  |  |  |  |
 | wat | ✓ |  |  |  |  |
+| webc | ✓ |  |  |  |  |
 | wgsl | ✓ |  |  |  | `wgsl_analyzer` |
 | wit | ✓ |  | ✓ |  |  |
 | xit | ✓ |  |  |  |  |
 | xml | ✓ |  | ✓ |  |  |
 | yaml | ✓ |  | ✓ | ✓ | `yaml-language-server` |
 | yuck | ✓ |  |  |  |  |
-| zig | ✓ | ✓ | ✓ | ✓ | `zls` |
-=======
-| Language | Syntax Highlighting | Treesitter Textobjects | Auto Indent | Default LSP |
-| --- | --- | --- | --- | --- |
-| astro | ✓ |  |  |  |
-| awk | ✓ | ✓ |  | `awk-language-server` |
-| bash | ✓ |  | ✓ | `bash-language-server` |
-| bass | ✓ |  |  | `bass` |
-| beancount | ✓ |  |  |  |
-| bibtex | ✓ |  |  | `texlab` |
-| bicep | ✓ |  |  | `bicep-langserver` |
-| blueprint | ✓ |  |  | `blueprint-compiler` |
-| c | ✓ | ✓ | ✓ | `clangd` |
-| c-sharp | ✓ | ✓ |  | `OmniSharp` |
-| cabal |  |  |  |  |
-| cairo | ✓ | ✓ | ✓ | `cairo-language-server` |
-| capnp | ✓ |  | ✓ |  |
-| clojure | ✓ |  |  | `clojure-lsp` |
-| cmake | ✓ | ✓ | ✓ | `cmake-language-server` |
-| comment | ✓ |  |  |  |
-| common-lisp | ✓ |  |  | `cl-lsp` |
-| cpon | ✓ |  | ✓ |  |
-| cpp | ✓ | ✓ | ✓ | `clangd` |
-| crystal | ✓ | ✓ |  | `crystalline` |
-| css | ✓ |  |  | `vscode-css-language-server` |
-| cue | ✓ |  |  | `cuelsp` |
-| d | ✓ | ✓ | ✓ | `serve-d` |
-| dart | ✓ |  | ✓ | `dart` |
-| devicetree | ✓ |  |  |  |
-| dhall | ✓ | ✓ |  | `dhall-lsp-server` |
-| diff | ✓ |  |  |  |
-| dockerfile | ✓ |  |  | `docker-langserver` |
-| dot | ✓ |  |  | `dot-language-server` |
-| dtd | ✓ |  |  |  |
-| edoc | ✓ |  |  |  |
-| eex | ✓ |  |  |  |
-| ejs | ✓ |  |  |  |
-| elixir | ✓ | ✓ | ✓ | `elixir-ls` |
-| elm | ✓ | ✓ |  | `elm-language-server` |
-| elvish | ✓ |  |  | `elvish` |
-| env | ✓ |  |  |  |
-| erb | ✓ |  |  |  |
-| erlang | ✓ | ✓ |  | `erlang_ls` |
-| esdl | ✓ |  |  |  |
-| fish | ✓ | ✓ | ✓ |  |
-| forth | ✓ |  |  | `forth-lsp` |
-| fortran | ✓ |  | ✓ | `fortls` |
-| gdscript | ✓ | ✓ | ✓ |  |
-| git-attributes | ✓ |  |  |  |
-| git-commit | ✓ | ✓ |  |  |
-| git-config | ✓ |  |  |  |
-| git-ignore | ✓ |  |  |  |
-| git-rebase | ✓ |  |  |  |
-| gleam | ✓ | ✓ |  | `gleam` |
-| glsl | ✓ | ✓ | ✓ |  |
-| go | ✓ | ✓ | ✓ | `gopls` |
-| godot-resource | ✓ |  |  |  |
-| gomod | ✓ |  |  | `gopls` |
-| gotmpl | ✓ |  |  | `gopls` |
-| gowork | ✓ |  |  | `gopls` |
-| graphql | ✓ |  |  |  |
-| hare | ✓ |  |  |  |
-| haskell | ✓ | ✓ |  | `haskell-language-server-wrapper` |
-| haskell-persistent | ✓ |  |  |  |
-| hcl | ✓ |  | ✓ | `terraform-ls` |
-| heex | ✓ | ✓ |  | `elixir-ls` |
-| hosts | ✓ |  |  |  |
-| html | ✓ |  |  | `vscode-html-language-server` |
-| hurl | ✓ |  | ✓ |  |
-| idris |  |  |  | `idris2-lsp` |
-| iex | ✓ |  |  |  |
-| ini | ✓ |  |  |  |
-| java | ✓ | ✓ |  | `jdtls` |
-| javascript | ✓ | ✓ | ✓ | `typescript-language-server` |
-| jsdoc | ✓ |  |  |  |
-| json | ✓ |  | ✓ | `vscode-json-language-server` |
-| jsonnet | ✓ |  |  | `jsonnet-language-server` |
-| jsx | ✓ | ✓ | ✓ | `typescript-language-server` |
-| julia | ✓ | ✓ | ✓ | `julia` |
-| just | ✓ | ✓ | ✓ |  |
-| kdl | ✓ |  |  |  |
-| kotlin | ✓ |  |  | `kotlin-language-server` |
-| latex | ✓ | ✓ |  | `texlab` |
-| lean | ✓ |  |  | `lean` |
-| ledger | ✓ |  |  |  |
-| llvm | ✓ | ✓ | ✓ |  |
-| llvm-mir | ✓ | ✓ | ✓ |  |
-| llvm-mir-yaml | ✓ |  | ✓ |  |
-| lua | ✓ | ✓ | ✓ | `lua-language-server` |
-| make | ✓ |  |  |  |
-| markdoc | ✓ |  |  | `markdoc-ls` |
-| markdown | ✓ |  |  | `marksman` |
-| markdown.inline | ✓ |  |  |  |
-| matlab | ✓ | ✓ | ✓ |  |
-| mermaid | ✓ |  |  |  |
-| meson | ✓ |  | ✓ |  |
-| mint |  |  |  | `mint` |
-| msbuild | ✓ |  | ✓ |  |
-| nasm | ✓ | ✓ |  |  |
-| nickel | ✓ |  | ✓ | `nls` |
-| nim | ✓ | ✓ | ✓ | `nimlangserver` |
-| nix | ✓ |  |  | `nil` |
-| nu | ✓ |  |  |  |
-| ocaml | ✓ |  | ✓ | `ocamllsp` |
-| ocaml-interface | ✓ |  |  | `ocamllsp` |
-| odin | ✓ |  | ✓ | `ols` |
-| opencl | ✓ | ✓ | ✓ | `clangd` |
-| openscad | ✓ |  |  | `openscad-lsp` |
-| org | ✓ |  |  |  |
-| pascal | ✓ | ✓ |  | `pasls` |
-| passwd | ✓ |  |  |  |
-| pem | ✓ |  |  |  |
-| perl | ✓ | ✓ | ✓ | `perlnavigator` |
-| php | ✓ | ✓ | ✓ | `intelephense` |
-| po | ✓ | ✓ |  |  |
-| ponylang | ✓ | ✓ | ✓ |  |
-| prisma | ✓ |  |  | `prisma-language-server` |
-| prolog |  |  |  | `swipl` |
-| protobuf | ✓ |  | ✓ |  |
-| prql | ✓ |  |  |  |
-| purescript | ✓ |  |  | `purescript-language-server` |
-| python | ✓ | ✓ | ✓ | `pylsp` |
-| qml | ✓ |  | ✓ | `qmlls` |
-| r | ✓ |  |  | `R` |
-| racket | ✓ |  |  | `racket` |
-| regex | ✓ |  |  |  |
-| rego | ✓ |  |  | `regols` |
-| rescript | ✓ | ✓ |  | `rescript-language-server` |
-| rmarkdown | ✓ |  | ✓ | `R` |
-| robot | ✓ |  |  | `robotframework_ls` |
-| ron | ✓ |  | ✓ |  |
-| rst | ✓ |  |  |  |
-| ruby | ✓ | ✓ | ✓ | `solargraph` |
-| rust | ✓ | ✓ | ✓ | `rust-analyzer` |
-| sage | ✓ | ✓ |  |  |
-| scala | ✓ |  | ✓ | `metals` |
-| scheme | ✓ |  |  |  |
-| scss | ✓ |  |  | `vscode-css-language-server` |
-| slint | ✓ |  | ✓ | `slint-lsp` |
-| smithy | ✓ |  |  | `cs` |
-| sml | ✓ |  |  |  |
-| solidity | ✓ |  |  | `solc` |
-| sql | ✓ |  |  |  |
-| sshclientconfig | ✓ |  |  |  |
-| starlark | ✓ | ✓ |  |  |
-| svelte | ✓ |  |  | `svelteserver` |
-| sway | ✓ | ✓ | ✓ | `forc` |
-| swift | ✓ |  |  | `sourcekit-lsp` |
-| t32 | ✓ |  |  |  |
-| tablegen | ✓ | ✓ | ✓ |  |
-| task | ✓ |  |  |  |
-| tfvars | ✓ |  | ✓ | `terraform-ls` |
-| toml | ✓ |  |  | `taplo` |
-| tsq | ✓ |  |  |  |
-| tsx | ✓ | ✓ | ✓ | `typescript-language-server` |
-| twig | ✓ |  |  |  |
-| typescript | ✓ | ✓ | ✓ | `typescript-language-server` |
-| ungrammar | ✓ |  |  |  |
-| uxntal | ✓ |  |  |  |
-| v | ✓ | ✓ | ✓ | `v` |
-| vala | ✓ |  |  | `vala-language-server` |
-| verilog | ✓ | ✓ |  | `svlangserver` |
-| vhdl | ✓ |  |  | `vhdl_ls` |
-| vhs | ✓ |  |  |  |
-| vue | ✓ |  |  | `vue-language-server` |
-| wast | ✓ |  |  |  |
-| wat | ✓ |  |  |  |
-| webc | ✓ |  |  |  |
-| wgsl | ✓ |  |  | `wgsl_analyzer` |
-| wit | ✓ |  | ✓ |  |
-| xit | ✓ |  |  |  |
-| xml | ✓ |  | ✓ |  |
-| yaml | ✓ |  | ✓ | `yaml-language-server` |
-| yuck | ✓ |  |  |  |
-| zig | ✓ | ✓ | ✓ | `zls` |
->>>>>>> 9893a1fb
+| zig | ✓ | ✓ | ✓ | ✓ | `zls` |