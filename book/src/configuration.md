--- conflicted
+++ resolved
@@ -253,12 +253,8 @@
 ```toml
 [editor.indent-guides]
 render = true
-<<<<<<< HEAD
 character = "╎" # Some characters that work well: "▏", "┆", "┊", "⸽"
 skip-levels = 1
-```
-=======
-character = "╎"
 ```
 
 ### `[editor.explorer]` Section
@@ -268,5 +264,4 @@
  | ---            | -----------                                                                              | ------- |
  | `column-width` | explorer side width                                                                      | 30      |
  | `style`        | explorer item style, tree or list                                                        | tree    |
- | `position`     | explorer widget position, embed or overlay                                               | overlay |
->>>>>>> b652f964
+ | `position`     | explorer widget position, embed or overlay                                               | overlay |