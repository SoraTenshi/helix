# Configuration

To override global configuration parameters, create a `config.toml` file located in your config directory:

* Linux and Mac: `~/.config/helix/config.toml`
* Windows: `%AppData%\helix\config.toml`

> Hint: You can easily open the config file by typing `:config-open` within Helix normal mode.

Example config:

```toml
theme = "onedark"

[editor]
line-number = "relative"
mouse = false

[editor.cursor-shape]
insert = "bar"
normal = "block"
select = "underline"

[editor.file-picker]
hidden = false
```

You may also specify a file to use for configuration with the `-c` or
`--config` CLI argument: `hx -c path/to/custom-config.toml`.

It is also possible to trigger configuration file reloading by sending the `USR1`
signal to the helix process, e.g. via `pkill -USR1 hx`. This is only supported 
on unix operating systems.

## Editor

### `[editor]` Section

| Key | Description | Default |
|--|--|---------|
| `scrolloff` | Number of lines of padding around the edge of the screen when scrolling. | `5` |
| `mouse` | Enable mouse mode. | `true` |
| `middle-click-paste` | Middle click paste support. | `true` |
| `scroll-lines` | Number of lines to scroll per scroll wheel step. | `3` |
| `shell` | Shell to use when running external commands. | Unix: `["sh", "-c"]`<br/>Windows: `["cmd", "/C"]` |
| `line-number` | Line number display: `absolute` simply shows each line's number, while `relative` shows the distance from the current line. When unfocused or in insert mode, `relative` will still show absolute line numbers. | `absolute` |
| `cursorline` | Highlight all lines with a cursor. | `false` |
| `cursorcolumn` | Highlight all columns with a cursor. | `false` |
| `gutters` | Gutters to display: Available are `diagnostics` and `diff` and `line-numbers` and `spacer`, note that `diagnostics` also includes other features like breakpoints, 1-width padding will be inserted if gutters is non-empty | `["diagnostics", "spacer", "line-numbers", "spacer", "diff"]` |
| `auto-completion` | Enable automatic pop up of auto-completion. | `true` |
| `auto-format` | Enable automatic formatting on save. | `true` |
| `auto-save` | Enable automatic saving on focus moving away from Helix. Requires [focus event support](https://github.com/helix-editor/helix/wiki/Terminal-Support) from your terminal. | `false` |
| `idle-timeout` | Time in milliseconds since last keypress before idle timers trigger. Used for autocompletion, set to 0 for instant. | `400` |
| `completion-trigger-len` | The min-length of word under cursor to trigger autocompletion | `2` |
| `auto-info` | Whether to display infoboxes | `true` |
| `true-color` | Set to `true` to override automatic detection of terminal truecolor support in the event of a false negative. | `false` |
| `rulers` | List of column positions at which to display the rulers. Can be overridden by language specific `rulers` in `languages.toml` file. | `[]` |
| `bufferline` | Renders a line at the top of the editor displaying open buffers. Can be `always`, `never` or `multiple` (only shown if more than one buffer is in use) | `never` |
| `color-modes` | Whether to color the mode indicator with different colors depending on the mode itself | `false` |
<<<<<<< HEAD
| `rainbow-brackets` | Whether to render rainbow colors for matching brackets. Requires tree-sitter `rainbows.scm` queries for the language. | `false` |
=======
| `popup-border` | Draw border around `popup`, `menu`, `all`, or `none` | `none` |
>>>>>>> 0d8efd29

### `[editor.statusline]` Section

Allows configuring the statusline at the bottom of the editor.

The configuration distinguishes between three areas of the status line:

`[ ... ... LEFT ... ... | ... ... ... ... CENTER ... ... ... ... | ... ... RIGHT ... ... ]`

Statusline elements can be defined as follows:

```toml
[editor.statusline]
left = ["mode", "spinner"]
center = ["file-name"]
right = ["diagnostics", "selections", "position", "file-encoding", "file-line-ending", "file-type"]
separator = "│"
mode.normal = "NORMAL"
mode.insert = "INSERT"
mode.select = "SELECT"
```
The `[editor.statusline]` key takes the following sub-keys:

| Key           | Description | Default |
| ---           | ---         | ---     |
| `left`        | A list of elements aligned to the left of the statusline | `["mode", "spinner", "file-name"]` |
| `center`      | A list of elements aligned to the middle of the statusline | `[]` |
| `right`       | A list of elements aligned to the right of the statusline | `["diagnostics", "selections", "position", "file-encoding"]` |
| `separator`   | The character used to separate elements in the statusline | `"│"` |
| `mode.normal` | The text shown in the `mode` element for normal mode | `"NOR"` |
| `mode.insert` | The text shown in the `mode` element for insert mode | `"INS"` |
| `mode.select` | The text shown in the `mode` element for select mode | `"SEL"` |

The following statusline elements can be configured:

| Key    | Description |
| ------ | ----------- |
| `mode` | The current editor mode (`mode.normal`/`mode.insert`/`mode.select`) |
| `spinner` | A progress spinner indicating LSP activity |
| `file-name` | The path/name of the opened file |
| `file-base-name` | The basename of the opened file |
| `file-encoding` | The encoding of the opened file if it differs from UTF-8 |
| `file-line-ending` | The file line endings (CRLF or LF) |
| `total-line-numbers` | The total line numbers of the opened file |
| `file-type` | The type of the opened file |
| `diagnostics` | The number of warnings and/or errors |
| `workspace-diagnostics` | The number of warnings and/or errors on workspace |
| `selections` | The number of active selections |
| `primary-selection-length` | The number of characters currently in primary selection |
| `position` | The cursor position |
| `position-percentage` | The cursor position as a percentage of the total number of lines |
| `separator` | The string defined in `editor.statusline.separator` (defaults to `"│"`) |
| `spacer` | Inserts a space between elements (multiple/contiguous spacers may be specified) |

### `[editor.lsp]` Section

| Key                   | Description                                                 | Default |
| ---                   | -----------                                                 | ------- |
| `enable`              | Enables LSP integration. Setting to false will completely disable language servers regardless of language settings.| `true` |
| `display-messages`    | Display LSP progress messages below statusline[^1]          | `false` |
| `auto-signature-help` | Enable automatic popup of signature help (parameter hints)  | `true`  |
| `display-inlay-hints` | Display inlay hints[^2]                                     | `false` |
| `display-signature-help-docs` | Display docs under signature help popup             | `true`  |
| `display-inline-diagnostics`  | Display diagnostics under their starting line       | `true`  |

[^1]: By default, a progress spinner is shown in the statusline beside the file path.
[^2]: You may also have to activate them in the LSP config for them to appear, not just in Helix.
      Inlay hints in Helix are still being improved on and may be a little bit laggy/janky under some circumstances, please report any bugs you see so we can fix them!

### `[editor.cursor-shape]` Section

Defines the shape of cursor in each mode. Note that due to limitations
of the terminal environment, only the primary cursor can change shape.
Valid values for these options are `block`, `bar`, `underline`, or `hidden`.

| Key      | Description                                | Default |
| ---      | -----------                                | ------- |
| `normal` | Cursor shape in [normal mode][normal mode] | `block` |
| `insert` | Cursor shape in [insert mode][insert mode] | `block` |
| `select` | Cursor shape in [select mode][select mode] | `block` |

[normal mode]: ./keymap.md#normal-mode
[insert mode]: ./keymap.md#insert-mode
[select mode]: ./keymap.md#select--extend-mode

### `[editor.file-picker]` Section

Sets options for file picker and global search. All but the last key listed in
the default file-picker configuration below are IgnoreOptions: whether hidden
files and files listed within ignore files are ignored by (not visible in) the
helix file picker and global search. There is also one other key, `max-depth`
available, which is not defined by default.

All git related options are only enabled in a git repository.

| Key | Description | Default |
|--|--|---------|
|`hidden` | Enables ignoring hidden files. | true
|`follow-links` | Follow symlinks instead of ignoring them | true
|`deduplicate-links` | Ignore symlinks that point at files already shown in the picker | true
|`parents` | Enables reading ignore files from parent directories. | true
|`ignore` | Enables reading `.ignore` files. | true
|`git-ignore` | Enables reading `.gitignore` files. | true
|`git-global` | Enables reading global .gitignore, whose path is specified in git's config: `core.excludefile` option. | true
|`git-exclude` | Enables reading `.git/info/exclude` files. | true
|`max-depth` | Set with an integer value for maximum depth to recurse. | Defaults to `None`.

### `[editor.auto-pairs]` Section

Enables automatic insertion of pairs to parentheses, brackets, etc. Can be a
simple boolean value, or a specific mapping of pairs of single characters.

To disable auto-pairs altogether, set `auto-pairs` to `false`:

```toml
[editor]
auto-pairs = false # defaults to `true`
```

The default pairs are <code>(){}[]''""``</code>, but these can be customized by
setting `auto-pairs` to a TOML table:

```toml
[editor.auto-pairs]
'(' = ')'
'{' = '}'
'[' = ']'
'"' = '"'
'`' = '`'
'<' = '>'
```

Additionally, this setting can be used in a language config. Unless
the editor setting is `false`, this will override the editor config in
documents with this language.

Example `languages.toml` that adds <> and removes ''

```toml
[[language]]
name = "rust"

[language.auto-pairs]
'(' = ')'
'{' = '}'
'[' = ']'
'"' = '"'
'`' = '`'
'<' = '>'
```

### `[editor.search]` Section

Search specific options.

| Key | Description | Default |
|--|--|---------|
| `smart-case` | Enable smart case regex searching (case insensitive unless pattern contains upper case characters) | `true` |
| `wrap-around`| Whether the search should wrap after depleting the matches | `true` |

### `[editor.whitespace]` Section

Options for rendering whitespace with visible characters. Use `:set whitespace.render all` to temporarily enable visible whitespace.

| Key | Description | Default |
|-----|-------------|---------|
| `render` | Whether to render whitespace. May either be `"all"` or `"none"`, or a table with sub-keys `space`, `nbsp`, `tab`, and `newline`. | `"none"` |
| `characters` | Literal characters to use when rendering whitespace. Sub-keys may be any of `tab`, `space`, `nbsp`, `newline` or `tabpad` | See example below |

Example

```toml
[editor.whitespace]
render = "all"
# or control each character
[editor.whitespace.render]
space = "all"
tab = "all"
newline = "none"

[editor.whitespace.characters]
space = "·"
nbsp = "⍽"
tab = "→"
newline = "⏎"
tabpad = "·" # Tabs will look like "→···" (depending on tab width)
```

### `[editor.indent-guides]` Section

Options for rendering vertical indent guides.

| Key              | Description                                                          | Default |
| ---              | ---                                                                  | ---     |
| `render`         | Whether to render indent guides.                                     | `false` |
| `character`      | Literal character to use for rendering the indent guide              | `│`     |
| `skip-levels`    | Number of indent levels to skip                                      | `0`     |
| `rainbow-option` | Enum to set rainbow indentations. Options: `normal`, `dim` and `none`| `none`  |

Example:

```toml
[editor.indent-guides]
render = true
character = "╎" # Some characters that work well: "▏", "┆", "┊", "⸽"
skip-levels = 1
rainbow-option = "normal"
```

### `[editor.gutters]` Section

For simplicity, `editor.gutters` accepts an array of gutter types, which will
use default settings for all gutter components.

```toml
[editor]
gutters = ["diff", "diagnostics", "line-numbers", "spacer"]
```

To customize the behavior of gutters, the `[editor.gutters]` section must
be used. This section contains top level settings, as well as settings for
specific gutter components as sub-sections.

| Key      | Description                    | Default                                                       |
| ---      | ---                            | ---                                                           |
| `layout` | A vector of gutters to display | `["diagnostics", "spacer", "line-numbers", "spacer", "diff"]` |

Example:

```toml
[editor.gutters]
layout = ["diff", "diagnostics", "line-numbers", "spacer"]
```

#### `[editor.gutters.line-numbers]` Section

Options for the line number gutter

| Key         | Description                             | Default |
| ---         | ---                                     | ---     |
| `min-width` | The minimum number of characters to use | `3`     |

Example:

```toml
[editor.gutters.line-numbers]
min-width = 1
```

#### `[editor.gutters.diagnotics]` Section

Currently unused

#### `[editor.gutters.diff]` Section

Currently unused

#### `[editor.gutters.spacer]` Section

Currently unused

### `[editor.soft-wrap]` Section

Options for soft wrapping lines that exceed the view width

| Key                 | Description                                                  | Default |
| ---                 | ---                                                          | ---     |
| `enable`            | Whether soft wrapping is enabled.                            | `false` |
| `max-wrap`          | Maximum free space left at the end of the line.              | `20`    |
| `max-indent-retain` | Maximum indentation to carry over when soft wrapping a line. | `40`    |
| `wrap-indicator`    | Text inserted before soft wrapped lines, highlighted with `ui.virtual.wrap` | `↪ `    |

Example:

```toml
[editor.soft-wrap]
enable = true
max-wrap = 25 # increase value to reduce forced mid-word wrapping
max-indent-retain = 0
wrap-indicator = ""  # set wrap-indicator to "" to hide it
```<|MERGE_RESOLUTION|>--- conflicted
+++ resolved
@@ -57,11 +57,8 @@
 | `rulers` | List of column positions at which to display the rulers. Can be overridden by language specific `rulers` in `languages.toml` file. | `[]` |
 | `bufferline` | Renders a line at the top of the editor displaying open buffers. Can be `always`, `never` or `multiple` (only shown if more than one buffer is in use) | `never` |
 | `color-modes` | Whether to color the mode indicator with different colors depending on the mode itself | `false` |
-<<<<<<< HEAD
 | `rainbow-brackets` | Whether to render rainbow colors for matching brackets. Requires tree-sitter `rainbows.scm` queries for the language. | `false` |
-=======
 | `popup-border` | Draw border around `popup`, `menu`, `all`, or `none` | `none` |
->>>>>>> 0d8efd29
 
 ### `[editor.statusline]` Section
 
