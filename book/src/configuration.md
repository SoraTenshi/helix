--- conflicted
+++ resolved
@@ -57,12 +57,8 @@
 | `rulers` | List of column positions at which to display the rulers. Can be overridden by language specific `rulers` in `languages.toml` file | `[]` |
 | `bufferline` | Renders a line at the top of the editor displaying open buffers. Can be `always`, `never` or `multiple` (only shown if more than one buffer is in use) | `never` |
 | `color-modes` | Whether to color the mode indicator with different colors depending on the mode itself | `false` |
-<<<<<<< HEAD
 | `rainbow-brackets` | Whether to render rainbow colors for matching brackets. Requires tree-sitter `rainbows.scm` queries for the language. | `false` |
 | `popup-border` | Draw border around `popup`, `menu`, `all`, or `none` | `none` |
-=======
-| `text-width` | Maximum line length. Used for the `:reflow` command and soft-wrapping if `soft-wrap.wrap_at_text_width` is set | `80` |
->>>>>>> 81601b1c
 
 ### `[editor.statusline]` Section
 
@@ -257,20 +253,12 @@
 
 Options for rendering vertical indent guides.
 
-<<<<<<< HEAD
 | Key              | Description                                                          | Default |
 | ---              | ---                                                                  | ---     |
 | `render`         | Whether to render indent guides.                                     | `false` |
 | `character`      | Literal character to use for rendering the indent guide              | `│`     |
 | `skip-levels`    | Number of indent levels to skip                                      | `0`     |
 | `rainbow-option` | Enum to set rainbow indentations. Options: `normal`, `dim` and `none`| `none`  |
-=======
-| Key           | Description                                             | Default |
-| ---           | ---                                                     | ---     |
-| `render`      | Whether to render indent guides                         | `false` |
-| `character`   | Literal character to use for rendering the indent guide | `│`     |
-| `skip-levels` | Number of indent levels to skip                         | `0`     |
->>>>>>> 81601b1c
 
 Example:
 
