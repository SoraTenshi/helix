# Configuration

To override global configuration parameters, create a `config.toml` file located in your config directory:

- Linux and Mac: `~/.config/helix/config.toml`
- Windows: `%AppData%\helix\config.toml`

> 💡 You can easily open the config file by typing `:config-open` within Helix normal mode.

Example config:

```toml
theme = "onedark"
icons = "nerdfonts"

[editor]
line-number = "relative"
mouse = false

[editor.cursor-shape]
insert = "bar"
normal = "block"
select = "underline"

[editor.file-picker]
hidden = false
```

You can use a custom configuration file by specifying it with the `-c` or
`--config` command line argument, for example `hx -c path/to/custom-config.toml`.
Additionally, you can reload the configuration file by sending the USR1
signal to the Helix process on Unix operating systems, such as by using the command `pkill -USR1 hx`.

Finally, you can have a `config.toml` local to a project by putting it under a `.helix` directory in your repository.
Its settings will be merged with the configuration directory `config.toml` and the built-in configuration.

## Editor

### `[editor]` Section

| Key | Description | Default |
|--|--|---------|
| `scrolloff` | Number of lines of padding around the edge of the screen when scrolling | `5` |
| `mouse` | Enable mouse mode | `true` |
| `middle-click-paste` | Middle click paste support | `true` |
| `scroll-lines` | Number of lines to scroll per scroll wheel step | `3` |
| `shell` | Shell to use when running external commands | Unix: `["sh", "-c"]`<br/>Windows: `["cmd", "/C"]` |
| `line-number` | Line number display: `absolute` simply shows each line's number, while `relative` shows the distance from the current line. When unfocused or in insert mode, `relative` will still show absolute line numbers | `absolute` |
| `cursorline` | Highlight all lines with a cursor | `false` |
| `cursorcolumn` | Highlight all columns with a cursor | `false` |
| `gutters` | Gutters to display: Available are `diagnostics` and `diff` and `line-numbers` and `spacer`, note that `diagnostics` also includes other features like breakpoints, 1-width padding will be inserted if gutters is non-empty | `["diagnostics", "spacer", "line-numbers", "spacer", "diff"]` |
| `auto-completion` | Enable automatic pop up of auto-completion | `true` |
| `auto-format` | Enable automatic formatting on save | `true` |
| `auto-save` | Enable automatic saving on the focus moving away from Helix. Requires [focus event support](https://github.com/helix-editor/helix/wiki/Terminal-Support) from your terminal | `false` |
| `idle-timeout` | Time in milliseconds since last keypress before idle timers trigger. Used for autocompletion, set to 0 for instant | `400` |
| `completion-trigger-len` | The min-length of word under cursor to trigger autocompletion | `2` |
| `completion-replace` | Set to `true` to make completions always replace the entire word and not just the part before the cursor | `false` |
| `auto-info` | Whether to display info boxes | `true` |
| `true-color` | Set to `true` to override automatic detection of terminal truecolor support in the event of a false negative | `false` |
| `undercurl` | Set to `true` to override automatic detection of terminal undercurl support in the event of a false negative | `false` |
| `rulers` | List of column positions at which to display the rulers. Can be overridden by language specific `rulers` in `languages.toml` file | `[]` |
| `bufferline` | Renders a line at the top of the editor displaying open buffers. Can be `always`, `never` or `multiple` (only shown if more than one buffer is in use) | `never` |
| `color-modes` | Whether to color the mode indicator with different colors depending on the mode itself | `false` |
| `text-width` | Maximum line length. Used for the `:reflow` command and soft-wrapping if `soft-wrap.wrap-at-text-width` is set | `80` |
| `workspace-lsp-roots` | Directories relative to the workspace root that are treated as LSP roots. Should only be set in `.helix/config.toml` | `[]` |
| `rainbow-brackets` | Whether to render rainbow colors for matching brackets. Requires tree-sitter `rainbows.scm` queries for the language. | `false` |
| `popup-border` | Draw border around `popup`, `menu`, `all`, or `none` | `none` |

### `[editor.statusline]` Section

Allows configuring the statusline at the bottom of the editor.

The configuration distinguishes between three areas of the status line:

`[ ... ... LEFT ... ... | ... ... ... ... CENTER ... ... ... ... | ... ... RIGHT ... ... ]`

Statusline elements can be defined as follows:

```toml
[editor.statusline]
left = ["mode", "spinner"]
center = ["file-name"]
right = ["diagnostics", "selections", "position", "file-encoding", "file-line-ending", "file-type"]
separator = "│"
mode.normal = "NORMAL"
mode.insert = "INSERT"
mode.select = "SELECT"
```

The `[editor.statusline]` key takes the following sub-keys:

| Key           | Description                                                | Default                                                      |
| ------------- | ---------------------------------------------------------- | ------------------------------------------------------------ |
| `left`        | A list of elements aligned to the left of the statusline   | `["mode", "spinner", "file-name"]`                           |
| `center`      | A list of elements aligned to the middle of the statusline | `[]`                                                         |
| `right`       | A list of elements aligned to the right of the statusline  | `["diagnostics", "selections", "position", "file-encoding"]` |
| `separator`   | The character used to separate elements in the statusline  | `"│"`                                                        |
| `mode.normal` | The text shown in the `mode` element for normal mode       | `"NOR"`                                                      |
| `mode.insert` | The text shown in the `mode` element for insert mode       | `"INS"`                                                      |
| `mode.select` | The text shown in the `mode` element for select mode       | `"SEL"`                                                      |

The following statusline elements can be configured:

| Key                           | Description                                                                                         |
| ----------------------------- | --------------------------------------------------------------------------------------------------- |
| `mode`                        | The current editor mode (`mode.normal`/`mode.insert`/`mode.select`)                                 |
| `spinner`                     | A progress spinner indicating LSP activity                                                          |
| `file-name`                   | The path/name of the opened file                                                                    |
| `file-base-name`              | The basename of the opened file                                                                     |
| `file-modification-indicator` | The indicator to show whether the file is modified (a `[+]` appears when there are unsaved changes) |
| `file-encoding` | The encoding of the opened file if it differs from UTF-8 |
| `file-line-ending` | The file line endings (CRLF or LF) |
| `total-line-numbers` | The total line numbers of the opened file |
| `file-type` | The type of the opened file |
| `file-type-icon` | The icon representing the language of the open file, or else its file type (see `[editor.icons]` section) |
| `diagnostics` | The number of warnings and/or errors |
| `workspace-diagnostics` | The number of warnings and/or errors on workspace |
| `selections` | The number of active selections |
| `primary-selection-length` | The number of characters currently in primary selection |
| `position` | The cursor position |
| `position-percentage` | The cursor position as a percentage of the total number of lines |
| `separator` | The string defined in `editor.statusline.separator` (defaults to `"│"`) |
| `spacer` | Inserts a space between elements (multiple/contiguous spacers may be specified) |
| `version-control` | The current branch name or detached commit hash of the opened workspace |

### `[editor.lsp]` Section

| Key                                  | Description                                                                                                           | Default |
| ------------------------------------ | --------------------------------------------------------------------------------------------------------------------- | ------- |
| `enable`                             | Enables LSP integration. Setting to false will completely disable language servers regardless of language settings.   | `true`  |
| `display-messages`                   | Display LSP progress messages below statusline[^1]                                                                    | `false` |
| `auto-signature-help`                | Enable automatic popup of signature help (parameter hints)                                                            | `true`  |
| `display-inlay-hints`                | Display inlay hints[^2]                                                                                               | `false` |
| `display-signature-help-docs`        | Display docs under signature help popup                                                                               | `true`  |
| `snippets`                           | Enables snippet completions. Requires a server restart (`:lsp-restart`) to take effect after `:config-reload`/`:set`. | `true`  |
| `goto-reference-include-declaration` | Include declaration in the goto references popup.                                                                     | `true`  |

[^1]: By default, a progress spinner is shown in the statusline beside the file path.
[^2]:
    You may also have to activate them in the LSP config for them to appear, not just in Helix.
    Inlay hints in Helix are still being improved on and may be a little bit laggy/janky under some circumstances, please report any bugs you see so we can fix them!

### `[editor.cursor-shape]` Section

Defines the shape of cursor in each mode.
Valid values for these options are `block`, `bar`, `underline`, or `hidden`.

> 💡 Due to limitations of the terminal environment, only the primary cursor can
> change shape.

| Key      | Description                                | Default |
| -------- | ------------------------------------------ | ------- |
| `normal` | Cursor shape in [normal mode][normal mode] | `block` |
| `insert` | Cursor shape in [insert mode][insert mode] | `block` |
| `select` | Cursor shape in [select mode][select mode] | `block` |

[normal mode]: ./keymap.md#normal-mode
[insert mode]: ./keymap.md#insert-mode
[select mode]: ./keymap.md#select--extend-mode

### `[editor.file-picker]` Section

Set options for file picker and global search. Ignoring a file means it is
not visible in the Helix file picker and global search.

All git related options are only enabled in a git repository.

| Key                 | Description                                                                                             | Default             |
| ------------------- | ------------------------------------------------------------------------------------------------------- | ------------------- |
| `hidden`            | Enables ignoring hidden files                                                                           | true                |
| `follow-symlinks`   | Follow symlinks instead of ignoring them                                                                | true                |
| `deduplicate-links` | Ignore symlinks that point at files already shown in the picker                                         | true                |
| `parents`           | Enables reading ignore files from parent directories                                                    | true                |
| `ignore`            | Enables reading `.ignore` files                                                                         | true                |
| `git-ignore`        | Enables reading `.gitignore` files                                                                      | true                |
| `git-global`        | Enables reading global `.gitignore`, whose path is specified in git's config: `core.excludefile` option | true                |
| `git-exclude`       | Enables reading `.git/info/exclude` files                                                               | true                |
| `max-depth`         | Set with an integer value for maximum depth to recurse                                                  | Defaults to `None`. |

### `[editor.auto-pairs]` Section

Enables automatic insertion of pairs to parentheses, brackets, etc. Can be a
simple boolean value, or a specific mapping of pairs of single characters.

To disable auto-pairs altogether, set `auto-pairs` to `false`:

```toml
[editor]
auto-pairs = false # defaults to `true`
```

The default pairs are <code>(){}[]''""``</code>, but these can be customized by
setting `auto-pairs` to a TOML table:

```toml
[editor.auto-pairs]
'(' = ')'
'{' = '}'
'[' = ']'
'"' = '"'
'`' = '`'
'<' = '>'
```

Additionally, this setting can be used in a language config. Unless
the editor setting is `false`, this will override the editor config in
documents with this language.

Example `languages.toml` that adds <> and removes ''

```toml
[[language]]
name = "rust"

[language.auto-pairs]
'(' = ')'
'{' = '}'
'[' = ']'
'"' = '"'
'`' = '`'
'<' = '>'
```

### `[editor.search]` Section

Search specific options.

| Key           | Description                                                                                        | Default |
| ------------- | -------------------------------------------------------------------------------------------------- | ------- |
| `smart-case`  | Enable smart case regex searching (case-insensitive unless pattern contains upper case characters) | `true`  |
| `wrap-around` | Whether the search should wrap after depleting the matches                                         | `true`  |

### `[editor.whitespace]` Section

Options for rendering whitespace with visible characters. Use `:set whitespace.render all` to temporarily enable visible whitespace.

| Key          | Description                                                                                                                     | Default           |
| ------------ | ------------------------------------------------------------------------------------------------------------------------------- | ----------------- |
| `render`     | Whether to render whitespace. May either be `"all"` or `"none"`, or a table with sub-keys `space`, `nbsp`, `tab`, and `newline` | `"none"`          |
| `characters` | Literal characters to use when rendering whitespace. Sub-keys may be any of `tab`, `space`, `nbsp`, `newline` or `tabpad`       | See example below |

Example

```toml
[editor.whitespace]
render = "all"
# or control each character
[editor.whitespace.render]
space = "all"
tab = "all"
newline = "none"

[editor.whitespace.characters]
space = "·"
nbsp = "⍽"
tab = "→"
newline = "⏎"
tabpad = "·" # Tabs will look like "→···" (depending on tab width)
```

### `[editor.indent-guides]` Section

Options for rendering vertical indent guides.

| Key              | Description                                                          | Default |
| ---              | ---                                                                  | ---     |
| `render`         | Whether to render indent guides.                                     | `false` |
| `character`      | Literal character to use for rendering the indent guide              | `│`     |
| `skip-levels`    | Number of indent levels to skip                                      | `0`     |
| `rainbow-option` | Enum to set rainbow indentations. Options: `normal`, `dim` and `none`| `none`  |

Example:

```toml
[editor.indent-guides]
render = true
character = "╎" # Some characters that work well: "▏", "┆", "┊", "⸽"
skip-levels = 1
rainbow-option = "normal"
```

### `[editor.gutters]` Section

For simplicity, `editor.gutters` accepts an array of gutter types, which will
use default settings for all gutter components.

```toml
[editor]
gutters = ["diff", "diagnostics", "line-numbers", "spacer"]
```

To customize the behavior of gutters, the `[editor.gutters]` section must
be used. This section contains top level settings, as well as settings for
specific gutter components as subsections.

| Key      | Description                    | Default                                                       |
| -------- | ------------------------------ | ------------------------------------------------------------- |
| `layout` | A vector of gutters to display | `["diagnostics", "spacer", "line-numbers", "spacer", "diff"]` |

Example:

```toml
[editor.gutters]
layout = ["diff", "diagnostics", "line-numbers", "spacer"]
```

#### `[editor.gutters.line-numbers]` Section

Options for the line number gutter

| Key         | Description                             | Default |
| ----------- | --------------------------------------- | ------- |
| `min-width` | The minimum number of characters to use | `3`     |

Example:

```toml
[editor.gutters.line-numbers]
min-width = 1
```

#### `[editor.gutters.diagnostics]` Section

Currently unused

#### `[editor.gutters.diff]` Section

Currently unused

#### `[editor.gutters.spacer]` Section

Currently unused

### `[editor.icons]` Section

Option for displaying icons within the editor.

> Warning: some symbols (such as file-type and symbol-kind icons that you would see in the picker) are not available in the "default" icon set. They usually require a patched font such as [NerdFonts](https://www.nerdfonts.com/) to be installed and configured in your terminal emulator, and the corresponding icon set to be configured in the editor (for example, using `icons = "nerdfonts"` in your configuration file).

| Key                 | Description                                                  | Default |
| ---                 | ---                                                          | ---     |
| `picker`            | Whether icons in pickers are enabled.                        | `true`  |
| `bufferline`        | Whether icons in the buffer line are enabled.                | `true`  |
| `statusline`        | Whether icons in the status line are enabled.                | `true`  |

### `[editor.soft-wrap]` Section

Options for soft wrapping lines that exceed the view width:

| Key                  | Description                                                                 | Default |
| -------------------- | --------------------------------------------------------------------------- | ------- |
| `enable`             | Whether soft wrapping is enabled.                                           | `false` |
| `max-wrap`           | Maximum free space left at the end of the line.                             | `20`    |
| `max-indent-retain`  | Maximum indentation to carry over when soft wrapping a line.                | `40`    |
| `wrap-indicator`     | Text inserted before soft wrapped lines, highlighted with `ui.virtual.wrap` | `↪ `    |
| `wrap-at-text-width` | Soft wrap at `text-width` instead of using the full viewport size.          | `false` |

Example:

```toml
[editor.soft-wrap]
enable = true
max-wrap = 25 # increase value to reduce forced mid-word wrapping
max-indent-retain = 0
wrap-indicator = ""  # set wrap-indicator to "" to hide it
```

<<<<<<< HEAD
### `[editor.sticky-context]` Section

Option for sticky context, which is a feature that puts bigger blocks of code
e.g. Functions to the top of the viewport

| Key         | Description                                                                                | Default |
| ---         | ---                                                                                        | ---     |
| `enable`    | Display context of current line if outside the view                                        | `false` |
| `indicator` | Display an additional line to indicate what part of the view is the sticky context         | `false` |
| `max-lines` | The maximum number of lines to be shown as sticky context. 0 = 1/3 of the viewports height | `0`     |

Example:

```toml
[editor.sticky-context]
enable = true
indicator = true
max-lines = 10
```
### `[editor.explorer]` Section

Sets explorer side width and style.

| Key            | Description                                 | Default |
| -------------- | ------------------------------------------- | ------- |
| `column-width` | explorer side width                         | 30      |
| `position`     | explorer widget position, `left` or `right` | `left`  |
=======
## Keymap config

This section contains configuration that have to do with the behavior of some
key bindings, but not with key bindings themselves. For keybindings, see [Key
remapping].

[Key remapping]: ./keymap.md

### `[keys]` Section


| Key        | Description | Default |
|------------|-------------|---------|
| `supertab` | If set to a command name, then when the cursor is in a position with non-whitespace to its left, instead of inserting a tab, it will run the given command. If there is only whitespace to the left, then it inserts a tab as normal. One can emulate a tabout behavior with this with the `move_parent_node_end` command. See [Tabout Example] | `None` |

[Tabout Example]: #tabout-example

#### Tabout example

This example demonstrates how to configure `supertab` to achieve behavior
like the "tabout" feature in other editors, where one can escape the current
bracket or code block by pressing the `tab` key. When the cursor only contains
whitespace to its left, it will insert a tab like normal; otherwise, it will
move the cursor to the end of the current Tree-sitter node.

Note that without a terminal that supports the
[Kitty Keyboard protocol](https://sw.kovidgoyal.net/kitty/keyboard-protocol/),
`C-i` and `tab` are the same mapping, so binding `tab` in normal mode conflicts
with the default binding for `jump_forward`. `go` and `gi` are an alternative.

```toml
[keys]
supertab = "move_parent_node_end"

[keys.normal]
tab = "move_parent_node_end"
S-tab = "move_parent_node_start"

[keys.normal.g]
o = "jump_backward"
i = "jump_forward"

[keys.insert]
S-tab = "move_parent_node_start"

[keys.select]
tab = "extend_parent_node_end"
S-tab = "extend_parent_node_start"

[keys.select.g]
o = "jump_backward"
i = "jump_forward"
```
>>>>>>> 37528b87
<|MERGE_RESOLUTION|>--- conflicted
+++ resolved
@@ -365,7 +365,6 @@
 wrap-indicator = ""  # set wrap-indicator to "" to hide it
 ```
 
-<<<<<<< HEAD
 ### `[editor.sticky-context]` Section
 
 Option for sticky context, which is a feature that puts bigger blocks of code
@@ -393,7 +392,7 @@
 | -------------- | ------------------------------------------- | ------- |
 | `column-width` | explorer side width                         | 30      |
 | `position`     | explorer widget position, `left` or `right` | `left`  |
-=======
+
 ## Keymap config
 
 This section contains configuration that have to do with the behavior of some
@@ -446,5 +445,4 @@
 [keys.select.g]
 o = "jump_backward"
 i = "jump_forward"
-```
->>>>>>> 37528b87
+```