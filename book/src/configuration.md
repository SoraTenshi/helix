# Configuration

To override global configuration parameters, create a `config.toml` file located in your config directory:

- Linux and Mac: `~/.config/helix/config.toml`
- Windows: `%AppData%\helix\config.toml`

> 💡 You can easily open the config file by typing `:config-open` within Helix normal mode.

Example config:

```toml
theme = "onedark"

[editor]
line-number = "relative"
mouse = false

[editor.cursor-shape]
insert = "bar"
normal = "block"
select = "underline"

[editor.file-picker]
hidden = false
```

You can use a custom configuration file by specifying it with the `-c` or
`--config` command line argument, for example `hx -c path/to/custom-config.toml`.
Additionally, you can reload the configuration file by sending the USR1
signal to the Helix process on Unix operating systems, such as by using the command `pkill -USR1 hx`.

Finally, you can have a `config.toml` local to a project by putting it under a `.helix` directory in your repository.
Its settings will be merged with the configuration directory `config.toml` and the built-in configuration.

## Editor

### `[editor]` Section

| Key | Description | Default |
|--|--|---------|
| `scrolloff` | Number of lines of padding around the edge of the screen when scrolling | `5` |
| `mouse` | Enable mouse mode | `true` |
| `middle-click-paste` | Middle click paste support | `true` |
| `scroll-lines` | Number of lines to scroll per scroll wheel step | `3` |
| `shell` | Shell to use when running external commands | Unix: `["sh", "-c"]`<br/>Windows: `["cmd", "/C"]` |
| `line-number` | Line number display: `absolute` simply shows each line's number, while `relative` shows the distance from the current line. When unfocused or in insert mode, `relative` will still show absolute line numbers | `absolute` |
| `cursorline` | Highlight all lines with a cursor | `false` |
| `cursorcolumn` | Highlight all columns with a cursor | `false` |
| `gutters` | Gutters to display: Available are `diagnostics` and `diff` and `line-numbers` and `spacer`, note that `diagnostics` also includes other features like breakpoints, 1-width padding will be inserted if gutters is non-empty | `["diagnostics", "spacer", "line-numbers", "spacer", "diff"]` |
| `auto-completion` | Enable automatic pop up of auto-completion | `true` |
| `auto-format` | Enable automatic formatting on save | `true` |
| `auto-save` | Enable automatic saving on the focus moving away from Helix. Requires [focus event support](https://github.com/helix-editor/helix/wiki/Terminal-Support) from your terminal | `false` |
| `idle-timeout` | Time in milliseconds since last keypress before idle timers trigger. Used for autocompletion, set to 0 for instant | `400` |
| `preview-completion-insert` | Whether to apply completion item instantly when selected | `true` |
| `completion-trigger-len` | The min-length of word under cursor to trigger autocompletion | `2` |
| `completion-replace` | Set to `true` to make completions always replace the entire word and not just the part before the cursor | `false` |
| `auto-info` | Whether to display info boxes | `true` |
| `true-color` | Set to `true` to override automatic detection of terminal truecolor support in the event of a false negative | `false` |
| `undercurl` | Set to `true` to override automatic detection of terminal undercurl support in the event of a false negative | `false` |
| `rulers` | List of column positions at which to display the rulers. Can be overridden by language specific `rulers` in `languages.toml` file | `[]` |
| `bufferline` | Renders a line at the top of the editor displaying open buffers. Can be `always`, `never` or `multiple` (only shown if more than one buffer is in use) | `never` |
| `color-modes` | Whether to color the mode indicator with different colors depending on the mode itself | `false` |
| `text-width` | Maximum line length. Used for the `:reflow` command and soft-wrapping if `soft-wrap.wrap-at-text-width` is set | `80` |
| `workspace-lsp-roots` | Directories relative to the workspace root that are treated as LSP roots. Should only be set in `.helix/config.toml` | `[]` |
| `default-line-ending` | The line ending to use for new documents. Can be `native`, `lf`, `crlf`, `ff`, `cr` or `nel`. `native` uses the platform's native line ending (`crlf` on Windows, otherwise `lf`). | `native` |

### `[editor.statusline]` Section

Allows configuring the statusline at the bottom of the editor.

The configuration distinguishes between three areas of the status line:

`[ ... ... LEFT ... ... | ... ... ... ... CENTER ... ... ... ... | ... ... RIGHT ... ... ]`

Statusline elements can be defined as follows:

```toml
[editor.statusline]
left = ["mode", "spinner"]
center = ["file-name"]
right = ["diagnostics", "selections", "position", "file-encoding", "file-line-ending", "file-type"]
separator = "│"
mode.normal = "NORMAL"
mode.insert = "INSERT"
mode.select = "SELECT"
```
The `[editor.statusline]` key takes the following sub-keys:

| Key           | Description | Default |
| ---           | ---         | ---     |
| `left`        | A list of elements aligned to the left of the statusline | `["mode", "spinner", "file-name", "read-only-indicator", "file-modification-indicator"]` |
| `center`      | A list of elements aligned to the middle of the statusline | `[]` |
| `right`       | A list of elements aligned to the right of the statusline | `["diagnostics", "selections", "register", "position", "file-encoding"]` |
| `separator`   | The character used to separate elements in the statusline | `"│"` |
| `mode.normal` | The text shown in the `mode` element for normal mode | `"NOR"` |
| `mode.insert` | The text shown in the `mode` element for insert mode | `"INS"` |
| `mode.select` | The text shown in the `mode` element for select mode | `"SEL"` |

The following statusline elements can be configured:

| Key    | Description |
| ------ | ----------- |
| `mode` | The current editor mode (`mode.normal`/`mode.insert`/`mode.select`) |
| `spinner` | A progress spinner indicating LSP activity |
| `file-name` | The path/name of the opened file |
| `file-base-name` | The basename of the opened file |
| `file-modification-indicator` | The indicator to show whether the file is modified (a `[+]` appears when there are unsaved changes) |
| `file-encoding` | The encoding of the opened file if it differs from UTF-8 |
| `file-line-ending` | The file line endings (CRLF or LF) |
| `read-only-indicator` | An indicator that shows `[readonly]` when a file cannot be written |
| `total-line-numbers` | The total line numbers of the opened file |
| `file-type` | The type of the opened file |
| `diagnostics` | The number of warnings and/or errors |
| `workspace-diagnostics` | The number of warnings and/or errors on workspace |
| `selections` | The number of active selections |
| `primary-selection-length` | The number of characters currently in primary selection |
| `position` | The cursor position |
| `position-percentage` | The cursor position as a percentage of the total number of lines |
| `separator` | The string defined in `editor.statusline.separator` (defaults to `"│"`) |
| `spacer` | Inserts a space between elements (multiple/contiguous spacers may be specified) |
| `version-control` | The current branch name or detached commit hash of the opened workspace |
| `register` | The current selected register |

### `[editor.lsp]` Section

| Key                   | Description                                                 | Default |
| ---                   | -----------                                                 | ------- |
| `enable`              | Enables LSP integration. Setting to false will completely disable language servers regardless of language settings.| `true` |
| `display-messages`    | Display LSP progress messages below statusline[^1]          | `false` |
| `auto-signature-help` | Enable automatic popup of signature help (parameter hints)  | `true`  |
| `display-inlay-hints` | Display inlay hints[^2]                                     | `false` |
| `display-signature-help-docs` | Display docs under signature help popup             | `true`  |
| `snippets`      | Enables snippet completions. Requires a server restart (`:lsp-restart`) to take effect after `:config-reload`/`:set`. | `true`  |
| `goto-reference-include-declaration` | Include declaration in the goto references popup. | `true`  |

[^1]: By default, a progress spinner is shown in the statusline beside the file path.

[^2]: You may also have to activate them in the LSP config for them to appear, not just in Helix. Inlay hints in Helix are still being improved on and may be a little bit laggy/janky under some circumstances. Please report any bugs you see so we can fix them!

### `[editor.cursor-shape]` Section

Defines the shape of cursor in each mode.
Valid values for these options are `block`, `bar`, `underline`, or `hidden`.

> 💡 Due to limitations of the terminal environment, only the primary cursor can
> change shape.

| Key      | Description                                | Default |
| ---      | -----------                                | ------- |
| `normal` | Cursor shape in [normal mode][normal mode] | `block` |
| `insert` | Cursor shape in [insert mode][insert mode] | `block` |
| `select` | Cursor shape in [select mode][select mode] | `block` |

[normal mode]: ./keymap.md#normal-mode
[insert mode]: ./keymap.md#insert-mode
[select mode]: ./keymap.md#select--extend-mode

### `[editor.file-picker]` Section

Set options for file picker and global search. Ignoring a file means it is
not visible in the Helix file picker and global search.

All git related options are only enabled in a git repository.

| Key | Description | Default |
|--|--|---------|
|`hidden` | Enables ignoring hidden files | true
|`follow-symlinks` | Follow symlinks instead of ignoring them | true
|`deduplicate-links` | Ignore symlinks that point at files already shown in the picker | true
|`parents` | Enables reading ignore files from parent directories | true
|`ignore` | Enables reading `.ignore` files | true
|`git-ignore` | Enables reading `.gitignore` files | true
|`git-global` | Enables reading global `.gitignore`, whose path is specified in git's config: `core.excludefile` option | true
|`git-exclude` | Enables reading `.git/info/exclude` files | true
|`max-depth` | Set with an integer value for maximum depth to recurse | Defaults to `None`.

### `[editor.auto-pairs]` Section

Enables automatic insertion of pairs to parentheses, brackets, etc. Can be a
simple boolean value, or a specific mapping of pairs of single characters.

To disable auto-pairs altogether, set `auto-pairs` to `false`:

```toml
[editor]
auto-pairs = false # defaults to `true`
```

The default pairs are <code>(){}[]''""``</code>, but these can be customized by
setting `auto-pairs` to a TOML table:

```toml
[editor.auto-pairs]
'(' = ')'
'{' = '}'
'[' = ']'
'"' = '"'
'`' = '`'
'<' = '>'
```

Additionally, this setting can be used in a language config. Unless
the editor setting is `false`, this will override the editor config in
documents with this language.

Example `languages.toml` that adds <> and removes ''

```toml
[[language]]
name = "rust"

[language.auto-pairs]
'(' = ')'
'{' = '}'
'[' = ']'
'"' = '"'
'`' = '`'
'<' = '>'
```

### `[editor.search]` Section

Search specific options.

| Key | Description | Default |
|--|--|---------|
| `smart-case` | Enable smart case regex searching (case-insensitive unless pattern contains upper case characters) | `true` |
| `wrap-around`| Whether the search should wrap after depleting the matches | `true` |

### `[editor.whitespace]` Section

Options for rendering whitespace with visible characters. Use `:set whitespace.render all` to temporarily enable visible whitespace.

| Key | Description | Default |
|-----|-------------|---------|
| `render` | Whether to render whitespace. May either be `"all"` or `"none"`, or a table with sub-keys `space`, `nbsp`, `tab`, and `newline` | `"none"` |
| `characters` | Literal characters to use when rendering whitespace. Sub-keys may be any of `tab`, `space`, `nbsp`, `newline` or `tabpad` | See example below |

Example

```toml
[editor.whitespace]
render = "all"
# or control each character
[editor.whitespace.render]
space = "all"
tab = "all"
newline = "none"

[editor.whitespace.characters]
space = "·"
nbsp = "⍽"
tab = "→"
newline = "⏎"
tabpad = "·" # Tabs will look like "→···" (depending on tab width)
```

### `[editor.indent-guides]` Section

Options for rendering vertical indent guides.

| Key           | Description                                             | Default |
| ---           | ---                                                     | ---     |
| `render`      | Whether to render indent guides                         | `false` |
| `character`   | Literal character to use for rendering the indent guide | `│`     |
| `skip-levels` | Number of indent levels to skip                         | `0`     |

Example:

```toml
[editor.indent-guides]
render = true
character = "╎" # Some characters that work well: "▏", "┆", "┊", "⸽"
skip-levels = 1
```

### `[editor.gutters]` Section

For simplicity, `editor.gutters` accepts an array of gutter types, which will
use default settings for all gutter components.

```toml
[editor]
gutters = ["diff", "diagnostics", "line-numbers", "spacer"]
```

To customize the behavior of gutters, the `[editor.gutters]` section must
be used. This section contains top level settings, as well as settings for
specific gutter components as subsections.

| Key      | Description                    | Default                                                       |
| ---      | ---                            | ---                                                           |
| `layout` | A vector of gutters to display | `["diagnostics", "spacer", "line-numbers", "spacer", "diff"]` |

Example:

```toml
[editor.gutters]
layout = ["diff", "diagnostics", "line-numbers", "spacer"]
```

#### `[editor.gutters.line-numbers]` Section

Options for the line number gutter

| Key         | Description                             | Default |
| ---         | ---                                     | ---     |
| `min-width` | The minimum number of characters to use | `3`     |

Example:

```toml
[editor.gutters.line-numbers]
min-width = 1
```

#### `[editor.gutters.diagnostics]` Section

Currently unused

#### `[editor.gutters.diff]` Section

Currently unused

#### `[editor.gutters.spacer]` Section

Currently unused

### `[editor.soft-wrap]` Section

Options for soft wrapping lines that exceed the view width:

| Key                  | Description                                                  | Default |
| ---                  | ---                                                          | ---     |
| `enable`             | Whether soft wrapping is enabled.                            | `false` |
| `max-wrap`           | Maximum free space left at the end of the line.              | `20`    |
| `max-indent-retain`  | Maximum indentation to carry over when soft wrapping a line. | `40`    |
| `wrap-indicator`     | Text inserted before soft wrapped lines, highlighted with `ui.virtual.wrap` | `↪ `    |
| `wrap-at-text-width` | Soft wrap at `text-width` instead of using the full viewport size. | `false` |

Example:

```toml
[editor.soft-wrap]
enable = true
max-wrap = 25 # increase value to reduce forced mid-word wrapping
max-indent-retain = 0
wrap-indicator = ""  # set wrap-indicator to "" to hide it
```

<<<<<<< HEAD
### `[editor.sticky-context]` Section

Option for sticky context, which is a feature that puts bigger blocks of code
e.g. Functions to the top of the viewport

| Key         | Description                                                                                | Default |
| ---         | ---                                                                                        | ---     |
| `enable`    | Display context of current line if outside the view                                        | `false` |
| `indicator` | Display an additional line to indicate what part of the view is the sticky context         | `false` |
| `max-lines` | The maximum number of lines to be shown as sticky context. 0 = 1/3 of the viewports height | `0`     |

Example:

```toml
[editor.sticky-context]
enable = true
indicator = true
max-lines = 10
```
=======
### `[editor.smart-tab]` Section


| Key        | Description | Default |
|------------|-------------|---------|
| `enable` | If set to true, then when the cursor is in a position with non-whitespace to its left, instead of inserting a tab, it will run `move_parent_node_end`. If there is only whitespace to the left, then it inserts a tab as normal. With the default bindings, to explicitly insert a tab character, press Shift-tab. | `true` |
| `supersede-menu` | Normally, when a menu is on screen, such as when auto complete is triggered, the tab key is bound to cycling through the items. This means when menus are on screen, one cannot use the tab key to trigger the `smart-tab` command. If this option is set to true, the `smart-tab` command always takes precedence, which means one cannot use the tab key to cycle through menu items. One of the other bindings must be used instead, such as arrow keys or `C-n`/`C-p`. | `false` |
>>>>>>> a38ec6d6
<|MERGE_RESOLUTION|>--- conflicted
+++ resolved
@@ -349,7 +349,6 @@
 wrap-indicator = ""  # set wrap-indicator to "" to hide it
 ```
 
-<<<<<<< HEAD
 ### `[editor.sticky-context]` Section
 
 Option for sticky context, which is a feature that puts bigger blocks of code
@@ -369,12 +368,10 @@
 indicator = true
 max-lines = 10
 ```
-=======
 ### `[editor.smart-tab]` Section
 
 
 | Key        | Description | Default |
 |------------|-------------|---------|
 | `enable` | If set to true, then when the cursor is in a position with non-whitespace to its left, instead of inserting a tab, it will run `move_parent_node_end`. If there is only whitespace to the left, then it inserts a tab as normal. With the default bindings, to explicitly insert a tab character, press Shift-tab. | `true` |
-| `supersede-menu` | Normally, when a menu is on screen, such as when auto complete is triggered, the tab key is bound to cycling through the items. This means when menus are on screen, one cannot use the tab key to trigger the `smart-tab` command. If this option is set to true, the `smart-tab` command always takes precedence, which means one cannot use the tab key to cycle through menu items. One of the other bindings must be used instead, such as arrow keys or `C-n`/`C-p`. | `false` |
->>>>>>> a38ec6d6
+| `supersede-menu` | Normally, when a menu is on screen, such as when auto complete is triggered, the tab key is bound to cycling through the items. This means when menus are on screen, one cannot use the tab key to trigger the `smart-tab` command. If this option is set to true, the `smart-tab` command always takes precedence, which means one cannot use the tab key to cycle through menu items. One of the other bindings must be used instead, such as arrow keys or `C-n`/`C-p`. | `false` |