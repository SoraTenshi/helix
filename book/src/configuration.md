--- conflicted
+++ resolved
@@ -37,7 +37,6 @@
 
 ### `[editor]` Section
 
-<<<<<<< HEAD
 | Key                         | Description                                                                                                                                                                                                                 | Default                                                       |
 | --------------------------- | --------------------------------------------------------------------------------------------------------------------------------------------------------------------------------------------------------------------------- | ------------------------------------------------------------- |
 | `scrolloff`                 | Number of lines of padding around the edge of the screen when scrolling                                                                                                                                                     | `5`                                                           |
@@ -64,35 +63,7 @@
 | `color-modes`               | Whether to color the mode indicator with different colors depending on the mode itself                                                                                                                                      | `false`                                                       |
 | `text-width`                | Maximum line length. Used for the `:reflow` command and soft-wrapping if `soft-wrap.wrap-at-text-width` is set                                                                                                              | `80`                                                          |
 | `workspace-lsp-roots`       | Directories relative to the workspace root that are treated as LSP roots. Should only be set in `.helix/config.toml`                                                                                                        | `[]`                                                          |
-=======
-| Key | Description | Default |
-|--|--|---------|
-| `scrolloff` | Number of lines of padding around the edge of the screen when scrolling | `5` |
-| `mouse` | Enable mouse mode | `true` |
-| `middle-click-paste` | Middle click paste support | `true` |
-| `scroll-lines` | Number of lines to scroll per scroll wheel step | `3` |
-| `shell` | Shell to use when running external commands | Unix: `["sh", "-c"]`<br/>Windows: `["cmd", "/C"]` |
-| `line-number` | Line number display: `absolute` simply shows each line's number, while `relative` shows the distance from the current line. When unfocused or in insert mode, `relative` will still show absolute line numbers | `absolute` |
-| `cursorline` | Highlight all lines with a cursor | `false` |
-| `cursorcolumn` | Highlight all columns with a cursor | `false` |
-| `gutters` | Gutters to display: Available are `diagnostics` and `diff` and `line-numbers` and `spacer`, note that `diagnostics` also includes other features like breakpoints, 1-width padding will be inserted if gutters is non-empty | `["diagnostics", "spacer", "line-numbers", "spacer", "diff"]` |
-| `auto-completion` | Enable automatic pop up of auto-completion | `true` |
-| `auto-format` | Enable automatic formatting on save | `true` |
-| `auto-save` | Enable automatic saving on the focus moving away from Helix. Requires [focus event support](https://github.com/helix-editor/helix/wiki/Terminal-Support) from your terminal | `false` |
-| `idle-timeout` | Time in milliseconds since last keypress before idle timers trigger. Used for autocompletion, set to 0 for instant | `400` |
-| `preview-completion-insert` | Whether to apply completion item instantly when selected | `true` |
-| `completion-trigger-len` | The min-length of word under cursor to trigger autocompletion | `2` |
-| `completion-replace` | Set to `true` to make completions always replace the entire word and not just the part before the cursor | `false` |
-| `auto-info` | Whether to display info boxes | `true` |
-| `true-color` | Set to `true` to override automatic detection of terminal truecolor support in the event of a false negative | `false` |
-| `undercurl` | Set to `true` to override automatic detection of terminal undercurl support in the event of a false negative | `false` |
-| `rulers` | List of column positions at which to display the rulers. Can be overridden by language specific `rulers` in `languages.toml` file | `[]` |
-| `bufferline` | Renders a line at the top of the editor displaying open buffers. Can be `always`, `never` or `multiple` (only shown if more than one buffer is in use) | `never` |
-| `color-modes` | Whether to color the mode indicator with different colors depending on the mode itself | `false` |
-| `text-width` | Maximum line length. Used for the `:reflow` command and soft-wrapping if `soft-wrap.wrap-at-text-width` is set | `80` |
-| `workspace-lsp-roots` | Directories relative to the workspace root that are treated as LSP roots. Should only be set in `.helix/config.toml` | `[]` |
-| `default-line-ending` | The line ending to use for new documents. Can be `native`, `lf`, `crlf`, `ff`, `cr` or `nel`. `native` uses the platform's native line ending (`crlf` on Windows, otherwise `lf`). | `native` |
->>>>>>> b266628c
+| `default-line-ending`       | The line ending to use for new documents. Can be `native`, `lf`, `crlf`, `ff`, `cr` or `nel`. `native` uses the platform's native line ending (`crlf` on Windows, otherwise `lf`).                                          | `native`                                                      |
 
 ### `[editor.statusline]` Section
 
@@ -117,27 +88,15 @@
 
 The `[editor.statusline]` key takes the following sub-keys:
 
-<<<<<<< HEAD
-| Key           | Description                                                | Default                                                      |
-| ------------- | ---------------------------------------------------------- | ------------------------------------------------------------ |
-| `left`        | A list of elements aligned to the left of the statusline   | `["mode", "spinner", "file-name"]`                           |
-| `center`      | A list of elements aligned to the middle of the statusline | `[]`                                                         |
-| `right`       | A list of elements aligned to the right of the statusline  | `["diagnostics", "selections", "position", "file-encoding"]` |
-| `separator`   | The character used to separate elements in the statusline  | `"│"`                                                        |
-| `mode.normal` | The text shown in the `mode` element for normal mode       | `"NOR"`                                                      |
-| `mode.insert` | The text shown in the `mode` element for insert mode       | `"INS"`                                                      |
-| `mode.select` | The text shown in the `mode` element for select mode       | `"SEL"`                                                      |
-=======
-| Key           | Description | Default |
-| ---           | ---         | ---     |
-| `left`        | A list of elements aligned to the left of the statusline | `["mode", "spinner", "file-name", "file-modification-indicator"]` |
-| `center`      | A list of elements aligned to the middle of the statusline | `[]` |
-| `right`       | A list of elements aligned to the right of the statusline | `["diagnostics", "selections", "register", "position", "file-encoding"]` |
-| `separator`   | The character used to separate elements in the statusline | `"│"` |
-| `mode.normal` | The text shown in the `mode` element for normal mode | `"NOR"` |
-| `mode.insert` | The text shown in the `mode` element for insert mode | `"INS"` |
-| `mode.select` | The text shown in the `mode` element for select mode | `"SEL"` |
->>>>>>> b266628c
+| Key           | Description                                                | Default                                                                  |
+| ------------- | ---------------------------------------------------------- | ------------------------------------------------------------------------ |
+| `left`        | A list of elements aligned to the left of the statusline   | `["mode", "spinner", "file-name", "file-modification-indicator"]`        |
+| `center`      | A list of elements aligned to the middle of the statusline | `[]`                                                                     |
+| `right`       | A list of elements aligned to the right of the statusline  | `["diagnostics", "selections", "register", "position", "file-encoding"]` |
+| `separator`   | The character used to separate elements in the statusline  | `"│"`                                                                    |
+| `mode.normal` | The text shown in the `mode` element for normal mode       | `"NOR"`                                                                  |
+| `mode.insert` | The text shown in the `mode` element for insert mode       | `"INS"`                                                                  |
+| `mode.select` | The text shown in the `mode` element for select mode       | `"SEL"`                                                                  |
 
 The following statusline elements can be configured:
 
