--- conflicted
+++ resolved
@@ -63,11 +63,8 @@
 | `color-modes` | Whether to color the mode indicator with different colors depending on the mode itself | `false` |
 | `text-width` | Maximum line length. Used for the `:reflow` command and soft-wrapping if `soft-wrap.wrap-at-text-width` is set | `80` |
 | `workspace-lsp-roots` | Directories relative to the workspace root that are treated as LSP roots. Should only be set in `.helix/config.toml` | `[]` |
-<<<<<<< HEAD
 | `rainbow-brackets` | Whether to render rainbow colors for matching brackets. Requires tree-sitter `rainbows.scm` queries for the language. | `false` |
-=======
 | `popup-border` | Draw border around `popup`, `menu`, `all`, or `none` | `none` |
->>>>>>> 653ec31a
 
 ### `[editor.statusline]` Section
 
