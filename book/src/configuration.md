# Configuration

To override global configuration parameters, create a `config.toml` file located in your config directory:

- Linux and Mac: `~/.config/helix/config.toml`
- Windows: `%AppData%\helix\config.toml`

> 💡 You can easily open the config file by typing `:config-open` within Helix normal mode.

Example config:

```toml
theme = "onedark"

[editor]
line-number = "relative"
mouse = false

[editor.cursor-shape]
insert = "bar"
normal = "block"
select = "underline"

[editor.file-picker]
hidden = false
```

You can use a custom configuration file by specifying it with the `-c` or
`--config` command line argument, for example `hx -c path/to/custom-config.toml`.
Additionally, you can reload the configuration file by sending the USR1
signal to the Helix process on Unix operating systems, such as by using the command `pkill -USR1 hx`.

Finally, you can have a `config.toml` local to a project by putting it under a `.helix` directory in your repository.
Its settings will be merged with the configuration directory `config.toml` and the built-in configuration.

## Editor

### `[editor]` Section

| Key | Description | Default |
|--|--|---------|
| `scrolloff` | Number of lines of padding around the edge of the screen when scrolling | `5` |
| `mouse` | Enable mouse mode | `true` |
| `middle-click-paste` | Middle click paste support | `true` |
| `scroll-lines` | Number of lines to scroll per scroll wheel step | `3` |
| `shell` | Shell to use when running external commands | Unix: `["sh", "-c"]`<br/>Windows: `["cmd", "/C"]` |
| `line-number` | Line number display: `absolute` simply shows each line's number, while `relative` shows the distance from the current line. When unfocused or in insert mode, `relative` will still show absolute line numbers | `absolute` |
| `cursorline` | Highlight all lines with a cursor | `false` |
| `cursorcolumn` | Highlight all columns with a cursor | `false` |
| `gutters` | Gutters to display: Available are `diagnostics` and `diff` and `line-numbers` and `spacer`, note that `diagnostics` also includes other features like breakpoints, 1-width padding will be inserted if gutters is non-empty | `["diagnostics", "spacer", "line-numbers", "spacer", "diff"]` |
| `auto-completion` | Enable automatic pop up of auto-completion | `true` |
| `auto-format` | Enable automatic formatting on save | `true` |
| `auto-save` | Enable automatic saving on the focus moving away from Helix. Requires [focus event support](https://github.com/helix-editor/helix/wiki/Terminal-Support) from your terminal | `false` |
| `idle-timeout` | Time in milliseconds since last keypress before idle timers trigger. Used for autocompletion, set to 0 for instant | `400` |
| `preview-completion-insert` | Whether to apply completion item instantly when selected | `true` |
| `completion-trigger-len` | The min-length of word under cursor to trigger autocompletion | `2` |
| `completion-replace` | Set to `true` to make completions always replace the entire word and not just the part before the cursor | `false` |
| `auto-info` | Whether to display info boxes | `true` |
| `true-color` | Set to `true` to override automatic detection of terminal truecolor support in the event of a false negative | `false` |
| `undercurl` | Set to `true` to override automatic detection of terminal undercurl support in the event of a false negative | `false` |
| `rulers` | List of column positions at which to display the rulers. Can be overridden by language specific `rulers` in `languages.toml` file | `[]` |
| `bufferline` | Renders a line at the top of the editor displaying open buffers. Can be `always`, `never` or `multiple` (only shown if more than one buffer is in use) | `never` |
| `color-modes` | Whether to color the mode indicator with different colors depending on the mode itself | `false` |
| `text-width` | Maximum line length. Used for the `:reflow` command and soft-wrapping if `soft-wrap.wrap-at-text-width` is set | `80` |
| `workspace-lsp-roots` | Directories relative to the workspace root that are treated as LSP roots. Should only be set in `.helix/config.toml` | `[]` |
| `default-line-ending` | The line ending to use for new documents. Can be `native`, `lf`, `crlf`, `ff`, `cr` or `nel`. `native` uses the platform's native line ending (`crlf` on Windows, otherwise `lf`). | `native` |
<<<<<<< HEAD
| `insert-final-newline` | Whether to automatically insert a trailing line-ending on write if missing | `true` |
| `popup-border` | Draw border around `popup`, `menu`, `all`, or `none` | `none` |
=======
| `rainbow-brackets` | Whether to render rainbow colors for matching brackets. Requires tree-sitter `rainbows.scm` queries for the language. | `false` |
>>>>>>> 7463977d

### `[editor.statusline]` Section

Allows configuring the statusline at the bottom of the editor.

The configuration distinguishes between three areas of the status line:

`[ ... ... LEFT ... ... | ... ... ... ... CENTER ... ... ... ... | ... ... RIGHT ... ... ]`

Statusline elements can be defined as follows:

```toml
[editor.statusline]
left = ["mode", "spinner"]
center = ["file-name"]
right = ["diagnostics", "selections", "position", "file-encoding", "file-line-ending", "file-type"]
separator = "│"
mode.normal = "NORMAL"
mode.insert = "INSERT"
mode.select = "SELECT"
```

The `[editor.statusline]` key takes the following sub-keys:

| Key           | Description                                                | Default                                                                                  |
| ------------- | ---------------------------------------------------------- | ---------------------------------------------------------------------------------------- |
| `left`        | A list of elements aligned to the left of the statusline   | `["mode", "spinner", "file-name", "read-only-indicator", "file-modification-indicator"]` |
| `center`      | A list of elements aligned to the middle of the statusline | `[]`                                                                                     |
| `right`       | A list of elements aligned to the right of the statusline  | `["diagnostics", "selections", "register", "position", "file-encoding"]`                 |
| `separator`   | The character used to separate elements in the statusline  | `"│"`                                                                                    |
| `mode.normal` | The text shown in the `mode` element for normal mode       | `"NOR"`                                                                                  |
| `mode.insert` | The text shown in the `mode` element for insert mode       | `"INS"`                                                                                  |
| `mode.select` | The text shown in the `mode` element for select mode       | `"SEL"`                                                                                  |

The following statusline elements can be configured:

| Key                           | Description                                                                                         |
| ----------------------------- | --------------------------------------------------------------------------------------------------- |
| `mode`                        | The current editor mode (`mode.normal`/`mode.insert`/`mode.select`)                                 |
| `spinner`                     | A progress spinner indicating LSP activity                                                          |
| `file-name`                   | The path/name of the opened file                                                                    |
| `file-base-name`              | The basename of the opened file                                                                     |
| `file-modification-indicator` | The indicator to show whether the file is modified (a `[+]` appears when there are unsaved changes) |
| `file-encoding`               | The encoding of the opened file if it differs from UTF-8                                            |
| `file-line-ending`            | The file line endings (CRLF or LF)                                                                  |
| `read-only-indicator`         | An indicator that shows `[readonly]` when a file cannot be written                                  |
| `total-line-numbers`          | The total line numbers of the opened file                                                           |
| `file-type`                   | The type of the opened file                                                                         |
| `diagnostics`                 | The number of warnings and/or errors                                                                |
| `workspace-diagnostics`       | The number of warnings and/or errors on workspace                                                   |
| `selections`                  | The number of active selections                                                                     |
| `primary-selection-length`    | The number of characters currently in primary selection                                             |
| `position`                    | The cursor position                                                                                 |
| `position-percentage`         | The cursor position as a percentage of the total number of lines                                    |
| `separator`                   | The string defined in `editor.statusline.separator` (defaults to `"│"`)                             |
| `spacer`                      | Inserts a space between elements (multiple/contiguous spacers may be specified)                     |
| `version-control`             | The current branch name or detached commit hash of the opened workspace                             |
| `register`                    | The current selected register                                                                       |

### `[editor.lsp]` Section

| Key                                  | Description                                                                                                           | Default |
| ------------------------------------ | --------------------------------------------------------------------------------------------------------------------- | ------- |
| `enable`                             | Enables LSP integration. Setting to false will completely disable language servers regardless of language settings.   | `true`  |
| `display-messages`                   | Display LSP progress messages below statusline[^1]                                                                    | `false` |
| `auto-signature-help`                | Enable automatic popup of signature help (parameter hints)                                                            | `true`  |
| `display-inlay-hints`                | Display inlay hints[^2]                                                                                               | `false` |
| `display-signature-help-docs`        | Display docs under signature help popup                                                                               | `true`  |
| `snippets`                           | Enables snippet completions. Requires a server restart (`:lsp-restart`) to take effect after `:config-reload`/`:set`. | `true`  |
| `goto-reference-include-declaration` | Include declaration in the goto references popup.                                                                     | `true`  |

[^1]: By default, a progress spinner is shown in the statusline beside the file path.
[^2]: You may also have to activate them in the LSP config for them to appear, not just in Helix. Inlay hints in Helix are still being improved on and may be a little bit laggy/janky under some circumstances. Please report any bugs you see so we can fix them!

### `[editor.cursor-shape]` Section

Defines the shape of cursor in each mode.
Valid values for these options are `block`, `bar`, `underline`, or `hidden`.

> 💡 Due to limitations of the terminal environment, only the primary cursor can
> change shape.

| Key      | Description                                | Default |
| -------- | ------------------------------------------ | ------- |
| `normal` | Cursor shape in [normal mode][normal mode] | `block` |
| `insert` | Cursor shape in [insert mode][insert mode] | `block` |
| `select` | Cursor shape in [select mode][select mode] | `block` |

[normal mode]: ./keymap.md#normal-mode
[insert mode]: ./keymap.md#insert-mode
[select mode]: ./keymap.md#select--extend-mode

### `[editor.file-picker]` Section

Set options for file picker and global search. Ignoring a file means it is
not visible in the Helix file picker and global search.

All git related options are only enabled in a git repository.

| Key                 | Description                                                                                             | Default             |
| ------------------- | ------------------------------------------------------------------------------------------------------- | ------------------- |
| `hidden`            | Enables ignoring hidden files                                                                           | true                |
| `follow-symlinks`   | Follow symlinks instead of ignoring them                                                                | true                |
| `deduplicate-links` | Ignore symlinks that point at files already shown in the picker                                         | true                |
| `parents`           | Enables reading ignore files from parent directories                                                    | true                |
| `ignore`            | Enables reading `.ignore` files                                                                         | true                |
| `git-ignore`        | Enables reading `.gitignore` files                                                                      | true                |
| `git-global`        | Enables reading global `.gitignore`, whose path is specified in git's config: `core.excludefile` option | true                |
| `git-exclude`       | Enables reading `.git/info/exclude` files                                                               | true                |
| `max-depth`         | Set with an integer value for maximum depth to recurse                                                  | Defaults to `None`. |

### `[editor.auto-pairs]` Section

Enables automatic insertion of pairs to parentheses, brackets, etc. Can be a
simple boolean value, or a specific mapping of pairs of single characters.

To disable auto-pairs altogether, set `auto-pairs` to `false`:

```toml
[editor]
auto-pairs = false # defaults to `true`
```

The default pairs are <code>(){}[]''""``</code>, but these can be customized by
setting `auto-pairs` to a TOML table:

```toml
[editor.auto-pairs]
'(' = ')'
'{' = '}'
'[' = ']'
'"' = '"'
'`' = '`'
'<' = '>'
```

Additionally, this setting can be used in a language config. Unless
the editor setting is `false`, this will override the editor config in
documents with this language.

Example `languages.toml` that adds <> and removes ''

```toml
[[language]]
name = "rust"

[language.auto-pairs]
'(' = ')'
'{' = '}'
'[' = ']'
'"' = '"'
'`' = '`'
'<' = '>'
```

### `[editor.search]` Section

Search specific options.

| Key           | Description                                                                                        | Default |
| ------------- | -------------------------------------------------------------------------------------------------- | ------- |
| `smart-case`  | Enable smart case regex searching (case-insensitive unless pattern contains upper case characters) | `true`  |
| `wrap-around` | Whether the search should wrap after depleting the matches                                         | `true`  |


### `[editor.picker]` Section

Picker specific options.

| Key | Description | Default |
|--|--|---------|
| `picker-title` | Renders a title for the opening picker. Can be `never`, `center`, `inline`, `inline-border` or `prompt` | `never` |

### `[editor.whitespace]` Section

Options for rendering whitespace with visible characters. Use `:set whitespace.render all` to temporarily enable visible whitespace.

| Key          | Description                                                                                                                     | Default           |
| ------------ | ------------------------------------------------------------------------------------------------------------------------------- | ----------------- |
| `render`     | Whether to render whitespace. May either be `"all"` or `"none"`, or a table with sub-keys `space`, `nbsp`, `tab`, and `newline` | `"none"`          |
| `characters` | Literal characters to use when rendering whitespace. Sub-keys may be any of `tab`, `space`, `nbsp`, `newline` or `tabpad`       | See example below |

Example

```toml
[editor.whitespace]
render = "all"
# or control each character
[editor.whitespace.render]
space = "all"
tab = "all"
newline = "none"

[editor.whitespace.characters]
space = "·"
nbsp = "⍽"
tab = "→"
newline = "⏎"
tabpad = "·" # Tabs will look like "→···" (depending on tab width)
```

### `[editor.indent-guides]` Section

Options for rendering vertical indent guides.

| Key           | Description                                             | Default |
| ------------- | ------------------------------------------------------- | ------- |
| `render`      | Whether to render indent guides                         | `false` |
| `character`   | Literal character to use for rendering the indent guide | `│`     |
| `skip-levels` | Number of indent levels to skip                         | `0`     |

Example:

```toml
[editor.indent-guides]
render = true
character = "╎" # Some characters that work well: "▏", "┆", "┊", "⸽"
skip-levels = 1
```

### `[editor.gutters]` Section

For simplicity, `editor.gutters` accepts an array of gutter types, which will
use default settings for all gutter components.

```toml
[editor]
gutters = ["diff", "diagnostics", "line-numbers", "spacer"]
```

To customize the behavior of gutters, the `[editor.gutters]` section must
be used. This section contains top level settings, as well as settings for
specific gutter components as subsections.

| Key      | Description                    | Default                                                       |
| -------- | ------------------------------ | ------------------------------------------------------------- |
| `layout` | A vector of gutters to display | `["diagnostics", "spacer", "line-numbers", "spacer", "diff"]` |

Example:

```toml
[editor.gutters]
layout = ["diff", "diagnostics", "line-numbers", "spacer"]
```

#### `[editor.gutters.line-numbers]` Section

Options for the line number gutter

| Key         | Description                             | Default |
| ----------- | --------------------------------------- | ------- |
| `min-width` | The minimum number of characters to use | `3`     |

Example:

```toml
[editor.gutters.line-numbers]
min-width = 1
```

#### `[editor.gutters.diagnostics]` Section

Currently unused

#### `[editor.gutters.diff]` Section

Currently unused

#### `[editor.gutters.spacer]` Section

Currently unused

### `[editor.soft-wrap]` Section

Options for soft wrapping lines that exceed the view width:

| Key                  | Description                                                                 | Default |
| -------------------- | --------------------------------------------------------------------------- | ------- |
| `enable`             | Whether soft wrapping is enabled.                                           | `false` |
| `max-wrap`           | Maximum free space left at the end of the line.                             | `20`    |
| `max-indent-retain`  | Maximum indentation to carry over when soft wrapping a line.                | `40`    |
| `wrap-indicator`     | Text inserted before soft wrapped lines, highlighted with `ui.virtual.wrap` | `↪ `    |
| `wrap-at-text-width` | Soft wrap at `text-width` instead of using the full viewport size.          | `false` |

Example:

```toml
[editor.soft-wrap]
enable = true
max-wrap = 25 # increase value to reduce forced mid-word wrapping
max-indent-retain = 0
wrap-indicator = ""  # set wrap-indicator to "" to hide it
```

### `[editor.sticky-context]` Section

Option for sticky context, which is a feature that puts bigger blocks of code
e.g. Functions to the top of the viewport

| Key         | Description                                                                                | Default |
| ---         | ---                                                                                        | ---     |
| `enable`    | Display context of current line if outside the view                                        | `false` |
| `indicator` | Display an additional line to indicate what part of the view is the sticky context         | `false` |
| `max-lines` | The maximum number of lines to be shown as sticky context. 0 = 1/3 of the viewports height | `0`     |

Example:

```toml
[editor.sticky-context]
enable = true
indicator = true
max-lines = 10
```
### `[editor.smart-tab]` Section

| Key              | Description                                                                                                                                                                                                                                                                                                                                                                                                                                                                | Default |
| ---------------- | -------------------------------------------------------------------------------------------------------------------------------------------------------------------------------------------------------------------------------------------------------------------------------------------------------------------------------------------------------------------------------------------------------------------------------------------------------------------------- | ------- |
| `enable`         | If set to true, then when the cursor is in a position with non-whitespace to its left, instead of inserting a tab, it will run `move_parent_node_end`. If there is only whitespace to the left, then it inserts a tab as normal. With the default bindings, to explicitly insert a tab character, press Shift-tab.                                                                                                                                                         | `true`  |
| `supersede-menu` | Normally, when a menu is on screen, such as when auto complete is triggered, the tab key is bound to cycling through the items. This means when menus are on screen, one cannot use the tab key to trigger the `smart-tab` command. If this option is set to true, the `smart-tab` command always takes precedence, which means one cannot use the tab key to cycle through menu items. One of the other bindings must be used instead, such as arrow keys or `C-n`/`C-p`. | `false` |

### `[editor.explorer]` Section

Sets explorer side width and style.

| Key            | Description                                 | Default |
| -------------- | ------------------------------------------- | ------- |
| `column-width` | explorer side width                         | 30      |
| `position`     | explorer widget position, `left` or `right` | `left`  |<|MERGE_RESOLUTION|>--- conflicted
+++ resolved
@@ -64,12 +64,9 @@
 | `text-width` | Maximum line length. Used for the `:reflow` command and soft-wrapping if `soft-wrap.wrap-at-text-width` is set | `80` |
 | `workspace-lsp-roots` | Directories relative to the workspace root that are treated as LSP roots. Should only be set in `.helix/config.toml` | `[]` |
 | `default-line-ending` | The line ending to use for new documents. Can be `native`, `lf`, `crlf`, `ff`, `cr` or `nel`. `native` uses the platform's native line ending (`crlf` on Windows, otherwise `lf`). | `native` |
-<<<<<<< HEAD
 | `insert-final-newline` | Whether to automatically insert a trailing line-ending on write if missing | `true` |
 | `popup-border` | Draw border around `popup`, `menu`, `all`, or `none` | `none` |
-=======
 | `rainbow-brackets` | Whether to render rainbow colors for matching brackets. Requires tree-sitter `rainbows.scm` queries for the language. | `false` |
->>>>>>> 7463977d
 
 ### `[editor.statusline]` Section
 
