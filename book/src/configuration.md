--- conflicted
+++ resolved
@@ -69,11 +69,8 @@
 | `insert-final-newline` | Whether to automatically insert a trailing line-ending on write if missing | `true` |
 | `popup-border` | Draw border around `popup`, `menu`, `all`, or `none` | `none` |
 | `indent-heuristic` | How the indentation for a newly inserted line is computed: `simple` just copies the indentation level from the previous line, `tree-sitter` computes the indentation based on the syntax tree and `hybrid` combines both approaches. If the chosen heuristic is not available, a different one will be used as a fallback (the fallback order being `hybrid` -> `tree-sitter` -> `simple`). | `hybrid`
-<<<<<<< HEAD
 | `rainbow-brackets` | Whether to render rainbow colors for matching brackets. Requires tree-sitter `rainbows.scm` queries for the language. | `false` |
-=======
 | `jump-label-alphabet` | The characters that are used to generate two character jump labels. Characters at the start of the alphabet are used first. | `"abcdefghijklmnopqrstuvwxyz"`
->>>>>>> 2f4572d9
 
 ### `[editor.statusline]` Section
 
