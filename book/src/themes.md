# Themes

To use a theme add `theme = "<name>"` to your [`config.toml`](./configuration.md) at the very top of the file before the first section or select it during runtime using `:theme <name>`.

## Creating a theme

Create a file with the name of your theme as file name (i.e `mytheme.toml`) and place it in your `themes` directory (i.e `~/.config/helix/themes`). The directory might have to be created beforehand.

The names "default" and "base16_default" are reserved for the builtin themes and cannot be overridden by user defined themes.

The default theme.toml can be found [here](https://github.com/helix-editor/helix/blob/master/theme.toml), and user submitted themes [here](https://github.com/helix-editor/helix/blob/master/runtime/themes). 

Each line in the theme file is specified as below:

```toml
key = { fg = "#ffffff", bg = "#000000", modifiers = ["bold", "italic"] }
```

where `key` represents what you want to style, `fg` specifies the foreground color, `bg` the background color, and `modifiers` is a list of style modifiers. `bg` and `modifiers` can be omitted to defer to the defaults.

To specify only the foreground color:

```toml
key = "#ffffff"
```

if the key contains a dot `'.'`, it must be quoted to prevent it being parsed as a [dotted key](https://toml.io/en/v1.0.0#keys).

```toml
"key.key" = "#ffffff"
```

### Color palettes

It's recommended define a palette of named colors, and refer to them from the
configuration values in your theme. To do this, add a table called
`palette` to your theme file:

```toml
"ui.background" = "white"
"ui.text" = "black"

[palette]
white = "#ffffff"
black = "#000000"
```

Remember that the `[palette]` table includes all keys after its header,
so you should define the palette after normal theme options.

The default palette uses the terminal's default 16 colors, and the colors names
are listed below. The `[palette]` section in the config file takes precedence
over it and is merged into the default palette.

| Color Name      |
| ---             |
| `black`         |
| `red`           |
| `green`         |
| `yellow`        |
| `blue`          |
| `magenta`       |
| `cyan`          |
| `gray`          |
| `light-red`     |
| `light-green`   |
| `light-yellow`  |
| `light-blue`    |
| `light-magenta` |
| `light-cyan`    |
| `light-gray`    |
| `white`         |

### Modifiers

The following values may be used as modifiers. 

Less common modifiers might not be supported by your terminal emulator.

| Modifier       |
| ---            |
| `bold`         |
| `dim`          |
| `italic`       |
| `underlined`   |
| `slow_blink`   |
| `rapid_blink`  |
| `reversed`     |
| `hidden`       |
| `crossed_out`  |

<<<<<<< HEAD
### Rainbow

The `rainbow` key is used for rainbow highlight for matching brackets.
The key is a list of styles.

```toml
rainbow = ["#ff0000", "#ffa500", "#fff000", { fg = "#00ff00", modifiers = ["bold"] }]
```

Colors from the palette and modifiers may be used.
=======
### Inheritance

Extend upon other themes by setting the `inherits` property to an existing theme.

```toml
inherits = "boo_berry"

# Override the theming for "keyword"s:
"keyword" = { fg = "gold" }

# Override colors in the palette:
[palette]
berry = "#2A2A4D"
```
>>>>>>> 18cfe864

### Scopes

The following is a list of scopes available to use for styling.

#### Syntax highlighting

These keys match [tree-sitter scopes](https://tree-sitter.github.io/tree-sitter/syntax-highlighting#theme).

For a given highlight produced, styling will be determined based on the longest matching theme key. For example, the highlight `function.builtin.static` would match the key `function.builtin` rather than `function`.

We use a similar set of scopes as
[SublimeText](https://www.sublimetext.com/docs/scope_naming.html). See also
[TextMate](https://macromates.com/manual/en/language_grammars) scopes.

- `attribute` - Class attributes, html tag attributes

- `type` - Types
  - `builtin` - Primitive types provided by the language (`int`, `usize`)
- `constructor`

- `constant` (TODO: constant.other.placeholder for %v)
  - `builtin` Special constants provided by the language (`true`, `false`, `nil` etc)
    - `boolean`
  - `character`
    - `escape`
  - `numeric` (numbers)
    - `integer`
    - `float`

- `string` (TODO: string.quoted.{single, double}, string.raw/.unquoted)?
  - `regexp` - Regular expressions
  - `special`
    - `path`
    - `url`
    - `symbol` - Erlang/Elixir atoms, Ruby symbols, Clojure keywords

- `comment` - Code comments
  - `line` - Single line comments (`//`)
  - `block` - Block comments (e.g. (`/*     */`)
    - `documentation` - Documentation comments (e.g. `///` in Rust)

- `variable` - Variables
  - `builtin` - Reserved language variables (`self`, `this`, `super`, etc)
  - `parameter` - Function parameters
  - `other`
    - `member` - Fields of composite data types (e.g. structs, unions)

- `label`

- `punctuation`
  - `delimiter` - Commas, colons
  - `bracket` - Parentheses, angle brackets, etc.
  - `special` - String interpolation brackets.

- `keyword`
  - `control`
    - `conditional` - `if`, `else`
    - `repeat` - `for`, `while`, `loop`
    - `import` - `import`, `export`
    - `return`
    - `exception`
  - `operator` - `or`, `in`
  - `directive` - Preprocessor directives (`#if` in C) 
  - `function` - `fn`, `func`
  - `storage` - Keywords describing how things are stored
    - `type` - The type of something, `class`, `function`, `var`, `let`, etc. 
    - `modifier` - Storage modifiers like `static`, `mut`, `const`, `ref`, etc.

- `operator` - `||`, `+=`, `>`

- `function`
  - `builtin`
  - `method`
  - `macro`
  - `special` (preprocessor in C)

- `tag` - Tags (e.g. `<body>` in HTML)

- `namespace`

- `markup`
  - `heading`
    - `marker`
    - `1`, `2`, `3`, `4`, `5`, `6` - heading text for h1 through h6
  - `list`
    - `unnumbered`
    - `numbered`
  - `bold`
  - `italic`
  - `link`
    - `url` - urls pointed to by links
    - `label` - non-url link references
    - `text` - url and image descriptions in links
  - `quote`
  - `raw`
    - `inline`
    - `block`

- `diff` - version control changes
  - `plus` - additions
  - `minus` - deletions
  - `delta` - modifications
    - `moved` - renamed or moved files/changes

#### Interface

These scopes are used for theming the editor interface.

- `markup`
  - `normal`
    - `completion` - for completion doc popup ui
    - `hover` - for hover popup ui
  - `heading`
    - `completion` - for completion doc popup ui
    - `hover` - for hover popup ui
  - `raw`
    - `inline`
      - `completion` - for completion doc popup ui
      - `hover` - for hover popup ui


| Key                       | Notes                                          |
| ---                       | ---                                            |
| `ui.background`           |                                                |
| `ui.background.separator` | Picker separator below input line              |
| `ui.cursor`               |                                                |
| `ui.cursor.insert`        |                                                |
| `ui.cursor.select`        |                                                |
| `ui.cursor.match`         | Matching bracket etc.                          |
| `ui.cursor.primary`       | Cursor with primary selection                  |
| `ui.gutter`               | Gutter                                         |
| `ui.gutter.selected`      | Gutter for the line the cursor is on           |
| `ui.linenr`               | Line numbers                                   |
| `ui.linenr.selected`      | Line number for the line the cursor is on      |
| `ui.statusline`           | Statusline                                     |
| `ui.statusline.inactive`  | Statusline (unfocused document)                |
| `ui.statusline.normal`    | Statusline mode during normal mode ([only if `editor.color-modes` is enabled][editor-section]) |
| `ui.statusline.insert`    | Statusline mode during insert mode ([only if `editor.color-modes` is enabled][editor-section]) |
| `ui.statusline.select`    | Statusline mode during select mode ([only if `editor.color-modes` is enabled][editor-section]) |
| `ui.statusline.separator` | Separator character in statusline              |
| `ui.popup`                | Documentation popups (e.g space-k)             |
| `ui.popup.info`           | Prompt for multiple key options                |
| `ui.window`               | Border lines separating splits                 |
| `ui.help`                 | Description box for commands                   |
| `ui.text`                 | Command prompts, popup text, etc.              |
| `ui.text.focus`           |                                                |
| `ui.text.info`            | The key: command text in `ui.popup.info` boxes |
| `ui.virtual.ruler`        | Ruler columns (see the [`editor.rulers` config][editor-section])|
| `ui.virtual.whitespace`   | Visible white-space characters                 |
| `ui.virtual.indent-guide` | Vertical indent width guides                   |
| `ui.menu`                 | Code and command completion menus              |
| `ui.menu.selected`        | Selected autocomplete item                     |
| `ui.menu.scroll`          | `fg` sets thumb color, `bg` sets track color of scrollbar |
| `ui.selection`            | For selections in the editing area             |
| `ui.selection.primary`    |                                                |
| `ui.cursorline.primary`   | The line of the primary cursor                 |
| `ui.cursorline.secondary` | The lines of any other cursors                 |
| `warning`                 | Diagnostics warning (gutter)                   |
| `error`                   | Diagnostics error (gutter)                     |
| `info`                    | Diagnostics info (gutter)                      |
| `hint`                    | Diagnostics hint (gutter)                      |
| `diagnostic`              | Diagnostics fallback style (editing area)      |
| `diagnostic.hint`         | Diagnostics hint (editing area)                |
| `diagnostic.info`         | Diagnostics info (editing area)                |
| `diagnostic.warning`      | Diagnostics warning (editing area)             |
| `diagnostic.error`        | Diagnostics error (editing area)               |

You can check compliance to spec with

```shell
cargo xtask themelint onedark  # replace onedark with <name>
```

[editor-section]: ./configuration.md#editor-section<|MERGE_RESOLUTION|>--- conflicted
+++ resolved
@@ -89,7 +89,6 @@
 | `hidden`       |
 | `crossed_out`  |
 
-<<<<<<< HEAD
 ### Rainbow
 
 The `rainbow` key is used for rainbow highlight for matching brackets.
@@ -100,7 +99,7 @@
 ```
 
 Colors from the palette and modifiers may be used.
-=======
+
 ### Inheritance
 
 Extend upon other themes by setting the `inherits` property to an existing theme.
@@ -115,7 +114,6 @@
 [palette]
 berry = "#2A2A4D"
 ```
->>>>>>> 18cfe864
 
 ### Scopes
 
