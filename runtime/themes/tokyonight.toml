--- conflicted
+++ resolved
@@ -52,13 +52,21 @@
 "markup.raw.inline" = { bg = "black", fg = "blue" }
 "markup.strikethrough" = { modifiers = ["crossed_out"] }
 
-<<<<<<< HEAD
 "diff.delta" = { fg = "change" }
 "diff.delta.moved" = { fg = "blue" }
 "diff.minus" = { fg = "delete" }
 "diff.plus" = { fg = "add" }
-=======
-"ui.background" = { fg = "foreground", bg = "background" }
+
+error = { fg = "error" }
+warning = { fg = "yellow" }
+info = { fg = "info" }
+hint = { fg = "hint" }
+"diagnostic.error" = { underline = { style = "curl", color = "error" } }
+"diagnostic.warning" = { underline = { style = "curl", color = "yellow"} }
+"diagnostic.info" = { underline = { style = "curl", color = "info"} }
+"diagnostic.hint" = { underline = { style = "curl", color = "hint" } }
+
+"ui.background" = { bg = "bg", fg = "fg" }
 "ui.cursor" = { modifiers = ["reversed"] }
 "ui.cursor.match" = { fg = "orange", modifiers = ["bold"] }
 "ui.cursor.primary" = { modifiers = ["reversed"] }
@@ -84,42 +92,26 @@
 "ui.virtual.whitespace" = { fg = "foreground_gutter" }
 "ui.virtual.inlay-hint" = { fg = "comment" }
 "ui.window" = { fg = "black" }
->>>>>>> 4026e7db
 
-error = { fg = "error" }
-warning = { fg = "yellow" }
-info = { fg = "info" }
-hint = { fg = "hint" }
-"diagnostic.error" = { underline = { style = "curl", color = "error" } }
-"diagnostic.warning" = { underline = { style = "curl", color = "yellow"} }
-"diagnostic.info" = { underline = { style = "curl", color = "info"} }
-"diagnostic.hint" = { underline = { style = "curl", color = "hint" } }
+"error" = { fg = "red" }
+"warning" = { fg = "yellow" }
+"info" = { fg = "blue" }
+"hint" = { fg = "teal" }
+"diagnostic.error" = { underline = { style = "curl", color = "red" } }
+"diagnostic.warning" = { underline = { style = "curl", color = "yellow" } }
+"diagnostic.info" = { underline = { style = "curl", color = "blue" } }
+"diagnostic.hint" = { underline = { style = "curl", color = "teal" } }
+"special" = { fg = "orange" }
 
-"ui.background" = { bg = "bg", fg = "fg" }
-"ui.cursor" = { modifiers = ["reversed"] }
-"ui.cursor.match" = { fg = "orange", modifiers = ["bold"] }
-"ui.cursorline.primary" = { bg = "bg-menu" }
-"ui.help" = { bg = "bg-menu", fg = "fg" }
-"ui.linenr" = { fg = "fg-gutter" }
-"ui.linenr.selected" = { fg = "fg-linenr" }
-"ui.menu" = { bg = "bg-menu", fg = "fg" }
-"ui.menu.selected" = { bg = "fg-selected" }
-"ui.popup" = { bg = "bg-menu", fg = "border-highlight" }
-"ui.selection" = { bg = "bg-selection" }
-"ui.selection.primary" = { bg = "bg-selection" }
-"ui.statusline" = { bg = "bg-menu", fg = "fg-dark" }
-"ui.statusline.inactive" = { bg = "bg-menu", fg = "fg-gutter" }
-"ui.statusline.normal" = { bg = "blue", fg = "bg", modifiers = ["bold"] }
-"ui.statusline.insert" = { bg = "light-green", fg = "bg", modifiers = ["bold"] }
-"ui.statusline.select" = { bg = "magenta", fg = "bg", modifiers = ["bold"] }
-"ui.text" = { bg = "bg", fg = "fg" }
-"ui.text.focus" = { bg = "bg-focus" }
-"ui.text.inactive" = { fg = "comment", modifiers = ["italic"] }
-"ui.text.info" = { bg = "bg-menu", fg = "fg" }
-"ui.virtual.ruler" = { bg = "fg-gutter" }
-"ui.virtual.whitespace" = { fg = "fg-gutter" }
-"ui.virtual.inlay-hint" = {  bg = "bg-inlay", fg = "teal" }
-"ui.window" = { fg = "border", modifiers = ["bold"] }
+"markup.heading" = { fg = "cyan", modifiers = ["bold"] }
+"markup.list" = { fg = "cyan" }
+"markup.bold" = { fg = "orange", modifiers = ["bold"] }
+"markup.italic" = { fg = "yellow", modifiers = ["italic"] }
+"markup.strikethrough" = { modifiers = ["crossed_out"] }
+"markup.link.url" = { fg = "green" }
+"markup.link.text" = { fg = "light-gray" }
+"markup.quote" = { fg = "yellow", modifiers = ["italic"] }
+"markup.raw" = { fg = "cyan" }
 
 [palette]
 red = "#f7768e"
