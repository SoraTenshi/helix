# Author: Paul Graydon <untimely.creation97@proton.me>

attribute = { fg = "cyan" }
comment = { fg = "comment", modifiers = ["italic"] }
"comment.block.documentation" = { fg = "yellow" }
constant = { fg = "orange" }
"constant.builtin" = { fg = "aqua" }
"constant.character" = { fg = "light-green" }
"constant.character.escape" = { fg = "magenta" }
constructor = { fg = "aqua" }
function = { fg = "blue", modifiers = ["italic"] }
"function.builtin" = { fg = "aqua" }
"function.macro" = { fg = "cyan" }
"function.special" = { fg = "cyan" }
keyword = { fg = "purple", modifiers = ["italic"] }
"keyword.control" = { fg = "magenta" }
"keyword.control.import" = { fg = "cyan" }
"keyword.control.return" = { fg = "purple", modifiers = ["italic"] }
"keyword.directive" = { fg = "cyan" }
"keyword.function" = { fg = "magenta" }
"keyword.operator" = { fg = "magenta" }
label = { fg = "blue" }
namespace = { fg = "cyan" }
operator = { fg = "turquoise" }
punctuation = { fg = "turquoise" }
special = { fg = "aqua" }
string = { fg = "light-green" }
"string.regexp" = { fg = "light-cyan" }
"string.special" = { fg = "aqua" }
tag = { fg = "magenta" }
type = { fg = "aqua" }
"type.builtin" = { fg = "aqua" }
"type.enum.variant" = { fg = "orange" }
variable = { fg = "fg" }
"variable.builtin" = { fg = "red" }
"variable.other.member" = { fg = "green" }
"variable.parameter" = { fg = "yellow", modifiers = ["italic"] }

"markup.bold" = { modifiers = ["bold"] }
"markup.heading" = { fg = "blue", modifiers = ["bold"] }
"markup.heading.completion" = { bg = "bg-menu", fg = "fg" }
"markup.heading.hover" = { bg = "fg-selected" }
"markup.italic" = { modifiers = ["italic"] }
"markup.link" = { fg = "blue", underline = { style = "line" } }
"markup.link.label" = { fg = "teal" }
"markup.link.text" = { fg = "teal" }
"markup.link.url" = { underline = { style = "line" } }
"markup.list" = { fg = "orange", modifiers = ["bold"] }
"markup.normal.completion" = { fg = "comment" }
"markup.normal.hover" = { fg = "fg-dark" }
"markup.raw" = { fg = "teal" }
"markup.raw.inline" = { bg = "black", fg = "blue" }
"markup.strikethrough" = { modifiers = ["crossed_out"] }

"diff.delta" = { fg = "change" }
"diff.delta.moved" = { fg = "blue" }
"diff.minus" = { fg = "delete" }
"diff.plus" = { fg = "add" }

error = { fg = "error" }
warning = { fg = "yellow" }
info = { fg = "info" }
hint = { fg = "hint" }
"diagnostic.error" = { underline = { style = "curl", color = "error" } }
"diagnostic.warning" = { underline = { style = "curl", color = "yellow"} }
"diagnostic.info" = { underline = { style = "curl", color = "info"} }
"diagnostic.hint" = { underline = { style = "curl", color = "hint" } }

"ui.background" = { bg = "bg", fg = "fg" }
"ui.cursor" = { modifiers = ["reversed"] }
"ui.cursor.match" = { fg = "orange", modifiers = ["bold"] }
<<<<<<< HEAD
"ui.cursor.primary" = { modifiers = ["reversed"] }
"ui.cursorline.primary" = { bg = "background_menu" }
"ui.help" = { fg = "foreground", bg = "background_menu" }
"ui.linenr" = { fg = "foreground_gutter" }
"ui.linenr.selected" = { fg = "foreground" }
"ui.menu" = { fg = "foreground", bg = "background_menu" }
"ui.menu.selected" = { bg = "background_highlight" }
"ui.popup" = { fg = "foreground", bg = "background_menu" }
"ui.selection" = { bg = "background_highlight" }
"ui.selection.primary" = { bg = "background_highlight" }
"ui.statusline" = { fg = "foreground", bg = "background_menu" }
"ui.statusline.inactive" = { fg = "foreground_gutter", bg = "background_menu" }
"ui.statusline.normal" = { fg = "black", bg = "blue" }
"ui.statusline.insert" = { fg = "black", bg = "green" }
"ui.statusline.select" = { fg = "black", bg = "magenta" }
"ui.sticky.context" = { bg = "background_highlight" }
"ui.sticky.indicator" = { fg = "comment", bg = "background_highlight" }
"ui.text" = { fg = "foreground" }
"ui.text.focus" = { fg = "cyan" }
"ui.virtual.ruler" = { bg = "foreground_gutter" }
"ui.virtual.whitespace" = { fg = "foreground_gutter" }
"ui.virtual.inlay-hint" = { fg = "comment" }
"ui.window" = { fg = "black" }

"error" = { fg = "red" }
"warning" = { fg = "yellow" }
"info" = { fg = "blue" }
"hint" = { fg = "teal" }
"diagnostic.error" = { underline = { style = "curl", color = "red" } }
"diagnostic.warning" = { underline = { style = "curl", color = "yellow" } }
"diagnostic.info" = { underline = { style = "curl", color = "blue" } }
"diagnostic.hint" = { underline = { style = "curl", color = "teal" } }
"special" = { fg = "orange" }

"markup.heading" = { fg = "cyan", modifiers = ["bold"] }
"markup.list" = { fg = "cyan" }
"markup.bold" = { fg = "orange", modifiers = ["bold"] }
"markup.italic" = { fg = "yellow", modifiers = ["italic"] }
"markup.strikethrough" = { modifiers = ["crossed_out"] }
"markup.link.url" = { fg = "green" }
"markup.link.text" = { fg = "light-gray" }
"markup.quote" = { fg = "yellow", modifiers = ["italic"] }
"markup.raw" = { fg = "cyan" }
=======
"ui.cursorline.primary" = { bg = "bg-menu" }
"ui.help" = { bg = "bg-menu", fg = "fg" }
"ui.linenr" = { fg = "fg-gutter" }
"ui.linenr.selected" = { fg = "fg-linenr" }
"ui.menu" = { bg = "bg-menu", fg = "fg" }
"ui.menu.selected" = { bg = "fg-selected" }
"ui.popup" = { bg = "bg-menu", fg = "border-highlight" }
"ui.selection" = { bg = "bg-highlight" }
"ui.selection.primary" = { bg = "bg-highlight" }
"ui.statusline" = { bg = "bg-menu", fg = "fg-dark" }
"ui.statusline.inactive" = { bg = "bg-menu", fg = "fg-gutter" }
"ui.statusline.normal" = { bg = "blue", fg = "bg", modifiers = ["bold"] }
"ui.statusline.insert" = { bg = "light-green", fg = "bg", modifiers = ["bold"] }
"ui.statusline.select" = { bg = "magenta", fg = "bg", modifiers = ["bold"] }
"ui.sticky.context" = { bg = "fg-gutter" }
"ui.sticky.indicator" = { fg = "comment", bg = "fg-gutter" }
"ui.text" = { fg = "fg" }
"ui.text.focus" = { bg = "bg-visual" }
"ui.text.inactive" = { fg = "comment", modifiers = ["italic"] }
"ui.text.info" = { bg = "bg-menu", fg = "fg" }
"ui.virtual.ruler" = { bg = "fg-gutter" }
"ui.virtual.whitespace" = { fg = "fg-gutter" }
"ui.virtual.inlay-hint" = {  bg = "bg-inlay", fg = "teal" }
"ui.window" = { fg = "border", modifiers = ["bold"] }
>>>>>>> d99a121c

[palette]
red = "#f7768e"
orange = "#ff9e64"
yellow = "#e0af68"
light-green = "#9ece6a"
green = "#73daca"
aqua = "#2ac3de"
teal = "#1abc9c"
turquoise = "#89ddff"
light-cyan = "#b4f9f8"
cyan = "#7dcfff"
blue = "#7aa2f7"
purple = "#9d7cd8"
magenta = "#bb9af7"
comment = "#565f89"
black = "#414868"

add = "#449dab"
change = "#6183bb"
delete = "#914c54"

error = "#db4b4b"
info = "#0db9d7"
hint = "#1abc9c"

fg = "#c0caf5"
fg-dark = "#a9b1d6"
fg-gutter = "#3b4261"
fg-linenr = "#737aa2"
fg-selected = "#343a55"
border = "#15161e"
border-highlight = "#27a1b9"
bg = "#1a1b26"
bg-inlay = "#1a2b32"
bg-selection = "#283457"
bg-menu = "#16161e"
bg-focus = "#292e42"<|MERGE_RESOLUTION|>--- conflicted
+++ resolved
@@ -69,51 +69,6 @@
 "ui.background" = { bg = "bg", fg = "fg" }
 "ui.cursor" = { modifiers = ["reversed"] }
 "ui.cursor.match" = { fg = "orange", modifiers = ["bold"] }
-<<<<<<< HEAD
-"ui.cursor.primary" = { modifiers = ["reversed"] }
-"ui.cursorline.primary" = { bg = "background_menu" }
-"ui.help" = { fg = "foreground", bg = "background_menu" }
-"ui.linenr" = { fg = "foreground_gutter" }
-"ui.linenr.selected" = { fg = "foreground" }
-"ui.menu" = { fg = "foreground", bg = "background_menu" }
-"ui.menu.selected" = { bg = "background_highlight" }
-"ui.popup" = { fg = "foreground", bg = "background_menu" }
-"ui.selection" = { bg = "background_highlight" }
-"ui.selection.primary" = { bg = "background_highlight" }
-"ui.statusline" = { fg = "foreground", bg = "background_menu" }
-"ui.statusline.inactive" = { fg = "foreground_gutter", bg = "background_menu" }
-"ui.statusline.normal" = { fg = "black", bg = "blue" }
-"ui.statusline.insert" = { fg = "black", bg = "green" }
-"ui.statusline.select" = { fg = "black", bg = "magenta" }
-"ui.sticky.context" = { bg = "background_highlight" }
-"ui.sticky.indicator" = { fg = "comment", bg = "background_highlight" }
-"ui.text" = { fg = "foreground" }
-"ui.text.focus" = { fg = "cyan" }
-"ui.virtual.ruler" = { bg = "foreground_gutter" }
-"ui.virtual.whitespace" = { fg = "foreground_gutter" }
-"ui.virtual.inlay-hint" = { fg = "comment" }
-"ui.window" = { fg = "black" }
-
-"error" = { fg = "red" }
-"warning" = { fg = "yellow" }
-"info" = { fg = "blue" }
-"hint" = { fg = "teal" }
-"diagnostic.error" = { underline = { style = "curl", color = "red" } }
-"diagnostic.warning" = { underline = { style = "curl", color = "yellow" } }
-"diagnostic.info" = { underline = { style = "curl", color = "blue" } }
-"diagnostic.hint" = { underline = { style = "curl", color = "teal" } }
-"special" = { fg = "orange" }
-
-"markup.heading" = { fg = "cyan", modifiers = ["bold"] }
-"markup.list" = { fg = "cyan" }
-"markup.bold" = { fg = "orange", modifiers = ["bold"] }
-"markup.italic" = { fg = "yellow", modifiers = ["italic"] }
-"markup.strikethrough" = { modifiers = ["crossed_out"] }
-"markup.link.url" = { fg = "green" }
-"markup.link.text" = { fg = "light-gray" }
-"markup.quote" = { fg = "yellow", modifiers = ["italic"] }
-"markup.raw" = { fg = "cyan" }
-=======
 "ui.cursorline.primary" = { bg = "bg-menu" }
 "ui.help" = { bg = "bg-menu", fg = "fg" }
 "ui.linenr" = { fg = "fg-gutter" }
@@ -138,7 +93,6 @@
 "ui.virtual.whitespace" = { fg = "fg-gutter" }
 "ui.virtual.inlay-hint" = {  bg = "bg-inlay", fg = "teal" }
 "ui.window" = { fg = "border", modifiers = ["bold"] }
->>>>>>> d99a121c
 
 [palette]
 red = "#f7768e"
