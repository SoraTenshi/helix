--- conflicted
+++ resolved
@@ -52,39 +52,10 @@
 "markup.raw.inline" = { bg = "black", fg = "blue" }
 "markup.strikethrough" = { modifiers = ["crossed_out"] }
 
-<<<<<<< HEAD
-"ui.background" = { fg = "foreground", bg = "background" }
-"ui.cursor" = { modifiers = ["reversed"] }
-"ui.cursor.match" = { fg = "orange", modifiers = ["bold"] }
-"ui.cursor.primary" = { modifiers = ["reversed"] }
-"ui.cursorline.primary" = { bg = "background_menu" }
-"ui.help" = { fg = "foreground", bg = "background_menu" }
-"ui.linenr" = { fg = "foreground_gutter" }
-"ui.linenr.selected" = { fg = "foreground" }
-"ui.menu" = { fg = "foreground", bg = "background_menu" }
-"ui.menu.selected" = { bg = "background_highlight" }
-"ui.popup" = { fg = "foreground", bg = "background_menu" }
-"ui.selection" = { bg = "background_highlight" }
-"ui.selection.primary" = { bg = "background_highlight" }
-"ui.statusline" = { fg = "foreground", bg = "background_menu" }
-"ui.statusline.inactive" = { fg = "foreground_gutter", bg = "background_menu" }
-"ui.statusline.normal" = { fg = "black", bg = "blue" }
-"ui.statusline.insert" = { fg = "black", bg = "green" }
-"ui.statusline.select" = { fg = "black", bg = "magenta" }
-"ui.sticky.context" = { bg = "background_highlight" }
-"ui.sticky.indicator" = { fg = "comment", bg = "background_highlight" }
-"ui.text" = { fg = "foreground" }
-"ui.text.focus" = { fg = "cyan" }
-"ui.virtual.ruler" = { bg = "foreground_gutter" }
-"ui.virtual.whitespace" = { fg = "foreground_gutter" }
-"ui.virtual.inlay-hint" = { fg = "comment" }
-"ui.window" = { fg = "black" }
-=======
 "diff.delta" = { fg = "change" }
 "diff.delta.moved" = { fg = "blue" }
 "diff.minus" = { fg = "delete" }
 "diff.plus" = { fg = "add" }
->>>>>>> cc43e352
 
 error = { fg = "error" }
 warning = { fg = "yellow" }
