--- conflicted
+++ resolved
@@ -55,16 +55,14 @@
 "warning" = "base09"
 "error" = "base08"
 
-<<<<<<< HEAD
 "ui.explorer.file" = { fg = "base05" }
 "ui.explorer.dir" = { fg = "base0D" }
 "ui.explorer.exe" = { fg = "base05" }
 "ui.explorer.focus" = { modifiers = ["reversed"] }
 "ui.explorer.unfocus" = { bg = "base02" }
-=======
+
 "ui.bufferline" = { fg = "base04", bg = "base00" }
 "ui.bufferline.active" = { fg = "base06", bg = "base01" }
->>>>>>> 715c4b24
 
 [palette]
 base00 = "#181818" # Default Background
