--- conflicted
+++ resolved
@@ -90,15 +90,12 @@
 "error" = "red"
 "diagnostic" = { modifiers = ["underlined"] }
 
-<<<<<<< HEAD
-=======
 "ui.explorer.file" = { fg = "fg" }
 "ui.explorer.dir" = { fg = "blue" }
 "ui.explorer.exe" = { fg = "fg" }
 "ui.explorer.focus" = { modifiers = ["reversed"] }
 "ui.explorer.unfocus" = { bg = "grey1" }
 
->>>>>>> b652f964
 [palette]
 
 bg0 = "#fff9e8"
