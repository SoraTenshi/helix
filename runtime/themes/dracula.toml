--- conflicted
+++ resolved
@@ -56,16 +56,14 @@
 "markup.quote" = { fg = "yellow", modifiers = ["italic"] }
 "markup.raw" = { fg = "foreground" }
 
-<<<<<<< HEAD
+"diagnostic".underline = { color = "orange", style = "curl" }
+"diagnostic.error".underline = { color = "red", style = "curl" }
+
 "ui.explorer.file" = { fg = "foreground" }
 "ui.explorer.dir" = { fg = "cyan" }
 "ui.explorer.exe" = { fg = "foreground" }
 "ui.explorer.focus" = { modifiers = ["reversed"] }
 "ui.explorer.unfocus" = { bg = "secondary_highlight" }
-=======
-"diagnostic".underline = { color = "orange", style = "curl" }
-"diagnostic.error".underline = { color = "red", style = "curl" }
->>>>>>> 715c4b24
 
 [palette]
 background = "#282a36"
