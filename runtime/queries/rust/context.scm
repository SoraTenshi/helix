--- conflicted
+++ resolved
@@ -16,11 +16,7 @@
 (closure_expression) @context
 
 (function_item
-<<<<<<< HEAD
-  ("{" @context.end)
-=======
   (block) @context.end
->>>>>>> 7aeb3bf8
 ) @context
 
 (impl_item) @context
@@ -30,5 +26,3 @@
 (struct_item) @context
 
 (enum_item) @context
-
-(mod_item) @context