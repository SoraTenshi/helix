mod client;
pub mod jsonrpc;
pub mod snippet;
mod transport;

pub use client::Client;
pub use futures_executor::block_on;
pub use jsonrpc::Call;
pub use lsp::{Position, Url};
pub use lsp_types as lsp;

use futures_util::stream::select_all::SelectAll;
use helix_core::syntax::{LanguageConfiguration, LanguageServerConfiguration};
use tokio::sync::mpsc::UnboundedReceiver;

use std::{
    collections::{hash_map::Entry, HashMap},
    sync::{
        atomic::{AtomicUsize, Ordering},
        Arc,
    },
};

use thiserror::Error;
use tokio_stream::wrappers::UnboundedReceiverStream;

pub type Result<T> = core::result::Result<T, Error>;
type LanguageId = String;

#[derive(Error, Debug)]
pub enum Error {
    #[error("protocol error: {0}")]
    Rpc(#[from] jsonrpc::Error),
    #[error("failed to parse: {0}")]
    Parse(#[from] serde_json::Error),
    #[error("IO Error: {0}")]
    IO(#[from] std::io::Error),
    #[error("request {0} timed out")]
    Timeout(jsonrpc::Id),
    #[error("server closed the stream")]
    StreamClosed,
    #[error("Unhandled")]
    Unhandled,
    #[error(transparent)]
    Other(#[from] anyhow::Error),
}

#[derive(Clone, Copy, Debug, Default)]
pub enum OffsetEncoding {
    /// UTF-8 code units aka bytes
    Utf8,
    /// UTF-32 code units aka chars
    Utf32,
    /// UTF-16 code units
    #[default]
    Utf16,
}

pub mod util {
    use super::*;
    use helix_core::line_ending::{line_end_byte_index, line_end_char_index};
    use helix_core::{chars, RopeSlice, SmallVec};
    use helix_core::{diagnostic::NumberOrString, Range, Rope, Selection, Tendril, Transaction};

    /// Converts a diagnostic in the document to [`lsp::Diagnostic`].
    ///
    /// Panics when [`pos_to_lsp_pos`] would for an invalid range on the diagnostic.
    pub fn diagnostic_to_lsp_diagnostic(
        doc: &Rope,
        diag: &helix_core::diagnostic::Diagnostic,
        offset_encoding: OffsetEncoding,
    ) -> lsp::Diagnostic {
        use helix_core::diagnostic::Severity::*;

        let range = Range::new(diag.range.start, diag.range.end);
        let severity = diag.severity.map(|s| match s {
            Hint => lsp::DiagnosticSeverity::HINT,
            Info => lsp::DiagnosticSeverity::INFORMATION,
            Warning => lsp::DiagnosticSeverity::WARNING,
            Error => lsp::DiagnosticSeverity::ERROR,
        });

        let code = match diag.code.clone() {
            Some(x) => match x {
                NumberOrString::Number(x) => Some(lsp::NumberOrString::Number(x)),
                NumberOrString::String(x) => Some(lsp::NumberOrString::String(x)),
            },
            None => None,
        };

        let new_tags: Vec<_> = diag
            .tags
            .iter()
            .map(|tag| match tag {
                helix_core::diagnostic::DiagnosticTag::Unnecessary => {
                    lsp::DiagnosticTag::UNNECESSARY
                }
                helix_core::diagnostic::DiagnosticTag::Deprecated => lsp::DiagnosticTag::DEPRECATED,
            })
            .collect();

        let tags = if !new_tags.is_empty() {
            Some(new_tags)
        } else {
            None
        };

        lsp::Diagnostic {
            range: range_to_lsp_range(doc, range, offset_encoding),
            severity,
            code,
            source: diag.source.clone(),
            message: diag.message.to_owned(),
            related_information: None,
            tags,
            data: diag.data.to_owned(),
            ..Default::default()
        }
    }

    /// Converts [`lsp::Position`] to a position in the document.
    ///
    /// Returns `None` if position.line is out of bounds or an overflow occurs
    pub fn lsp_pos_to_pos(
        doc: &Rope,
        pos: lsp::Position,
        offset_encoding: OffsetEncoding,
    ) -> Option<usize> {
        let pos_line = pos.line as usize;
        if pos_line > doc.len_lines() - 1 {
            return None;
        }

        // We need to be careful here to fully comply ith the LSP spec.
        // Two relevant quotes from the spec:
        //
        // https://microsoft.github.io/language-server-protocol/specifications/lsp/3.17/specification/#position
        // > If the character value is greater than the line length it defaults back
        // >  to the line length.
        //
        // https://microsoft.github.io/language-server-protocol/specifications/lsp/3.17/specification/#textDocuments
        // > To ensure that both client and server split the string into the same
        // > line representation the protocol specifies the following end-of-line sequences:
        // > ‘\n’, ‘\r\n’ and ‘\r’. Positions are line end character agnostic.
        // > So you can not specify a position that denotes \r|\n or \n| where | represents the character offset.
        //
        // This means that while the line must be in bounds the `charater`
        // must be capped to the end of the line.
        // Note that the end of the line here is **before** the line terminator
        // so we must use `line_end_char_index` istead of `doc.line_to_char(pos_line + 1)`
        //
        // FIXME: Helix does not fully comply with the LSP spec for line terminators.
        // The LSP standard requires that line terminators are ['\n', '\r\n', '\r'].
        // Without the unicode-linebreak feature disabled, the `\r` terminator is not handled by helix.
        // With the unicode-linebreak feature, helix recognizes multiple extra line break chars
        // which means that positions will be decoded/encoded incorrectly in their presence

        let line = match offset_encoding {
            OffsetEncoding::Utf8 => {
                let line_start = doc.line_to_byte(pos_line);
                let line_end = line_end_byte_index(&doc.slice(..), pos_line);
                line_start..line_end
            }
            OffsetEncoding::Utf16 => {
                // TODO directly translate line index to char-idx
                // ropey can do this just as easily as utf-8 byte translation
                // but the functions are just missing.
                // Translate to char first and then utf-16 as a workaround
                let line_start = doc.line_to_char(pos_line);
                let line_end = line_end_char_index(&doc.slice(..), pos_line);
                doc.char_to_utf16_cu(line_start)..doc.char_to_utf16_cu(line_end)
            }
            OffsetEncoding::Utf32 => {
                let line_start = doc.line_to_char(pos_line);
                let line_end = line_end_char_index(&doc.slice(..), pos_line);
                line_start..line_end
            }
        };

        // The LSP spec demands that the offset is capped to the end of the line
        let pos = line
            .start
            .checked_add(pos.character as usize)
            .unwrap_or(line.end)
            .min(line.end);

        match offset_encoding {
            OffsetEncoding::Utf8 => doc.try_byte_to_char(pos).ok(),
            OffsetEncoding::Utf16 => doc.try_utf16_cu_to_char(pos).ok(),
            OffsetEncoding::Utf32 => Some(pos),
        }
    }

    /// Converts position in the document to [`lsp::Position`].
    ///
    /// Panics when `pos` is out of `doc` bounds or operation overflows.
    pub fn pos_to_lsp_pos(
        doc: &Rope,
        pos: usize,
        offset_encoding: OffsetEncoding,
    ) -> lsp::Position {
        match offset_encoding {
            OffsetEncoding::Utf8 => {
                let line = doc.char_to_line(pos);
                let line_start = doc.line_to_byte(line);
                let col = doc.char_to_byte(pos) - line_start;

                lsp::Position::new(line as u32, col as u32)
            }
            OffsetEncoding::Utf16 => {
                let line = doc.char_to_line(pos);
                let line_start = doc.char_to_utf16_cu(doc.line_to_char(line));
                let col = doc.char_to_utf16_cu(pos) - line_start;

                lsp::Position::new(line as u32, col as u32)
            }
            OffsetEncoding::Utf32 => {
                let line = doc.char_to_line(pos);
                let line_start = doc.line_to_char(line);
                let col = pos - line_start;

                lsp::Position::new(line as u32, col as u32)
            }
        }
    }

    /// Converts a range in the document to [`lsp::Range`].
    pub fn range_to_lsp_range(
        doc: &Rope,
        range: Range,
        offset_encoding: OffsetEncoding,
    ) -> lsp::Range {
        let start = pos_to_lsp_pos(doc, range.from(), offset_encoding);
        let end = pos_to_lsp_pos(doc, range.to(), offset_encoding);

        lsp::Range::new(start, end)
    }

    pub fn lsp_range_to_range(
        doc: &Rope,
        range: lsp::Range,
        offset_encoding: OffsetEncoding,
    ) -> Option<Range> {
        let start = lsp_pos_to_pos(doc, range.start, offset_encoding)?;
        let end = lsp_pos_to_pos(doc, range.end, offset_encoding)?;

        Some(Range::new(start, end))
    }

<<<<<<< HEAD
    pub fn lsp_range_to_ops_range(
        doc: &Rope,
        range: lsp::Range,
        offset_encoding: OffsetEncoding,
    ) -> Option<std::ops::Range<usize>> {
        let start = lsp_pos_to_pos(doc, range.start, offset_encoding)?;
        let end = lsp_pos_to_pos(doc, range.end, offset_encoding)?;

        Some(start..end)
=======
    /// If the LS did not provide a range for the completion or the range of the
    /// primary cursor can not be used for the secondary cursor, this function
    /// can be used to find the completion range for a cursor
    fn find_completion_range(text: RopeSlice, replace_mode: bool, cursor: usize) -> (usize, usize) {
        let start = cursor
            - text
                .chars_at(cursor)
                .reversed()
                .take_while(|ch| chars::char_is_word(*ch))
                .count();
        let mut end = cursor;
        if replace_mode {
            end += text
                .chars_at(cursor)
                .skip(1)
                .take_while(|ch| chars::char_is_word(*ch))
                .count();
        }
        (start, end)
    }
    fn completion_range(
        text: RopeSlice,
        edit_offset: Option<(i128, i128)>,
        replace_mode: bool,
        cursor: usize,
    ) -> Option<(usize, usize)> {
        let res = match edit_offset {
            Some((start_offset, end_offset)) => {
                let start_offset = cursor as i128 + start_offset;
                if start_offset < 0 {
                    return None;
                }
                let end_offset = cursor as i128 + end_offset;
                if end_offset > text.len_chars() as i128 {
                    return None;
                }
                (start_offset as usize, end_offset as usize)
            }
            None => find_completion_range(text, replace_mode, cursor),
        };
        Some(res)
>>>>>>> 75ebc1fc
    }

    /// Creates a [Transaction] from the [lsp::TextEdit] in a completion response.
    /// The transaction applies the edit to all cursors.
    pub fn generate_transaction_from_completion_edit(
        doc: &Rope,
        selection: &Selection,
        edit_offset: Option<(i128, i128)>,
        replace_mode: bool,
        new_text: String,
    ) -> Transaction {
        let replacement: Option<Tendril> = if new_text.is_empty() {
            None
        } else {
            Some(new_text.into())
        };

        let text = doc.slice(..);
        let (removed_start, removed_end) = completion_range(
            text,
            edit_offset,
            replace_mode,
            selection.primary().cursor(text),
        )
        .expect("transaction must be valid for primary selection");
        let removed_text = text.slice(removed_start..removed_end);

        let (transaction, mut selection) = Transaction::change_by_selection_ignore_overlapping(
            doc,
            selection,
            |range| {
                let cursor = range.cursor(text);
                completion_range(text, edit_offset, replace_mode, cursor)
                    .filter(|(start, end)| text.slice(start..end) == removed_text)
                    .unwrap_or_else(|| find_completion_range(text, replace_mode, cursor))
            },
            |_, _| replacement.clone(),
        );
        if transaction.changes().is_empty() {
            return transaction;
        }
        selection = selection.map(transaction.changes());
        transaction.with_selection(selection)
    }

    /// Creates a [Transaction] from the [snippet::Snippet] in a completion response.
    /// The transaction applies the edit to all cursors.
    #[allow(clippy::too_many_arguments)]
    pub fn generate_transaction_from_snippet(
        doc: &Rope,
        selection: &Selection,
        edit_offset: Option<(i128, i128)>,
        replace_mode: bool,
        snippet: snippet::Snippet,
        line_ending: &str,
        include_placeholder: bool,
        tab_width: usize,
        indent_width: usize,
    ) -> Transaction {
        let text = doc.slice(..);

        let mut off = 0i128;
        let mut mapped_doc = doc.clone();
        let mut selection_tabstops: SmallVec<[_; 1]> = SmallVec::new();
        let (removed_start, removed_end) = completion_range(
            text,
            edit_offset,
            replace_mode,
            selection.primary().cursor(text),
        )
        .expect("transaction must be valid for primary selection");
        let removed_text = text.slice(removed_start..removed_end);

        let (transaction, selection) = Transaction::change_by_selection_ignore_overlapping(
            doc,
            selection,
            |range| {
                let cursor = range.cursor(text);
                completion_range(text, edit_offset, replace_mode, cursor)
                    .filter(|(start, end)| text.slice(start..end) == removed_text)
                    .unwrap_or_else(|| find_completion_range(text, replace_mode, cursor))
            },
            |replacement_start, replacement_end| {
                let mapped_replacement_start = (replacement_start as i128 + off) as usize;
                let mapped_replacement_end = (replacement_end as i128 + off) as usize;

                let line_idx = mapped_doc.char_to_line(mapped_replacement_start);
                let indent_level = helix_core::indent::indent_level_for_line(
                    mapped_doc.line(line_idx),
                    tab_width,
                    indent_width,
                ) * indent_width;

                let newline_with_offset = format!(
                    "{line_ending}{blank:indent_level$}",
                    line_ending = line_ending,
                    blank = ""
                );

                let (replacement, tabstops) =
                    snippet::render(&snippet, &newline_with_offset, include_placeholder);
                selection_tabstops.push((mapped_replacement_start, tabstops));
                mapped_doc.remove(mapped_replacement_start..mapped_replacement_end);
                mapped_doc.insert(mapped_replacement_start, &replacement);
                off +=
                    replacement_start as i128 - replacement_end as i128 + replacement.len() as i128;

                Some(replacement)
            },
        );

        let changes = transaction.changes();
        if changes.is_empty() {
            return transaction;
        }

        let mut mapped_selection = SmallVec::with_capacity(selection.len());
        let mut mapped_primary_idx = 0;
        let primary_range = selection.primary();
        for (range, (tabstop_anchor, tabstops)) in selection.into_iter().zip(selection_tabstops) {
            if range == primary_range {
                mapped_primary_idx = mapped_selection.len()
            }

            let range = range.map(changes);
            let tabstops = tabstops.first().filter(|tabstops| !tabstops.is_empty());
            let Some(tabstops) = tabstops else{
                // no tabstop normal mapping
                mapped_selection.push(range);
                continue;
            };

            // expand the selection to cover the tabstop to retain the helix selection semantic
            // the tabstop closest to the range simply replaces `head` while anchor remains in place
            // the remaining tabstops receive their own single-width cursor
            if range.head < range.anchor {
                let first_tabstop = tabstop_anchor + tabstops[0].1;

                // if selection is forward but was moved to the right it is
                // contained entirely in the replacement text, just do a point
                // selection (fallback below)
                if range.anchor >= first_tabstop {
                    let range = Range::new(range.anchor, first_tabstop);
                    mapped_selection.push(range);
                    let rem_tabstops = tabstops[1..]
                        .iter()
                        .map(|tabstop| Range::point(tabstop_anchor + tabstop.1));
                    mapped_selection.extend(rem_tabstops);
                    continue;
                }
            } else {
                let last_idx = tabstops.len() - 1;
                let last_tabstop = tabstop_anchor + tabstops[last_idx].1;

                // if selection is forward but was moved to the right it is
                // contained entirely in the replacement text, just do a point
                // selection (fallback below)
                if range.anchor <= last_tabstop {
                    // we can't properly compute the the next grapheme
                    // here because the transaction hasn't been applied yet
                    // that is not a problem because the range gets grapheme aligned anyway
                    // tough so just adding one will always cause head to be grapheme
                    // aligned correctly when applied to the document
                    let range = Range::new(range.anchor, last_tabstop + 1);
                    mapped_selection.push(range);
                    let rem_tabstops = tabstops[..last_idx]
                        .iter()
                        .map(|tabstop| Range::point(tabstop_anchor + tabstop.0));
                    mapped_selection.extend(rem_tabstops);
                    continue;
                }
            };

            let tabstops = tabstops
                .iter()
                .map(|tabstop| Range::point(tabstop_anchor + tabstop.0));
            mapped_selection.extend(tabstops);
        }

        transaction.with_selection(Selection::new(mapped_selection, mapped_primary_idx))
    }

    pub fn generate_transaction_from_edits(
        doc: &Rope,
        mut edits: Vec<lsp::TextEdit>,
        offset_encoding: OffsetEncoding,
    ) -> Transaction {
        // Sort edits by start range, since some LSPs (Omnisharp) send them
        // in reverse order.
        edits.sort_unstable_by_key(|edit| edit.range.start);

        // Generate a diff if the edit is a full document replacement.
        #[allow(clippy::collapsible_if)]
        if edits.len() == 1 {
            let is_document_replacement = edits.first().and_then(|edit| {
                let start = lsp_pos_to_pos(doc, edit.range.start, offset_encoding)?;
                let end = lsp_pos_to_pos(doc, edit.range.end, offset_encoding)?;
                Some(start..end)
            }) == Some(0..doc.len_chars());
            if is_document_replacement {
                let new_text = Rope::from(edits.pop().unwrap().new_text);
                return helix_core::diff::compare_ropes(doc, &new_text);
            }
        }

        Transaction::change(
            doc,
            edits.into_iter().map(|edit| {
                // simplify "" into None for cleaner changesets
                let replacement = if !edit.new_text.is_empty() {
                    Some(edit.new_text.into())
                } else {
                    None
                };

                let start =
                    if let Some(start) = lsp_pos_to_pos(doc, edit.range.start, offset_encoding) {
                        start
                    } else {
                        return (0, 0, None);
                    };
                let end = if let Some(end) = lsp_pos_to_pos(doc, edit.range.end, offset_encoding) {
                    end
                } else {
                    return (0, 0, None);
                };
                (start, end, replacement)
            }),
        )
    }
}

#[derive(Debug, PartialEq, Clone)]
pub enum MethodCall {
    WorkDoneProgressCreate(lsp::WorkDoneProgressCreateParams),
    ApplyWorkspaceEdit(lsp::ApplyWorkspaceEditParams),
    WorkspaceFolders,
    WorkspaceConfiguration(lsp::ConfigurationParams),
    RegisterCapability(lsp::RegistrationParams),
}

impl MethodCall {
    pub fn parse(method: &str, params: jsonrpc::Params) -> Result<MethodCall> {
        use lsp::request::Request;
        let request = match method {
            lsp::request::WorkDoneProgressCreate::METHOD => {
                let params: lsp::WorkDoneProgressCreateParams = params.parse()?;
                Self::WorkDoneProgressCreate(params)
            }
            lsp::request::ApplyWorkspaceEdit::METHOD => {
                let params: lsp::ApplyWorkspaceEditParams = params.parse()?;
                Self::ApplyWorkspaceEdit(params)
            }
            lsp::request::WorkspaceFoldersRequest::METHOD => Self::WorkspaceFolders,
            lsp::request::WorkspaceConfiguration::METHOD => {
                let params: lsp::ConfigurationParams = params.parse()?;
                Self::WorkspaceConfiguration(params)
            }
            lsp::request::RegisterCapability::METHOD => {
                let params: lsp::RegistrationParams = params.parse()?;
                Self::RegisterCapability(params)
            }
            _ => {
                return Err(Error::Unhandled);
            }
        };
        Ok(request)
    }
}

#[derive(Debug, PartialEq, Clone)]
pub enum Notification {
    // we inject this notification to signal the LSP is ready
    Initialized,
    // and this notification to signal that the LSP exited
    Exit,
    PublishDiagnostics(lsp::PublishDiagnosticsParams),
    ShowMessage(lsp::ShowMessageParams),
    LogMessage(lsp::LogMessageParams),
    ProgressMessage(lsp::ProgressParams),
}

impl Notification {
    pub fn parse(method: &str, params: jsonrpc::Params) -> Result<Notification> {
        use lsp::notification::Notification as _;

        let notification = match method {
            lsp::notification::Initialized::METHOD => Self::Initialized,
            lsp::notification::Exit::METHOD => Self::Exit,
            lsp::notification::PublishDiagnostics::METHOD => {
                let params: lsp::PublishDiagnosticsParams = params.parse()?;
                Self::PublishDiagnostics(params)
            }

            lsp::notification::ShowMessage::METHOD => {
                let params: lsp::ShowMessageParams = params.parse()?;
                Self::ShowMessage(params)
            }
            lsp::notification::LogMessage::METHOD => {
                let params: lsp::LogMessageParams = params.parse()?;
                Self::LogMessage(params)
            }
            lsp::notification::Progress::METHOD => {
                let params: lsp::ProgressParams = params.parse()?;
                Self::ProgressMessage(params)
            }
            _ => {
                return Err(Error::Unhandled);
            }
        };

        Ok(notification)
    }
}

#[derive(Debug)]
pub struct Registry {
    inner: HashMap<LanguageId, (usize, Arc<Client>)>,

    counter: AtomicUsize,
    pub incoming: SelectAll<UnboundedReceiverStream<(usize, Call)>>,
}

impl Default for Registry {
    fn default() -> Self {
        Self::new()
    }
}

impl Registry {
    pub fn new() -> Self {
        Self {
            inner: HashMap::new(),
            counter: AtomicUsize::new(0),
            incoming: SelectAll::new(),
        }
    }

    pub fn get_by_id(&self, id: usize) -> Option<&Client> {
        self.inner
            .values()
            .find(|(client_id, _)| client_id == &id)
            .map(|(_, client)| client.as_ref())
    }

    pub fn remove_by_id(&mut self, id: usize) {
        self.inner.retain(|_, (client_id, _)| client_id != &id)
    }

    pub fn restart(
        &mut self,
        language_config: &LanguageConfiguration,
        doc_path: Option<&std::path::PathBuf>,
    ) -> Result<Option<Arc<Client>>> {
        let config = match &language_config.language_server {
            Some(config) => config,
            None => return Ok(None),
        };

        let scope = language_config.scope.clone();

        match self.inner.entry(scope) {
            Entry::Vacant(_) => Ok(None),
            Entry::Occupied(mut entry) => {
                // initialize a new client
                let id = self.counter.fetch_add(1, Ordering::Relaxed);

                let NewClientResult(client, incoming) =
                    start_client(id, language_config, config, doc_path)?;
                self.incoming.push(UnboundedReceiverStream::new(incoming));

                let (_, old_client) = entry.insert((id, client.clone()));

                tokio::spawn(async move {
                    let _ = old_client.force_shutdown().await;
                });

                Ok(Some(client))
            }
        }
    }

    pub fn stop(&mut self, language_config: &LanguageConfiguration) {
        let scope = language_config.scope.clone();

        if let Some((_, client)) = self.inner.remove(&scope) {
            tokio::spawn(async move {
                let _ = client.force_shutdown().await;
            });
        }
    }

    pub fn get(
        &mut self,
        language_config: &LanguageConfiguration,
        doc_path: Option<&std::path::PathBuf>,
    ) -> Result<Option<Arc<Client>>> {
        let config = match &language_config.language_server {
            Some(config) => config,
            None => return Ok(None),
        };

        match self.inner.entry(language_config.scope.clone()) {
            Entry::Occupied(entry) => Ok(Some(entry.get().1.clone())),
            Entry::Vacant(entry) => {
                // initialize a new client
                let id = self.counter.fetch_add(1, Ordering::Relaxed);

                let NewClientResult(client, incoming) =
                    start_client(id, language_config, config, doc_path)?;
                self.incoming.push(UnboundedReceiverStream::new(incoming));

                entry.insert((id, client.clone()));
                Ok(Some(client))
            }
        }
    }

    pub fn iter_clients(&self) -> impl Iterator<Item = &Arc<Client>> {
        self.inner.values().map(|(_, client)| client)
    }
}

#[derive(Debug)]
pub enum ProgressStatus {
    Created,
    Started(lsp::WorkDoneProgress),
}

impl ProgressStatus {
    pub fn progress(&self) -> Option<&lsp::WorkDoneProgress> {
        match &self {
            ProgressStatus::Created => None,
            ProgressStatus::Started(progress) => Some(progress),
        }
    }
}

#[derive(Default, Debug)]
/// Acts as a container for progress reported by language servers. Each server
/// has a unique id assigned at creation through [`Registry`]. This id is then used
/// to store the progress in this map.
pub struct LspProgressMap(HashMap<usize, HashMap<lsp::ProgressToken, ProgressStatus>>);

impl LspProgressMap {
    pub fn new() -> Self {
        Self::default()
    }

    /// Returns a map of all tokens corresponding to the language server with `id`.
    pub fn progress_map(&self, id: usize) -> Option<&HashMap<lsp::ProgressToken, ProgressStatus>> {
        self.0.get(&id)
    }

    pub fn is_progressing(&self, id: usize) -> bool {
        self.0.get(&id).map(|it| !it.is_empty()).unwrap_or_default()
    }

    /// Returns last progress status for a given server with `id` and `token`.
    pub fn progress(&self, id: usize, token: &lsp::ProgressToken) -> Option<&ProgressStatus> {
        self.0.get(&id).and_then(|values| values.get(token))
    }

    /// Checks if progress `token` for server with `id` is created.
    pub fn is_created(&mut self, id: usize, token: &lsp::ProgressToken) -> bool {
        self.0
            .get(&id)
            .map(|values| values.get(token).is_some())
            .unwrap_or_default()
    }

    pub fn create(&mut self, id: usize, token: lsp::ProgressToken) {
        self.0
            .entry(id)
            .or_default()
            .insert(token, ProgressStatus::Created);
    }

    /// Ends the progress by removing the `token` from server with `id`, if removed returns the value.
    pub fn end_progress(
        &mut self,
        id: usize,
        token: &lsp::ProgressToken,
    ) -> Option<ProgressStatus> {
        self.0.get_mut(&id).and_then(|vals| vals.remove(token))
    }

    /// Updates the progress of `token` for server with `id` to `status`, returns the value replaced or `None`.
    pub fn update(
        &mut self,
        id: usize,
        token: lsp::ProgressToken,
        status: lsp::WorkDoneProgress,
    ) -> Option<ProgressStatus> {
        self.0
            .entry(id)
            .or_default()
            .insert(token, ProgressStatus::Started(status))
    }
}

struct NewClientResult(Arc<Client>, UnboundedReceiver<(usize, Call)>);

/// start_client takes both a LanguageConfiguration and a LanguageServerConfiguration to ensure that
/// it is only called when it makes sense.
fn start_client(
    id: usize,
    config: &LanguageConfiguration,
    ls_config: &LanguageServerConfiguration,
    doc_path: Option<&std::path::PathBuf>,
) -> Result<NewClientResult> {
    let (client, incoming, initialize_notify) = Client::start(
        &ls_config.command,
        &ls_config.args,
        config.config.clone(),
        ls_config.environment.clone(),
        &config.roots,
        id,
        ls_config.timeout,
        doc_path,
    )?;

    let client = Arc::new(client);

    // Initialize the client asynchronously
    let _client = client.clone();
    tokio::spawn(async move {
        use futures_util::TryFutureExt;
        let value = _client
            .capabilities
            .get_or_try_init(|| {
                _client
                    .initialize()
                    .map_ok(|response| response.capabilities)
            })
            .await;

        if let Err(e) = value {
            log::error!("failed to initialize language server: {}", e);
            return;
        }

        // next up, notify<initialized>
        _client
            .notify::<lsp::notification::Initialized>(lsp::InitializedParams {})
            .await
            .unwrap();

        initialize_notify.notify_one();
    });

    Ok(NewClientResult(client, incoming))
}

#[cfg(test)]
mod tests {
    use super::{lsp, util::*, OffsetEncoding};
    use helix_core::Rope;

    #[test]
    fn converts_lsp_pos_to_pos() {
        macro_rules! test_case {
            ($doc:expr, ($x:expr, $y:expr) => $want:expr) => {
                let doc = Rope::from($doc);
                let pos = lsp::Position::new($x, $y);
                assert_eq!($want, lsp_pos_to_pos(&doc, pos, OffsetEncoding::Utf16));
                assert_eq!($want, lsp_pos_to_pos(&doc, pos, OffsetEncoding::Utf8))
            };
        }

        test_case!("", (0, 0) => Some(0));
        test_case!("", (0, 1) => Some(0));
        test_case!("", (1, 0) => None);
        test_case!("\n\n", (0, 0) => Some(0));
        test_case!("\n\n", (1, 0) => Some(1));
        test_case!("\n\n", (1, 1) => Some(1));
        test_case!("\n\n", (2, 0) => Some(2));
        test_case!("\n\n", (3, 0) => None);
        test_case!("test\n\n\n\ncase", (4, 3) => Some(11));
        test_case!("test\n\n\n\ncase", (4, 4) => Some(12));
        test_case!("test\n\n\n\ncase", (4, 5) => Some(12));
        test_case!("", (u32::MAX, u32::MAX) => None);
    }

    #[test]
    fn emoji_format_gh_4791() {
        use lsp_types::{Position, Range, TextEdit};

        let edits = vec![
            TextEdit {
                range: Range {
                    start: Position {
                        line: 0,
                        character: 1,
                    },
                    end: Position {
                        line: 1,
                        character: 0,
                    },
                },
                new_text: "\n  ".to_string(),
            },
            TextEdit {
                range: Range {
                    start: Position {
                        line: 1,
                        character: 7,
                    },
                    end: Position {
                        line: 2,
                        character: 0,
                    },
                },
                new_text: "\n  ".to_string(),
            },
        ];

        let mut source = Rope::from_str("[\n\"🇺🇸\",\n\"🎄\",\n]");

        let transaction = generate_transaction_from_edits(&source, edits, OffsetEncoding::Utf8);
        assert!(transaction.apply(&mut source));
    }
}<|MERGE_RESOLUTION|>--- conflicted
+++ resolved
@@ -247,7 +247,6 @@
         Some(Range::new(start, end))
     }
 
-<<<<<<< HEAD
     pub fn lsp_range_to_ops_range(
         doc: &Rope,
         range: lsp::Range,
@@ -257,7 +256,6 @@
         let end = lsp_pos_to_pos(doc, range.end, offset_encoding)?;
 
         Some(start..end)
-=======
     /// If the LS did not provide a range for the completion or the range of the
     /// primary cursor can not be used for the secondary cursor, this function
     /// can be used to find the completion range for a cursor
@@ -278,6 +276,7 @@
         }
         (start, end)
     }
+
     fn completion_range(
         text: RopeSlice,
         edit_offset: Option<(i128, i128)>,
@@ -299,7 +298,6 @@
             None => find_completion_range(text, replace_mode, cursor),
         };
         Some(res)
->>>>>>> 75ebc1fc
     }
 
     /// Creates a [Transaction] from the [lsp::TextEdit] in a completion response.
